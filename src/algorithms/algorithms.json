--- conflicted
+++ resolved
@@ -33,29 +33,11 @@
     "name": "Intro Sort",
     "description": "Intro Sort (Introspective Sort) is a hybrid sorting algorithm that begins with quicksort, switches to heapsort when recursion depth exceeds a certain level, and uses insertion sort for small partitions. This ensures both fast average performance and guaranteed worst-case efficiency.",
     "useCase": "It is commonly used in C++ Standard Library's std::sort() because it combines the fast performance of quicksort with the reliability of heapsort and the efficiency of insertion sort on small datasets."
-<<<<<<< HEAD
+
   }  , {
   "name": "Shell Sort",
   "description": "Shell Sort is an in-place comparison-based sorting algorithm that generalizes insertion sort. It allows the exchange of items that are far apart by comparing and swapping elements at specific intervals (gaps), gradually reducing the gap until it becomes 1, at which point the array is fully sorted using insertion sort.",
   "useCase": "It is commonly used when insertion sort is too slow for large datasets. Shell sort significantly improves performance on moderately sized arrays, especially when the input data is partially sorted."
 }
 
-=======
-  },
-  {
-    "name": "Breadth-First Search (BFS)",
-    "description": "BFS explores the graph level by level starting from a source node, visiting all neighbors before moving deeper. Useful for finding the shortest number-of-edges path in unweighted graphs.",
-    "useCase": "Shortest paths in unweighted graphs, web crawlers, broadcasting in networks."
-  },
-  {
-    "name": "Depth-First Search (DFS)",
-    "description": "DFS explores as far as possible along each branch before backtracking. Useful for cycle detection, topological sorting, and connected components.",
-    "useCase": "Detecting cycles, path existence checks, topological sort in DAGs."
-  },
-  {
-    "name": "Dijkstra's Algorithm",
-    "description": "Computes shortest paths from a source to all nodes in a weighted graph with non-negative weights, using a greedy strategy with a priority queue.",
-    "useCase": "GPS routing, network routing protocols, optimal pathfinding in weighted graphs."
-  }  
->>>>>>> 322aaf50
 ]