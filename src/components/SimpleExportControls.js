import React, { useState } from 'react';
import SimpleVisualizationExporter from '../utils/simpleExporter';

const SimpleExportControls = () => {
    const [exporter] = useState(() => new SimpleVisualizationExporter());
    const [isRecording, setIsRecording] = useState(false);
    const [frameCount, setFrameCount] = useState(0);
    const [message, setMessage] = useState('Ready to record');

    const handleStartRecording = () => {
        setMessage('Recording started...');
        setIsRecording(true);
        setFrameCount(0);

        exporter.startRecording(500); // Capture every 500ms

        // Update frame count periodically
        const updateInterval = setInterval(() => {
            setFrameCount(exporter.frames.length);
        }, 500);

        // Store interval for cleanup
        exporter.updateInterval = updateInterval;
    };

    const handleStopRecording = () => {
        if (exporter.updateInterval) {
            clearInterval(exporter.updateInterval);
        }

        const totalFrames = exporter.stopRecording();
        setIsRecording(false);
        setFrameCount(totalFrames);
        setMessage(`Recording stopped. ${totalFrames} frames captured.`);
    };

    const handleExportGIF = () => {
        setMessage('Creating GIF...');
        exporter.exportAsGIF();
        setMessage('GIF exported successfully!');
    };

    const handleExportVideo = () => {
        setMessage('Creating Video...');
        exporter.exportAsVideo();
        setMessage('Video exported successfully!');
    };

<<<<<<< HEAD
    return (
        <div style={{
            background: 'rgba(15, 52, 96, 0.1)',
            borderRadius: '15px',
            border: '1px solid rgba(102, 204, 255, 0.2)',
            padding: '20px',
            margin: '20px 0',
            textAlign: 'center'
        }}>
            <h3 style={{ color: '#66ccff', marginBottom: '20px' }}>
                Export Visualization
            </h3>

            <div style={{ marginBottom: '20px' }}>
                <p style={{ color: '#ffffff', margin: '10px 0' }}>
                    {message}
                </p>
                {frameCount > 0 && (
                    <p style={{ color: '#66ccff', fontSize: '14px' }}>
                        Frames captured: {frameCount}
                    </p>
                )}
            </div>

            <div style={{
                display: 'flex',
                gap: '10px',
                justifyContent: 'center',
                flexWrap: 'wrap'
            }}>
                {!isRecording ? (
                    <button
                        onClick={handleStartRecording}
                        style={{
                            padding: '12px 24px',
                            background: '#28a745',
                            color: 'white',
                            border: 'none',
                            borderRadius: '8px',
                            cursor: 'pointer',
                            fontWeight: 'bold',
                            fontSize: '14px',
                            display: 'flex',
                            alignItems: 'center',
                            justifyContent: 'center',
                            gap: '5px'
                        }}
                    >
                        <svg xmlns="http://www.w3.org/2000/svg" viewBox="0 0 24 24" width="25" height="25" fill="currentColor"><path d="M12 22C6.47715 22 2 17.5228 2 12C2 6.47715 6.47715 2 12 2C17.5228 2 22 6.47715 22 12C22 17.5228 17.5228 22 12 22ZM12 20C16.4183 20 20 16.4183 20 12C20 7.58172 16.4183 4 12 4C7.58172 4 4 7.58172 4 12C4 16.4183 7.58172 20 12 20ZM12 15C10.3431 15 9 13.6569 9 12C9 10.3431 10.3431 9 12 9C13.6569 9 15 10.3431 15 12C15 13.6569 13.6569 15 12 15Z"></path></svg>
                        Start Recording
                    </button>
                ) : (
                    <button
                        onClick={handleStopRecording}
                        style={{
                            padding: '12px 24px',
                            background: '#dc3545',
                            color: 'white',
                            border: 'none',
                            borderRadius: '8px',
                            cursor: 'pointer',
                            fontWeight: 'bold',
                            fontSize: '14px',
                            display: 'flex',
                            alignItems: 'center',
                            justifyContent: 'center',
                            gap: '5px'
                        }}
                    >
                        <svg xmlns="http://www.w3.org/2000/svg" viewBox="0 0 24 24" width="25" height="25" fill="currentColor"><path d="M12 22C6.47715 22 2 17.5228 2 12C2 6.47715 6.47715 2 12 2C17.5228 2 22 6.47715 22 12C22 17.5228 17.5228 22 12 22ZM12 15C13.6569 15 15 13.6569 15 12C15 10.3431 13.6569 9 12 9C10.3431 9 9 10.3431 9 12C9 13.6569 10.3431 15 12 15Z"></path></svg>
                        Stop Recording
                    </button>
                )}
=======
   

return (
    <div style={{
        background: 'rgba(15, 52, 96, 0.1)',
        borderRadius: '15px',
        border: '1px solid rgba(102, 204, 255, 0.2)',
        padding: '25px',
        margin: '20px auto',
        textAlign: 'center',
        maxWidth: '550px' 
    }}>
        <h3 style={{ color: '#66ccff', marginBottom: '10px', fontSize: '20px' }}>
            🎬 Export Visualization
        </h3>
        
        <p style={{ color: '#b8c5d1', fontSize: '14px', marginBottom: '25px' }}>
            {message}
        </p>
>>>>>>> 327444a9

        {/* --- Main Controls Area --- */}
        <div style={{ 
            display: 'flex', 
            gap: '15px', 
            justifyContent: 'center',
            alignItems: 'center',
            flexWrap: 'wrap',
            marginBottom: '25px'
        }}>
            {/* START/STOP BUTTON (conditionally rendered) */}
            {!isRecording ? (
                <button
                    onClick={handleStartRecording}
                    className="btn" 
                    style={{ background: '#28a745', color: 'white', padding: '10px 20px', border: 'none', borderRadius: '8px', cursor: 'pointer', fontWeight: 'bold' }}
                >
                    📹 Start Recording
                </button>
            ) : (
                <button
                    onClick={handleStopRecording}
                    className="btn"
                    style={{ background: '#dc3545', color: 'white', padding: '10px 20px', border: 'none', borderRadius: '8px', cursor: 'pointer', fontWeight: 'bold' }}
                >
                    🛑 Stop Recording
                </button>
            )}

            {/* NESTED DIV FOR EXPORT BUTTONS */}
            <div style={{ display: 'flex', gap: '10px' }}>
                <button
                    onClick={handleExportGIF}
<<<<<<< HEAD
                    disabled={frameCount === 0}
                    style={{
                        padding: '12px 24px',
                        background: frameCount > 0 ? '#66ccff' : '#555',
                        color: 'white',
                        border: 'none',
                        borderRadius: '8px',
                        cursor: frameCount > 0 ? 'pointer' : 'not-allowed',
                        fontWeight: 'bold',
                        fontSize: '14px',
                        display: 'flex',
                        alignItems: 'center',
                        justifyContent: 'center',
                        gap: '5px'
                    }}
                >
                    <svg xmlns="http://www.w3.org/2000/svg" viewBox="0 0 24 24" width="25" height="25" fill="currentColor"><path d="M16 2L20.9997 7L21 20.9925C21 21.5489 20.5551 22 20.0066 22H3.9934C3.44476 22 3 21.5447 3 21.0082V2.9918C3 2.44405 3.44749 2 3.9985 2H16ZM15 4H5V20H19V8H15V4ZM13 10V15H12V10H13ZM11 10V11H9C8.44772 11 8 11.4477 8 12V13C8 13.5523 8.44772 14 9 14H10V13H9V12H11V14C11 14.5523 10.5523 15 10 15H9C7.89543 15 7 14.1046 7 13V12C7 10.8954 7.89543 10 9 10H11ZM17 10V11H15V12H17V13H15V15H14V10H17Z"></path></svg>
                    Export GIF
=======
                    disabled={frameCount === 0 || isRecording}
                    className="btn btn-secondary" // Assuming base classes
                    style={{ padding: '10px 20px', background: frameCount > 0 && !isRecording ? '#6c757d' : '#343a40', color: 'white', border: 'none', borderRadius: '8px', cursor: frameCount > 0 && !isRecording ? 'pointer' : 'not-allowed', fontWeight: 'bold' }}
                >
                    🎞️ Export GIF
>>>>>>> 327444a9
                </button>

                <button
                    onClick={handleExportVideo}
<<<<<<< HEAD
                    disabled={frameCount === 0}
                    style={{
                        padding: '12px 24px',
                        background: frameCount > 0 ? '#8e44ad' : '#555',
                        color: 'white',
                        border: 'none',
                        borderRadius: '8px',
                        cursor: frameCount > 0 ? 'pointer' : 'not-allowed',
                        fontWeight: 'bold',
                        fontSize: '14px',
                        display: 'flex',
                        alignItems: 'center',
                        justifyContent: 'center',
                        gap: '5px'
                    }}
=======
                    disabled={frameCount === 0 || isRecording}
                    className="btn btn-secondary"
                    style={{ padding: '10px 20px', background: frameCount > 0 && !isRecording ? '#6c757d' : '#343a40', color: 'white', border: 'none', borderRadius: '8px', cursor: frameCount > 0 && !isRecording ? 'pointer' : 'not-allowed', fontWeight: 'bold' }}
>>>>>>> 327444a9
                >
                    <svg xmlns="http://www.w3.org/2000/svg" viewBox="0 0 24 24" width="25" height="25" fill="currentColor"><path d="M15 4V8H19V20H5V4H15ZM3.9985 2C3.44749 2 3 2.44405 3 2.9918V21.0082C3 21.5447 3.44476 22 3.9934 22H20.0066C20.5551 22 21 21.5489 21 20.9925L20.9997 7L16 2H3.9985ZM15.0008 11.667L10.1219 8.41435C10.0562 8.37054 9.979 8.34717 9.9 8.34717C9.6791 8.34717 9.5 8.52625 9.5 8.74717V15.2524C9.5 15.3314 9.5234 15.4086 9.5672 15.4743C9.6897 15.6581 9.9381 15.7078 10.1219 15.5852L15.0008 12.3326C15.0447 12.3033 15.0824 12.2656 15.1117 12.2217C15.2343 12.0379 15.1846 11.7895 15.0008 11.667Z"></path></svg>
                    Export Video
                </button>
            </div>
        </div>

<<<<<<< HEAD
            <div style={{
                marginTop: '15px',
                fontSize: '12px',
                color: '#aaa',
                lineHeight: '1.4'
            }}>
                <p>📝 Instructions:</p>
                <p>1. Click "Start Recording" before running your algorithm</p>
                <p>2. Run the sorting/searching algorithm</p>
                <p>3. Click "Stop Recording" when done</p>
                <p>4. Export as GIF or Video format</p>
            </div>
=======
        {/* --- Instructions --- */}
        <div style={{ color: '#b8c5d1', fontSize: '13px', textAlign: 'left', maxWidth: '380px', margin: '0 auto' }}>
            <p style={{fontWeight: 'bold'}}>📝 Instructions:</p>
            <ol style={{ paddingLeft: '20px', lineHeight: '1.6', margin: '5px 0 0 0' }}>
                <li>Click "Start Recording" before running your algorithm.</li>
                <li>Run the sorting/searching algorithm.</li>
                <li>Click "Stop Recording" when done.</li>
                <li>Export as GIF or Video format.</li>
            </ol>
>>>>>>> 327444a9
        </div>
    </div>
);
};

export default SimpleExportControls;<|MERGE_RESOLUTION|>--- conflicted
+++ resolved
@@ -46,81 +46,6 @@
         setMessage('Video exported successfully!');
     };
 
-<<<<<<< HEAD
-    return (
-        <div style={{
-            background: 'rgba(15, 52, 96, 0.1)',
-            borderRadius: '15px',
-            border: '1px solid rgba(102, 204, 255, 0.2)',
-            padding: '20px',
-            margin: '20px 0',
-            textAlign: 'center'
-        }}>
-            <h3 style={{ color: '#66ccff', marginBottom: '20px' }}>
-                Export Visualization
-            </h3>
-
-            <div style={{ marginBottom: '20px' }}>
-                <p style={{ color: '#ffffff', margin: '10px 0' }}>
-                    {message}
-                </p>
-                {frameCount > 0 && (
-                    <p style={{ color: '#66ccff', fontSize: '14px' }}>
-                        Frames captured: {frameCount}
-                    </p>
-                )}
-            </div>
-
-            <div style={{
-                display: 'flex',
-                gap: '10px',
-                justifyContent: 'center',
-                flexWrap: 'wrap'
-            }}>
-                {!isRecording ? (
-                    <button
-                        onClick={handleStartRecording}
-                        style={{
-                            padding: '12px 24px',
-                            background: '#28a745',
-                            color: 'white',
-                            border: 'none',
-                            borderRadius: '8px',
-                            cursor: 'pointer',
-                            fontWeight: 'bold',
-                            fontSize: '14px',
-                            display: 'flex',
-                            alignItems: 'center',
-                            justifyContent: 'center',
-                            gap: '5px'
-                        }}
-                    >
-                        <svg xmlns="http://www.w3.org/2000/svg" viewBox="0 0 24 24" width="25" height="25" fill="currentColor"><path d="M12 22C6.47715 22 2 17.5228 2 12C2 6.47715 6.47715 2 12 2C17.5228 2 22 6.47715 22 12C22 17.5228 17.5228 22 12 22ZM12 20C16.4183 20 20 16.4183 20 12C20 7.58172 16.4183 4 12 4C7.58172 4 4 7.58172 4 12C4 16.4183 7.58172 20 12 20ZM12 15C10.3431 15 9 13.6569 9 12C9 10.3431 10.3431 9 12 9C13.6569 9 15 10.3431 15 12C15 13.6569 13.6569 15 12 15Z"></path></svg>
-                        Start Recording
-                    </button>
-                ) : (
-                    <button
-                        onClick={handleStopRecording}
-                        style={{
-                            padding: '12px 24px',
-                            background: '#dc3545',
-                            color: 'white',
-                            border: 'none',
-                            borderRadius: '8px',
-                            cursor: 'pointer',
-                            fontWeight: 'bold',
-                            fontSize: '14px',
-                            display: 'flex',
-                            alignItems: 'center',
-                            justifyContent: 'center',
-                            gap: '5px'
-                        }}
-                    >
-                        <svg xmlns="http://www.w3.org/2000/svg" viewBox="0 0 24 24" width="25" height="25" fill="currentColor"><path d="M12 22C6.47715 22 2 17.5228 2 12C2 6.47715 6.47715 2 12 2C17.5228 2 22 6.47715 22 12C22 17.5228 17.5228 22 12 22ZM12 15C13.6569 15 15 13.6569 15 12C15 10.3431 13.6569 9 12 9C10.3431 9 9 10.3431 9 12C9 13.6569 10.3431 15 12 15Z"></path></svg>
-                        Stop Recording
-                    </button>
-                )}
-=======
    
 
 return (
@@ -129,9 +54,8 @@
         borderRadius: '15px',
         border: '1px solid rgba(102, 204, 255, 0.2)',
         padding: '25px',
-        margin: '20px auto',
         textAlign: 'center',
-        maxWidth: '550px' 
+        width:'100%'
     }}>
         <h3 style={{ color: '#66ccff', marginBottom: '10px', fontSize: '20px' }}>
             🎬 Export Visualization
@@ -140,7 +64,6 @@
         <p style={{ color: '#b8c5d1', fontSize: '14px', marginBottom: '25px' }}>
             {message}
         </p>
->>>>>>> 327444a9
 
         {/* --- Main Controls Area --- */}
         <div style={{ 
@@ -171,60 +94,21 @@
             )}
 
             {/* NESTED DIV FOR EXPORT BUTTONS */}
-            <div style={{ display: 'flex', gap: '10px' }}>
+            <div style={{ display: 'flex', gap: '15px', flexWrap:'wrap',alignItems:'center',justifyContent:'center' }}>
                 <button
                     onClick={handleExportGIF}
-<<<<<<< HEAD
-                    disabled={frameCount === 0}
-                    style={{
-                        padding: '12px 24px',
-                        background: frameCount > 0 ? '#66ccff' : '#555',
-                        color: 'white',
-                        border: 'none',
-                        borderRadius: '8px',
-                        cursor: frameCount > 0 ? 'pointer' : 'not-allowed',
-                        fontWeight: 'bold',
-                        fontSize: '14px',
-                        display: 'flex',
-                        alignItems: 'center',
-                        justifyContent: 'center',
-                        gap: '5px'
-                    }}
-                >
-                    <svg xmlns="http://www.w3.org/2000/svg" viewBox="0 0 24 24" width="25" height="25" fill="currentColor"><path d="M16 2L20.9997 7L21 20.9925C21 21.5489 20.5551 22 20.0066 22H3.9934C3.44476 22 3 21.5447 3 21.0082V2.9918C3 2.44405 3.44749 2 3.9985 2H16ZM15 4H5V20H19V8H15V4ZM13 10V15H12V10H13ZM11 10V11H9C8.44772 11 8 11.4477 8 12V13C8 13.5523 8.44772 14 9 14H10V13H9V12H11V14C11 14.5523 10.5523 15 10 15H9C7.89543 15 7 14.1046 7 13V12C7 10.8954 7.89543 10 9 10H11ZM17 10V11H15V12H17V13H15V15H14V10H17Z"></path></svg>
-                    Export GIF
-=======
                     disabled={frameCount === 0 || isRecording}
                     className="btn btn-secondary" // Assuming base classes
                     style={{ padding: '10px 20px', background: frameCount > 0 && !isRecording ? '#6c757d' : '#343a40', color: 'white', border: 'none', borderRadius: '8px', cursor: frameCount > 0 && !isRecording ? 'pointer' : 'not-allowed', fontWeight: 'bold' }}
                 >
                     🎞️ Export GIF
->>>>>>> 327444a9
                 </button>
 
                 <button
                     onClick={handleExportVideo}
-<<<<<<< HEAD
-                    disabled={frameCount === 0}
-                    style={{
-                        padding: '12px 24px',
-                        background: frameCount > 0 ? '#8e44ad' : '#555',
-                        color: 'white',
-                        border: 'none',
-                        borderRadius: '8px',
-                        cursor: frameCount > 0 ? 'pointer' : 'not-allowed',
-                        fontWeight: 'bold',
-                        fontSize: '14px',
-                        display: 'flex',
-                        alignItems: 'center',
-                        justifyContent: 'center',
-                        gap: '5px'
-                    }}
-=======
                     disabled={frameCount === 0 || isRecording}
                     className="btn btn-secondary"
                     style={{ padding: '10px 20px', background: frameCount > 0 && !isRecording ? '#6c757d' : '#343a40', color: 'white', border: 'none', borderRadius: '8px', cursor: frameCount > 0 && !isRecording ? 'pointer' : 'not-allowed', fontWeight: 'bold' }}
->>>>>>> 327444a9
                 >
                     <svg xmlns="http://www.w3.org/2000/svg" viewBox="0 0 24 24" width="25" height="25" fill="currentColor"><path d="M15 4V8H19V20H5V4H15ZM3.9985 2C3.44749 2 3 2.44405 3 2.9918V21.0082C3 21.5447 3.44476 22 3.9934 22H20.0066C20.5551 22 21 21.5489 21 20.9925L20.9997 7L16 2H3.9985ZM15.0008 11.667L10.1219 8.41435C10.0562 8.37054 9.979 8.34717 9.9 8.34717C9.6791 8.34717 9.5 8.52625 9.5 8.74717V15.2524C9.5 15.3314 9.5234 15.4086 9.5672 15.4743C9.6897 15.6581 9.9381 15.7078 10.1219 15.5852L15.0008 12.3326C15.0447 12.3033 15.0824 12.2656 15.1117 12.2217C15.2343 12.0379 15.1846 11.7895 15.0008 11.667Z"></path></svg>
                     Export Video
@@ -232,20 +116,6 @@
             </div>
         </div>
 
-<<<<<<< HEAD
-            <div style={{
-                marginTop: '15px',
-                fontSize: '12px',
-                color: '#aaa',
-                lineHeight: '1.4'
-            }}>
-                <p>📝 Instructions:</p>
-                <p>1. Click "Start Recording" before running your algorithm</p>
-                <p>2. Run the sorting/searching algorithm</p>
-                <p>3. Click "Stop Recording" when done</p>
-                <p>4. Export as GIF or Video format</p>
-            </div>
-=======
         {/* --- Instructions --- */}
         <div style={{ color: '#b8c5d1', fontSize: '13px', textAlign: 'left', maxWidth: '380px', margin: '0 auto' }}>
             <p style={{fontWeight: 'bold'}}>📝 Instructions:</p>
@@ -255,7 +125,6 @@
                 <li>Click "Stop Recording" when done.</li>
                 <li>Export as GIF or Video format.</li>
             </ol>
->>>>>>> 327444a9
         </div>
     </div>
 );
