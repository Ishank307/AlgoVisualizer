import React, { useState, useEffect } from 'react';
import { useNavigate } from 'react-router-dom';
import QuizStart from './QuizStart';
import QuestionCard from './QuestionCard';
import ResultPage from './ResultPage';
import quizQuestions from '../data/quizQuestions.json';
import "../styles/global-theme.css";

// Topic definitions
const TOPICS = [
  {
    id: 'sorting',
    name: 'Sorting',
    description: 'Test your knowledge of sorting algorithms like Bubble Sort, Quick Sort, Merge Sort, and more.'
  },
  {
    id: 'searching',
    name: 'Searching',
    description: 'Learn about search algorithms including Binary Search, Linear Search, and their implementations.'
  },
  {
    id: 'data-structures',
    name: 'Data Structures',
    description: 'Explore fundamental data structures like Arrays, Linked Lists, Stacks, and Queues.'
  },
  {
<<<<<<< HEAD
    id: 'branch-and-bound',
    name: 'Branch & Bound',
    description: 'Learn optimization techniques including Knapsack 01 and Traveling Salesman Problem (TSP).'
  },
  {
    id: 'game-search',
    name: 'Game Search Algorithms',
    description: 'Explore game theory algorithms like Minimax, Alpha-Beta Pruning, Expectimax, and Monte Carlo Tree Search.'
  }
=======
    id: "paradigms",
    name: "Paradigms",
    description: "Dive into problem-solving approaches including  Backtracking Algorithms, Dynamic Programming, Greedy Algorithms, and Divide & Conquer."
  },
  {
    id: "otherTopics",
    name: "Other Topics",
    description:  "Explore specialized areas including Hashing Algorithms, Tree Algorithms, Game Search Algorithms, and Branch & Bound."
  }
>>>>>>> 2fee315f
];

// Quiz step constants
const QUIZ_STEPS = {
  START: 'start',
  QUIZ: 'quiz',
  RESULTS: 'results'
};

// Sub-component for pause overlay
const PauseOverlay = ({ onResume }) => (
  <div className="quiz-overlay quiz-overlay-pause" role="dialog" aria-modal="true" aria-labelledby="pause-title">
    <div className="overlay-content">
      <h2 id="pause-title">Quiz Paused</h2>
      <button 
        className="quiz-btn"
        onClick={onResume}
        aria-label="Resume quiz"
      >
        Resume
      </button>
    </div>
  </div>
);

// Sub-component for exit confirmation overlay
const ExitConfirmationOverlay = ({ onConfirm, onCancel }) => (
  <div className="quiz-overlay quiz-overlay-confirm" role="dialog" aria-modal="true" aria-labelledby="exit-title">
    <div className="overlay-content">
      <h2 id="exit-title">Are you sure you want to exit the quiz?</h2>
      <div className="overlay-buttons">
        <button 
          className="quiz-btn"
          onClick={onConfirm}
          aria-label="Confirm exit"
        >
          Yes, Exit
        </button>
        <button 
          className="quiz-btn secondary"
          onClick={onCancel}
          aria-label="Cancel exit"
        >
          Cancel
        </button>
      </div>
    </div>
  </div>
);

// Helper functions for quiz logic
const QuizHelpers = {
  // Create topic mapping for better filtering
  getTopicMapping: () => ({
    'sorting': 'Sorting',
    'searching': 'Searching', 
    'data-structures': 'Data Structures',
<<<<<<< HEAD
    'branch-and-bound': 'Branch & Bound',
    'game-search': 'Game Search Algorithms',
=======
    'paradigms': 'Paradigms',
    'otherTopics': 'Other Topics',
>>>>>>> 2fee315f
    'all': 'all'
  }),

  // Get normalized topic name
  getNormalizedTopicName: (topic) => {
    const mapping = {
      'sorting': 'Sorting',
      'searching': 'Searching',
      'data-structures': 'Data Structures',
      'branch-and-bound': 'Branch & Bound',
      'game-search': 'Game Search Algorithms'
    };
    return mapping[topic.toLowerCase()] || topic;
  },

    // Filter and shuffle questions
  filterAndShuffleQuestions: (questions, topic, difficulty) => {
    const topicMapping = QuizHelpers.getTopicMapping();
    const mappedTopic = topicMapping[topic] || topic;
    
    // Normalize question topics for better matching
    const normalizedQuestionsTopic = questions.map(q => ({
      ...q,
      topic: QuizHelpers.getNormalizedTopicName(q.topic)
    }));

    // Filter questions based on topic and difficulty
    let filteredQuestions = normalizedQuestionsTopic.filter(q => {
      const normalizedTopic = QuizHelpers.getNormalizedTopicName(topic);
      // If 'all' is selected for topic, include all topics
      const topicMatch = topic === 'all' || q.topic === normalizedTopic;
      // If 'all' is selected for difficulty, include all difficulties
      const difficultyMatch = difficulty === 'all' || q.difficulty.toLowerCase() === difficulty.toLowerCase();
      return topicMatch && difficultyMatch;
    });

    // Shuffle questions and limit to 10
    return filteredQuestions.sort(() => Math.random() - 0.5).slice(0, 10);
  },

  // Calculate quiz results
  calculateResults: (questions, userAnswers, startTime, endTime) => {
    let correct = 0;
    let total = questions.length;
    
    const questionResults = questions.map(question => {
      const userAnswer = userAnswers[question.id];
      const isCorrect = userAnswer === question.correctAnswer;
      if (isCorrect) correct++;
      
      return {
        question,
        userAnswer,
        isCorrect,
        userAnswerText: userAnswer !== undefined ? question.options[userAnswer] : 'Not answered',
        correctAnswerText: question.options[question.correctAnswer]
      };
    });

    const percentage = total > 0 ? Math.round((correct / total) * 100) : 0;
    const timeTaken = startTime && endTime 
      ? Math.round((endTime - startTime) / 1000) 
      : 0;

    return {
      correct,
      total,
      percentage,
      timeTaken,
      questionResults
    };
  },

  // Format time in MM:SS format
  formatTime: (seconds) => {
    const mins = Math.floor(seconds / 60);
    const secs = seconds % 60;
    return `${mins}:${secs.toString().padStart(2, '0')}`;
  }
};

const QuizManager = () => {
  const navigate = useNavigate();
  const [currentStep, setCurrentStep] = useState(QUIZ_STEPS.START);
  const [selectedTopic, setSelectedTopic] = useState('');
  const [selectedDifficulty, setSelectedDifficulty] = useState('');
  const [questions, setQuestions] = useState([]);
  const [currentQuestionIndex, setCurrentQuestionIndex] = useState(0);
  const [userAnswers, setUserAnswers] = useState({});
  const [timeRemaining, setTimeRemaining] = useState(null);
  const [timedMode, setTimedMode] = useState(false);
  const [quizStartTime, setQuizStartTime] = useState(null);
  const [quizEndTime, setQuizEndTime] = useState(null);
  const [isPaused, setIsPaused] = useState(false);
  const [showExitConfirm, setShowExitConfirm] = useState(false);

  // Timer effect
  useEffect(() => {
    let timer;
    if (timedMode && timeRemaining > 0 && currentStep === QUIZ_STEPS.QUIZ && !isPaused) {
      timer = setTimeout(() => {
        setTimeRemaining(time => time - 1);
      }, 1000);
    } else if (timedMode && timeRemaining === 0 && currentStep === QUIZ_STEPS.QUIZ) {
      handleSubmitQuiz();
    }
    return () => clearTimeout(timer);
  }, [timeRemaining, timedMode, currentStep, isPaused]);

  const startQuiz = (topic, difficulty, timed = false) => {
    // Filter and shuffle questions
    let filteredQuestions = QuizHelpers.filterAndShuffleQuestions(quizQuestions, topic, difficulty);

    if (filteredQuestions.length === 0) {
      alert('No questions available for the selected criteria. Please try different options.');
      return;
    }

    setSelectedTopic(topic);
    setSelectedDifficulty(difficulty);
    setQuestions(filteredQuestions);
    setCurrentQuestionIndex(0);
    setUserAnswers({});
    setTimedMode(timed);
    setQuizStartTime(new Date());
    
    if (timed) {
      setTimeRemaining(filteredQuestions.length * 60); // 1 minute per question
    }
    
    setCurrentStep(QUIZ_STEPS.QUIZ);
  };

  const handleAnswerSelect = (questionId, answerIndex) => {
    setUserAnswers(prev => ({
      ...prev,
      [questionId]: answerIndex
    }));
  };

  const handleNextQuestion = () => {
    if (currentQuestionIndex < questions.length - 1) {
      setCurrentQuestionIndex(prev => prev + 1);
    }
  };

  const handlePreviousQuestion = () => {
    if (currentQuestionIndex > 0) {
      setCurrentQuestionIndex(prev => prev - 1);
    }
  };

  const handleSubmitQuiz = () => {
    setQuizEndTime(new Date());
    setCurrentStep(QUIZ_STEPS.RESULTS);
    window.scrollTo(0, 0); // Scroll to top after quiz completion
  };

  const restartQuiz = () => {
    setCurrentStep(QUIZ_STEPS.START);
    window.scrollTo(0, 0); // Scroll to top when restarting
    setSelectedTopic('');
    setSelectedDifficulty('');
    setQuestions([]);
    setCurrentQuestionIndex(0);
    setUserAnswers({});
    setTimeRemaining(null);
    setTimedMode(false);
    setQuizStartTime(null);
    setQuizEndTime(null);
    setIsPaused(false);
    setShowExitConfirm(false);
  };

  const goHome = () => {
    navigate('/');
  };

  const handlePause = () => setIsPaused(true);
  const handleResume = () => setIsPaused(false);
  const handleExit = () => setShowExitConfirm(true);
  const confirmExit = () => {
    setShowExitConfirm(false);
    restartQuiz();
    window.scrollTo(0, 0); // Scroll to top when exiting
  };
  const cancelExit = () => setShowExitConfirm(false);

  // Render start screen
  if (currentStep === QUIZ_STEPS.START) {
    return (
      <div className="theme-container">
        <div className="quiz-header">
          <h1 className="theme-title">Algorithm Quiz</h1>
          <p>Test your knowledge of algorithms and data structures</p>
        </div>
        <QuizStart
          topics={TOPICS}
          selectedTopic={selectedTopic}
          setSelectedTopic={setSelectedTopic}
          selectedDifficulty={selectedDifficulty}
          setSelectedDifficulty={setSelectedDifficulty}
          onStartQuiz={startQuiz}
        />
      </div>
    );
  }

  // Render quiz screen
  if (currentStep === QUIZ_STEPS.QUIZ) {
    const currentQuestion = questions[currentQuestionIndex];
    const progress = ((currentQuestionIndex + 1) / questions.length) * 100;

    return (
      <div className="theme-container">
        {/* Pause/Exit Buttons */}
        <div className="quiz-controls-top">
          <button 
            className="quiz-btn secondary"
            onClick={handlePause} 
            disabled={isPaused}
            aria-label="Pause quiz"
          >
            Pause
          </button>
          <button 
            className="quiz-btn secondary"
            onClick={handleExit}
            aria-label="Exit quiz"
          >
            Exit
          </button>
        </div>
        
        {/* Pause Overlay */}
        {isPaused && <PauseOverlay onResume={handleResume} />}
        
        {/* Exit Confirmation */}
        {showExitConfirm && (
          <ExitConfirmationOverlay 
            onConfirm={confirmExit} 
            onCancel={cancelExit} 
          />
        )}
        
        <QuestionCard
          question={currentQuestion}
          questionNumber={currentQuestionIndex + 1}
          totalQuestions={questions.length}
          progress={progress}
          userAnswer={userAnswers[currentQuestion.id]}
          onAnswerSelect={handleAnswerSelect}
          onNext={handleNextQuestion}
          onPrevious={handlePreviousQuestion}
          onSubmit={handleSubmitQuiz}
          canGoNext={currentQuestionIndex < questions.length - 1}
          canGoPrevious={currentQuestionIndex > 0}
          isLastQuestion={currentQuestionIndex === questions.length - 1}
          timeRemaining={timeRemaining}
          timedMode={timedMode}
          formatTime={QuizHelpers.formatTime}
        />
      </div>
    );
  }

  // Render results screen
  if (currentStep === QUIZ_STEPS.RESULTS) {
    const results = QuizHelpers.calculateResults(
      questions, 
      userAnswers, 
      quizStartTime, 
      quizEndTime
    );
    
    return (
      <div className="theme-container">
        <ResultPage
          results={results}
          selectedTopic={selectedTopic}
          selectedDifficulty={selectedDifficulty}
          timedMode={timedMode}
          onRestart={restartQuiz}
          onGoHome={goHome}
          formatTime={QuizHelpers.formatTime}
        />
      </div>
    );
  }

  return null;
};

export default QuizManager;<|MERGE_RESOLUTION|>--- conflicted
+++ resolved
@@ -24,17 +24,6 @@
     description: 'Explore fundamental data structures like Arrays, Linked Lists, Stacks, and Queues.'
   },
   {
-<<<<<<< HEAD
-    id: 'branch-and-bound',
-    name: 'Branch & Bound',
-    description: 'Learn optimization techniques including Knapsack 01 and Traveling Salesman Problem (TSP).'
-  },
-  {
-    id: 'game-search',
-    name: 'Game Search Algorithms',
-    description: 'Explore game theory algorithms like Minimax, Alpha-Beta Pruning, Expectimax, and Monte Carlo Tree Search.'
-  }
-=======
     id: "paradigms",
     name: "Paradigms",
     description: "Dive into problem-solving approaches including  Backtracking Algorithms, Dynamic Programming, Greedy Algorithms, and Divide & Conquer."
@@ -44,7 +33,6 @@
     name: "Other Topics",
     description:  "Explore specialized areas including Hashing Algorithms, Tree Algorithms, Game Search Algorithms, and Branch & Bound."
   }
->>>>>>> 2fee315f
 ];
 
 // Quiz step constants
@@ -102,45 +90,19 @@
     'sorting': 'Sorting',
     'searching': 'Searching', 
     'data-structures': 'Data Structures',
-<<<<<<< HEAD
-    'branch-and-bound': 'Branch & Bound',
-    'game-search': 'Game Search Algorithms',
-=======
     'paradigms': 'Paradigms',
     'otherTopics': 'Other Topics',
->>>>>>> 2fee315f
     'all': 'all'
   }),
 
-  // Get normalized topic name
-  getNormalizedTopicName: (topic) => {
-    const mapping = {
-      'sorting': 'Sorting',
-      'searching': 'Searching',
-      'data-structures': 'Data Structures',
-      'branch-and-bound': 'Branch & Bound',
-      'game-search': 'Game Search Algorithms'
-    };
-    return mapping[topic.toLowerCase()] || topic;
-  },
-
-    // Filter and shuffle questions
+  // Filter and shuffle questions
   filterAndShuffleQuestions: (questions, topic, difficulty) => {
     const topicMapping = QuizHelpers.getTopicMapping();
     const mappedTopic = topicMapping[topic] || topic;
     
-    // Normalize question topics for better matching
-    const normalizedQuestionsTopic = questions.map(q => ({
-      ...q,
-      topic: QuizHelpers.getNormalizedTopicName(q.topic)
-    }));
-
     // Filter questions based on topic and difficulty
-    let filteredQuestions = normalizedQuestionsTopic.filter(q => {
-      const normalizedTopic = QuizHelpers.getNormalizedTopicName(topic);
-      // If 'all' is selected for topic, include all topics
-      const topicMatch = topic === 'all' || q.topic === normalizedTopic;
-      // If 'all' is selected for difficulty, include all difficulties
+    let filteredQuestions = questions.filter(q => {
+      const topicMatch = mappedTopic === 'all' || q.topic === mappedTopic;
       const difficultyMatch = difficulty === 'all' || q.difficulty.toLowerCase() === difficulty.toLowerCase();
       return topicMatch && difficultyMatch;
     });
@@ -264,12 +226,10 @@
   const handleSubmitQuiz = () => {
     setQuizEndTime(new Date());
     setCurrentStep(QUIZ_STEPS.RESULTS);
-    window.scrollTo(0, 0); // Scroll to top after quiz completion
   };
 
   const restartQuiz = () => {
     setCurrentStep(QUIZ_STEPS.START);
-    window.scrollTo(0, 0); // Scroll to top when restarting
     setSelectedTopic('');
     setSelectedDifficulty('');
     setQuestions([]);
@@ -293,7 +253,6 @@
   const confirmExit = () => {
     setShowExitConfirm(false);
     restartQuiz();
-    window.scrollTo(0, 0); // Scroll to top when exiting
   };
   const cancelExit = () => setShowExitConfirm(false);
 
