--- conflicted
+++ resolved
@@ -370,7 +370,7 @@
               )}
             </div>
 
-<<<<<<< HEAD
+
           {/* Notes desktop */}
           <div className="navbar-item dropdown">
             <button
@@ -503,10 +503,10 @@
 
 
           <UserDropdown />
-=======
+
             <UserDropdown />
           </div>
->>>>>>> 0c7cc82b
+
         </div>
 
         {/* Mobile Hamburger */}
