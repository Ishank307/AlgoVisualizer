--- conflicted
+++ resolved
@@ -18,10 +18,8 @@
   Hash,
   HelpCircle,
   Zap,
-<<<<<<< HEAD
-=======
-  TreeDeciduous // Added missing import
->>>>>>> 9d562eec
+  TreeDeciduous, // Added missing import
+
 } from "lucide-react";
 import { FaHashtag } from "react-icons/fa";
 
@@ -119,11 +117,8 @@
     },
     {
       label: "Greedy Algorithms",
-<<<<<<< HEAD
+
       icon: Zap,
-=======
-      icon: Zap, // Fixed spacing
->>>>>>> 9d562eec
       dropdown: [
         { path: "/greedy-overview", label: "Overview" },
         { path: "/greedy", label: "Algorithms" },
@@ -137,8 +132,8 @@
         { path: "/dc", label: "Algorithms" },
       ],
     },
-<<<<<<< HEAD
-=======
+
+
     {
       label: "Trees",
       icon: TreeDeciduous, // Now properly imported
@@ -147,7 +142,7 @@
         { path: "/tree", label: "Algorithms" },
       ],
     },
->>>>>>> 9d562eec
+
     { path: "/quiz", icon: Trophy, label: "Quiz" },
     {
       label: "Community",
@@ -217,10 +212,9 @@
                 <button
                   className="mobile-menu-button"
                   onClick={() => setIsMobileMenuOpen(!isMobileMenuOpen)}
-<<<<<<< HEAD
-=======
+
                   aria-label={isMobileMenuOpen ? "Close menu" : "Open menu"}
->>>>>>> 9d562eec
+
                 >
                   {isMobileMenuOpen ? <X size={24} /> : <Menu size={24} />}
                 </button>
