import React, { useState, useEffect, useRef } from "react";
import { Link, useLocation } from "react-router-dom";
import {
<<<<<<< HEAD
  Home,
  BarChart3,
  Search,
  Database,
  GitBranch,
  Users,
  Calculator,
  Trophy,
  Settings,
  X,
  Type,
  ChevronDown,
  BookOpen,
  Cpu,
  Code,
  Hash,
  Zap,
  Gamepad,
  TreeDeciduous,
  Menu,
=======
  Home, BarChart3, Search, Database, GitBranch, Users, Trophy, Settings,
  X, Type, ChevronDown, BookOpen, Cpu, Code, Hash, Zap, Gamepad, TreeDeciduous, Menu
>>>>>>> 8541af38
} from "lucide-react";
import { useTheme } from "../ThemeContext";
import AOS from "aos";
import "aos/dist/aos.css";

const Navbar = () => {

  const [isMobileMenuOpen, setIsMobileMenuOpen] = useState(false);
  const [isDropdownOpen, setIsDropdownOpen] = useState(null);
  const [isMobile, setIsMobile] = useState(false);
  const [searchQuery, setSearchQuery] = useState("");
  const [searchResults, setSearchResults] = useState([]);
  const [isSearchOpen, setIsSearchOpen] = useState(false);

  const location = useLocation();
  const { theme } = useTheme();
  const navbarRef = useRef(null);
  const searchRef = useRef(null);

  const getIconComponent = (iconName) => {
    const icons = {
      Home, BarChart3, Search, Database, GitBranch, Users, Trophy, Settings,
      Type, BookOpen, Cpu, Code, Hash, Zap, Gamepad, TreeDeciduous, Menu
    };
    return icons[iconName] || null;
  };

  // Detect mobile
  useEffect(() => {
    const handleResize = () => {
      if (window.innerWidth > 768) setIsMobileMenuOpen(false);
    };
    window.addEventListener("resize", handleResize);
    return () => window.removeEventListener("resize", handleResize);
  }, []);

  const navigationItems = [
    { path: "/", icon: Home, label: "Home" },
    {
      label: "Sorting",
      icon: BarChart3,
      dropdown: [
        { path: "/sorting", label: "Overview" },
        { path: "/components/AlgorithmComparison", label: "Algorithm Comparison" },
      ],
    },
    {
      label: "Searching",
      icon: Search,
      dropdown: [
        { path: "/searchingOverview", label: "Overview" },
        { path: "/searching", label: "Searching Algorithm" },
      ],
    },
    {
      label: "Data Structures",
      icon: Database,
      dropdown: [
        { path: "/data-structures", label: "Overview" },
        { path: "/data-structures/linked-list", label: "Linked List" },
        { path: "/data-structures/queue", label: "Queue visualization" },
        { path: "/data-structures/stack", label: "Stack visualization" },
        { path: "/binary-tree", label: "Binary Tree visualization" },
      ],
    },
    {
      label: "Graph",
      icon: GitBranch,
      dropdown: [
        { path: "/graph", label: "Overview" },
        { path: "/graph/bfs", label: "BFS" },
        { path: "/graph/dfs", label: "DFS" },
        { path: "/graph/dijkstra", label: "Dijkstra" },
        { path: "/graph/comparison", label: "Graph Comparison" },
      ],
    },
    {
      label: "Backtracking",
      icon: BookOpen,
      dropdown: [
        { path: "/backtracking-overview", label: "Overview" },
        { path: "/backtracking", label: "Algorithms" },
      ],
    },
    {
      label: "Dynamic Programming",
      icon: Cpu,
      dropdown: [
        { path: "/dp-overview", label: "Overview" },
        { path: "/dp", label: "Algorithms" },
      ],
    },
    {
      label: "Hashing",
      icon: Hash,
      dropdown: [
        { path: "/hashing-overview", label: "Overview" },
        { path: "/hashing", label: "Algorithms" },
      ],
    },
    {
      label: "Greedy Algorithms",
      icon: Zap,
      dropdown: [
        { path: "/greedy-overview", label: "Overview" },
        { path: "/greedy", label: "Algorithms" },
      ],
    },
    {
      label: "Divide & Conquer",
      icon: Code,
      dropdown: [
        { path: "/dc-overview", label: "Overview" },
        { path: "/dc", label: "Algorithms" },
      ],
    },
    {
      label: "Trees",
      icon: TreeDeciduous,
      dropdown: [
        { path: "/tree-overview", label: "Overview" },
        { path: "/tree", label: "Algorithms" },
      ],
    },
    {
      label: "Game Search",
      icon: Gamepad,
      dropdown: [
        { path: "/game-search-overview", label: "Overview" },
        { path: "/game-search", label: "Algorithms" },
      ],
    },
    {
      label: "Branch & Bound",
      icon: BookOpen,
      dropdown: [
        { path: "/branchbound-overview", label: "Overview" },
        { path: "/branchbound", label: "Algorithms" },
      ],
    },

    {
      label: "Mathematics",
      icon: Calculator,
      dropdown: [
        { path: "/math-overview", label: "Overview" },
        { path: "/math", label: "Algorithms" },
      ],
    },

    { path: "/editor", icon: Code, label: "Code Editor" },

    {
      label: "Strings",
      icon: Type,
      dropdown: [
        { path: "/string-overview", label: "Overview" },
        { path: "/string", label: "Algorithms" },
      ],
    },
    { path: "/quiz", icon: Trophy, label: "Quiz" },
    { path: "/settings", icon: Settings, label: "Settings" },

  ]; // <-- This closing bracket for navigationItems array was the issue



  const isActive = (path) => location.pathname === path;


  // Flatten all nav items for search
  const haystack = React.useMemo(() => {
    return navbarNavigationItems
      .filter(i => i.path)
      .map(i => ({ path: i.path, label: i.label }));
  }, []);

  const handleSearch = (q) => {
    setSearchQuery(q);
    if (!q.trim()) {

  const handleDropdownToggle = (index) =>
    setIsDropdownOpen(isDropdownOpen === index ? null : index);


  const handleSearch = (query) => {
    setSearchQuery(query);
    if (!query.trim()) {

      setSearchResults([]);
      setIsSearchOpen(false);
      return;
    }

    const res = haystack.filter(i =>
      i.label.toLowerCase().includes(q.toLowerCase())
    );
    setSearchResults(res);
    setIsSearchOpen(res.length > 0);
  };

  // click outside to close search


    const results = [];
    navigationItems.forEach((item) => {
      if (item.label.toLowerCase().includes(query.toLowerCase()) && item.path) {
        results.push({ path: item.path, label: item.label });
      }
      if (item.dropdown) {
        item.dropdown.forEach((subItem) => {
          if (subItem.label.toLowerCase().includes(query.toLowerCase())) {
            results.push({ path: subItem.path, label: subItem.label });
          }
        });
      }
    });

    // Add Notes Page to search results
    if ("notes".includes(query.toLowerCase())) {
      results.push({ path: "/notes", label: "Notes" });
    }

    setSearchResults(results);
    setIsSearchOpen(results.length > 0);
  };

  // Click outside

  useEffect(() => {
    const handleClickOutside = (e) => {
      if (searchRef.current && !searchRef.current.contains(e.target)) {
        setIsSearchOpen(false);
      }
    };
    document.addEventListener("mousedown", handleClickOutside);
    return () => document.removeEventListener("mousedown", handleClickOutside);
  }, []);

  return (
    <nav
      className={`navbar ${theme}`}
      ref={navbarRef}
      data-aos="fade-down"
      data-aos-duration="1000"
    >
      <div className="navbar-container">
        <Link to="/" className="navbar-logo">
          <img src="/logo.jpg" alt="AlgoVisualizer Logo" className="logo-img" />
          <span className="logo-text">Algo<span>Visualizer</span></span>
        </Link>

        <div className="navbar-search" ref={searchRef}>
          <input
            type="text"
            placeholder="Search…"
            value={searchQuery}
            onChange={(e) => handleSearch(e.target.value)}
            className="search-input"
          />
          {searchQuery && (
            <button className="clear-btn" onClick={() => {
              setSearchQuery(""); setSearchResults([]); setIsSearchOpen(false);
            }}>
              <X size={16} />
            </button>
          )}
          <Search size={18} className="search-icon" />
          {isSearchOpen && (
            <div className="search-results">

              {searchResults.map((item, idx) => (
                <Link
                  key={idx}
                  to={item.path}
                  className="search-result-item"
                  onClick={() => setIsSearchOpen(false)}
                >
                  {item.label}
                </Link>
              ))}
              {searchResults.length === 0 && <div className="search-no-results">No results</div>}

              {searchResults.length > 0 ? (
                searchResults.map((item, index) => (
                  <Link
                    key={index}
                    to={item.path}
                    className="search-result-item"
                    onClick={() => setIsSearchOpen(false)}
                  >
                    {item.label}
                  </Link>
                ))
              ) : (
                <div className="search-no-results">No results found</div>
              )}

            </div>
          )}
        </div>

        <div className="navbar-menu">
          {navbarNavigationItems.map((item, i) => (
            <Link
              key={i}
              to={item.path}
              className={`navbar-link ${isActive(item.path) ? "active" : ""}`}
            >
              {item.icon && React.createElement(getIconComponent(item.icon), {
                size: 18, className: "icon"
              })}
              <span>{item.label}</span>
            </Link>
          ))}
        </div>

        {/* Mobile Menu Button */}
        {isMobile && (
          <button
            className="mobile-menu-button"
            onClick={() => setIsMobileMenuOpen(!isMobileMenuOpen)}
            aria-label={isMobileMenuOpen ? "Close menu" : "Open menu"}
          >
            {isMobileMenuOpen ? <X size={24} /> : <Menu size={24} />}
          </button>
        )}

        {/* Desktop Navigation */}
        {!isMobile && (
          <div className="navbar-menu">
            {navigationItems.map((item, index) =>
              item.dropdown ? (
                <div key={index} className="navbar-item dropdown">
                  <button
                    className={`dropdown-toggle ${isDropdownOpen === index ? "active" : ""}`}
                    onClick={() => handleDropdownToggle(index)}
                  >
                    <item.icon size={18} className="drop-icon" />
                    <span>{item.label}</span>
                    <ChevronDown
                      size={16}
                      className={`dropdown-arrow ${isDropdownOpen === index ? "rotated" : ""}`}
                    />
                  </button>
                  {isDropdownOpen === index && (
                    <div className="dropdown-menu">
                      {item.dropdown.map((subItem, subIndex) => (
                        <Link
                          key={subIndex}
                          to={subItem.path}
                          className={`dropdown-item ${isActive(subItem.path) ? "active" : ""}`}
                          onClick={() => setIsDropdownOpen(null)}
                        >
                          {subItem.label}
                        </Link>
                      ))}
                    </div>
                  )}
                </div>
              ) : (
                <Link
                  key={index}
                  to={item.path}
                  className={`navbar-link ${isActive(item.path) ? "active" : ""}`}
                >
                  <item.icon size={18} className="icon" />
                  <span>{item.label}</span>
                  <ChevronDown
                    size={16}
                    className={`dropdown-arrow ${
                      isDropdownOpen === index ? "rotated" : ""
                    }`}
                  />
                </button>
                {isDropdownOpen === index && (
                  <div className="dropdown-menu">
                    {item.dropdown.map((subItem, subIndex) => (
                      <Link
                        key={subIndex}
                        to={subItem.path}
                        className={`dropdown-item ${
                          isActive(subItem.path) ? "active" : ""
                        }`}
                        onClick={() => setIsDropdownOpen(null)}
                      >
                        {subItem.label}
                      </Link>
                    ))}
                  </div>
                )}
              </div>
            ) : (
              <Link
                key={index}
                to={item.path}
                className={`navbar-link ${isActive(item.path) ? "active" : ""}`}
              >
                {item.icon &&
                  React.createElement(getIconComponent(item.icon), {
                    size: 18,
                    className: "icon",
                  })}
                <span>{item.label}</span>
              </Link>
            )
          )}

          {/* Add Notes link manually if not in navigation items */}
          <Link
            to="/notes"
            className={`navbar-link ${isActive("/notes") ? "active" : ""}`}
          >
            <BookOpen size={18} className="icon" />
            <span>Notes</span>
          </Link>
        </div>

      </div>
    </nav>
  );
};

export default Navbar;<|MERGE_RESOLUTION|>--- conflicted
+++ resolved
@@ -1,7 +1,7 @@
 import React, { useState, useEffect, useRef } from "react";
 import { Link, useLocation } from "react-router-dom";
 import {
-<<<<<<< HEAD
+
   Home,
   BarChart3,
   Search,
@@ -22,10 +22,8 @@
   Gamepad,
   TreeDeciduous,
   Menu,
-=======
   Home, BarChart3, Search, Database, GitBranch, Users, Trophy, Settings,
   X, Type, ChevronDown, BookOpen, Cpu, Code, Hash, Zap, Gamepad, TreeDeciduous, Menu
->>>>>>> 8541af38
 } from "lucide-react";
 import { useTheme } from "../ThemeContext";
 import AOS from "aos";
