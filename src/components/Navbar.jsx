--- conflicted
+++ resolved
@@ -74,7 +74,7 @@
     return () => window.removeEventListener("resize", handleResize);
   }, []);
 
-<<<<<<< HEAD
+
   const navigationItems = [
     { path: "/", icon: Home, label: "Home" },
     {
@@ -207,8 +207,7 @@
     { path: "/settings", icon: Settings, label: "Settings" },
   ];
 
-=======
->>>>>>> afffad9c
+
   const isActive = (path) => location.pathname === path;
 
   const handleDropdownToggle = (index) => {
