--- conflicted
+++ resolved
@@ -408,7 +408,7 @@
               />
             ))}
 
-<<<<<<< HEAD
+
             {/* ✅ Notes Dropdown */}
             <div className="navbar-item dropdown">
               <button
@@ -457,10 +457,10 @@
                 </div>
               )}
             </div>
-=======
+
             {/* Notes Dropdown */}
             {renderNotesDropdown()}
->>>>>>> c431de57
+
 
             {/* User Dropdown */}
             <UserDropdown />
