--- conflicted
+++ resolved
@@ -160,7 +160,7 @@
     return () => document.removeEventListener("mousedown", handleClickOutside);
   }, []);
 
-<<<<<<< HEAD
+
   // Navigation helpers
   const isActive = (path) => location.pathname === path;
   const handleDropdownToggle = (index) => setIsDropdownOpen(index === isDropdownOpen ? null : index);
@@ -315,8 +315,7 @@
     </div>
   );
 
-=======
->>>>>>> 27b6fc57
+
   return (
     <nav className={`navbar fixed top-0 left-0 right-0 z-50 ${theme}`} ref={navbarRef}>
       <div className="navbar-container flex items-center justify-between px-4 py-2">
@@ -359,7 +358,7 @@
                 >
                   Java
                 </Link>
-<<<<<<< HEAD
+
               ))}
               {searchResults.length === 0 && (
                 <div className="search-no-results">No results found</div>
@@ -442,7 +441,7 @@
                 </div>
               )}
             </div>
-=======
+
                 <Link
                   to="/notes/python"
                   className={`dropdown-item ${isActive("/notes/python") ? "active" : ""}`}
@@ -453,7 +452,7 @@
               </div>
             )}
           </div>
->>>>>>> 27b6fc57
+
 
           <UserDropdown />
         </div>
