import React, { useState, useEffect, useRef } from "react";
import { Link, useLocation } from "react-router-dom";
import {
  Home,
  BarChart3,
  Search,
  Database,
  GitBranch,
  Users,
  Trophy,
  Settings,
  X,
  ChevronDown,
  BookOpen,
  Cpu,
  Code,
  Hash,
  Zap,
  TreeDeciduous,
} from "lucide-react";
<<<<<<< HEAD
=======
import { FaHashtag } from "react-icons/fa";
>>>>>>> c1533ac0
import { useTheme } from "../ThemeContext";
import AOS from 'aos';
import 'aos/dist/aos.css';

const Navbar = () => {
  const [isMobileMenuOpen, setIsMobileMenuOpen] = useState(false);
  const [isDropdownOpen, setIsDropdownOpen] = useState(null);
  const [isMobile, setIsMobile] = useState(false);
  const location = useLocation();
  const { theme } = useTheme();
  const navbarRef = useRef(null);

<<<<<<< HEAD
  // Detect mobile screen
=======
>>>>>>> c1533ac0
  useEffect(() => {
    const handleResize = () => {
      const mobile = window.innerWidth <= 768;
      setIsMobile(mobile);
<<<<<<< HEAD
      if (!mobile) setIsMobileMenuOpen(false);
=======
      if (window.innerWidth > 768) {
        setIsMobileMenuOpen(false);
      }
>>>>>>> c1533ac0
    };
    handleResize();
    window.addEventListener("resize", handleResize);
    return () => window.removeEventListener("resize", handleResize);
  }, []);

  const navigationItems = [
    { path: "/", icon: Home, label: "Home" },
    {
      label: "Sorting",
      icon: BarChart3,
      dropdown: [
        { path: "/sorting", label: "Overview" },
        { path: "/components/AlgorithmComparison", label: "Algorithm Comparison" },
      ],
    },
    {
      label: "Searching",
      icon: Search,
      dropdown: [
        { path: "/searchingOverview", label: "Overview" },
        { path: "/searching", label: "Searching Algorithm" },
      ],
    },
    {
      label: "Data Structures",
      icon: Database,
      dropdown: [
        { path: "/data-structures", label: "Overview" },
        { path: "/data-structures/linked-list", label: "Linked List" },
      ],
    },
    {
      label: "Graph",
      icon: GitBranch,
      dropdown: [
        { path: "/graph", label: "Overview" },
        { path: "/graph/bfs", label: "BFS" },
        { path: "/graph/dfs", label: "DFS" },
        { path: "/graph/dijkstra", label: "Dijkstra" },
        { path: "/graph/comparison", label: "Graph Comparison" },
      ],
    },
    {
      label: "Backtracking",
      icon: BookOpen,
      dropdown: [
        { path: "/backtracking-overview", label: "Overview" },
        { path: "/backtracking", label: "Algorithms" },
      ],
    },
    {
      label: "Dynamic Programming",
      icon: Cpu,
      dropdown: [
        { path: "/dp-overview", label: "Overview" },
        { path: "/dp", label: "Algorithms" },
      ],
    },
    {
      label: "Hashing",
      icon: Hash,
      dropdown: [
        { path: "/hashing-overview", label: "Overview" },
        { path: "/hashing", label: "Algorithms" },
      ],
    },
    {
      label: "Greedy Algorithms",
      icon: Zap,
      dropdown: [
        { path: "/greedy-overview", label: "Overview" },
        { path: "/greedy", label: "Algorithms" },
      ],
    },
    {
      label: "Divide & Conquer",
      icon: Code,
      dropdown: [
        { path: "/dc-overview", label: "Overview" },
        { path: "/dc", label: "Algorithms" },
      ],
    },
    {
      label: "Trees",
      icon: TreeDeciduous,
      dropdown: [
        { path: "/tree-overview", label: "Overview" },
        { path: "/tree", label: "Algorithms" },
      ],
    },
    { path: "/quiz", icon: Trophy, label: "Quiz" },
    {
      label: "Community",
      icon: Users,
      dropdown: [
        { path: "/community", label: "Overview" },
        { path: "/contributors", label: "Contributors" },
        { path: "/ContributorLeaderboard", label: "Leaderboard" },
      ],
    },
    { path: "/settings", icon: Settings, label: "Settings" },
  ];

  const isActive = (path) => location.pathname === path;

  const handleDropdownToggle = (index) => {
    setIsDropdownOpen(isDropdownOpen === index ? null : index);
  };

  useEffect(() => {
    const handleClickOutside = (event) => {
      if (navbarRef.current && !navbarRef.current.contains(event.target)) {
        setIsDropdownOpen(null);
      }
    };
    document.addEventListener("mousedown", handleClickOutside);
    return () => document.removeEventListener("mousedown", handleClickOutside);
  }, []);

  return (
    <>
<<<<<<< HEAD
      <nav className={`navbar ${theme}`} ref={navbarRef}>
        <div className="navbar-container">
          {/* Logo and Mobile Toggle */}
          <div className="navbar-top-row">
=======
      <nav className="navbar" ref={navbarRef} data-aos="fade-down" data-aos-duration="1000">
        <div className="navbar-container">
          {/* Mobile Header Row */}
          {isMobile && (
            <div className="navbar-header" data-aos="fade-down" data-aos-duration="1000">
              <Link to="/" className="navbar-logo">
                <img 
                  src="/logo.jpg" 
                  alt="AlgoVisualizer Logo" 
                  className="logo-img"
                  onError={(e) => {
                    e.target.style.display = 'none';
                  }}
                />
                <span className="logo-text">
                  Algo<span>Visualizer</span>
                </span>
              </Link>
              
              <div className="mobile-header-buttons">
                <Link 
                  to="/settings" 
                  className={`mobile-settings-btn ${
                    isActive("/settings") ? "active" : ""
                  }`}
                >
                  <Settings size={20} />
                </Link>
                
                <button
                  className="mobile-menu-button"
                  onClick={() => setIsMobileMenuOpen(!isMobileMenuOpen)}
                  aria-label={isMobileMenuOpen ? "Close menu" : "Open menu"}
                >
                  {isMobileMenuOpen ? <X size={24} /> : <Menu size={24} />}
                </button>
              </div>
            </div>
          )}
          
          {/* Desktop Logo */}
          {!isMobile && (
>>>>>>> c1533ac0
            <Link to="/" className="navbar-logo">
              <img
                src="/logo.jpg"
                alt="AlgoVisualizer Logo"
                className="logo-img"
                onError={(e) => (e.target.style.display = "none")}
              />
              <span className="logo-text">
                Algo<span>Visualizer</span>
              </span>
            </Link>

<<<<<<< HEAD
            {isMobile && (
              <div className="mobile-toggle-top">
                <button
                  className="mobile-menu-button"
                  onClick={() => setIsMobileMenuOpen(!isMobileMenuOpen)}
                  aria-label={isMobileMenuOpen ? "Close menu" : "Open menu"}
                >
                  {isMobileMenuOpen ? <X size={24} /> : <ChevronDown size={24} />}
                </button>
              </div>
            )}
          </div>

          {/* Desktop Menu */}
          {!isMobile && (
            <div className="navbar-menu">
              {navigationItems.map((item, index) =>
                item.dropdown ? (
                  <div key={index} className="navbar-item dropdown">
=======
          {/* Desktop Navigation */}
        <div className="navbar-menu">
            {navigationItems.map((item, index) => (
              <div key={index} className="navbar-item" data-aos="fade-down" data-aos-delay={`${index * 50}`}>
                {item.dropdown ? (
                  <div className="dropdown">
>>>>>>> c1533ac0
                    <button
                      className={`dropdown-toggle ${isDropdownOpen === index ? "active" : ""}`}
                      onClick={() => handleDropdownToggle(index)}
                    >
                      <item.icon size={18} className="drop-icon" />
                      <span>{item.label}</span>
                      <ChevronDown
                        size={16}
                        className={`dropdown-arrow ${isDropdownOpen === index ? "rotated" : ""}`}
                      />
                    </button>
                    {isDropdownOpen === index && (
                      <div className="dropdown-menu">
                        {item.dropdown.map((subItem, subIndex) => (
                          <Link
                            key={subIndex}
                            to={subItem.path}
                            className={`dropdown-item ${isActive(subItem.path) ? "active" : ""}`}
                            onClick={() => setIsDropdownOpen(null)}
                          >
                            {subItem.label}
                          </Link>
                        ))}
                      </div>
                    )}
                  </div>
                ) : (
                  <Link
                    key={index}
                    to={item.path}
                    className={`navbar-link ${isActive(item.path) ? "active" : ""}`}
                  >
                    <item.icon size={18} className="icon" />
                    <span>{item.label}</span>
                  </Link>
                )
              )}
            </div>
          )}
        </div>

<<<<<<< HEAD
        {/* Mobile Menu */}
        {isMobile && (
          <div className={`mobile-menu ${isMobileMenuOpen ? "open" : ""}`}>
            <div className="mobile-menu-content">
              {navigationItems.map((item, index) =>
                item.dropdown ? (
                  <div key={index} className="mobile-dropdown">
=======
        {/* Enhanced Mobile Menu */}
        <div className={`mobile-menu ${isMobileMenuOpen ? "open" : ""}`} data-aos="fade-right" data-aos-duration="400">
          {/* Mobile Menu Header */}
          <div className="mobile-menu-header">
            <div className="mobile-menu-header-content">
              <h3 className="mobile-menu-title">
                <Database size={18} />
                Navigation
              </h3>
              <button
                className="mobile-menu-close-btn"
                onClick={() => setIsMobileMenuOpen(false)}
                aria-label="Close navigation menu"
              >
                <X size={20} />
              </button>
            </div>
            <p className="mobile-menu-subtitle">Explore algorithms & data structures</p>
          </div>
          
          {/* Mobile Menu Content */}
          <div className="mobile-menu-content">
            {navigationItems.map((item, index) => (
              <div 
                key={index} 
                className="mobile-menu-item"
                style={{ '--item-index': index }}
                data-aos="fade-right" data-aos-delay={`${index * 50}`}
              >
                {item.dropdown ? (
                  <div className="mobile-dropdown">
>>>>>>> c1533ac0
                    <button
                      className={`mobile-dropdown-toggle ${isDropdownOpen === index ? "active" : ""}`}
                      onClick={() => handleDropdownToggle(index)}
                    >
                      <item.icon size={18} />
                      <span>{item.label}</span>
                      <ChevronDown
                        size={16}
                        className={`dropdown-arrow ${isDropdownOpen === index ? "rotated" : ""}`}
                      />
                    </button>
                    {isDropdownOpen === index && (
                      <div className="mobile-dropdown-menu">
                        {item.dropdown.map((subItem, subIndex) => (
                          <Link
                            key={subIndex}
                            to={subItem.path}
                            className={`mobile-dropdown-item ${isActive(subItem.path) ? "active" : ""}`}
                            onClick={() => {
                              setIsDropdownOpen(null);
                              setIsMobileMenuOpen(false);
                            }}
                          >
                            {subItem.label}
                          </Link>
                        ))}
                      </div>
                    )}
                  </div>
                ) : (
                  <Link
                    key={index}
                    to={item.path}
                    className={`mobile-menu-link ${isActive(item.path) ? "active" : ""}`}
                    onClick={() => setIsMobileMenuOpen(false)}
                  >
                    <item.icon size={18} />
                    <span>{item.label}</span>
                  </Link>
                )
              )}
            </div>
          </div>
        )}

        {/* Backdrop */}
        {isMobileMenuOpen && <div className="navbar-backdrop" onClick={() => setIsMobileMenuOpen(false)} />}
      </nav>
    </>
  );
};

export default Navbar;<|MERGE_RESOLUTION|>--- conflicted
+++ resolved
@@ -17,14 +17,11 @@
   Hash,
   Zap,
   TreeDeciduous,
+  Menu,
 } from "lucide-react";
-<<<<<<< HEAD
-=======
-import { FaHashtag } from "react-icons/fa";
->>>>>>> c1533ac0
 import { useTheme } from "../ThemeContext";
-import AOS from 'aos';
-import 'aos/dist/aos.css';
+import AOS from "aos";
+import "aos/dist/aos.css";
 
 const Navbar = () => {
   const [isMobileMenuOpen, setIsMobileMenuOpen] = useState(false);
@@ -34,21 +31,12 @@
   const { theme } = useTheme();
   const navbarRef = useRef(null);
 
-<<<<<<< HEAD
   // Detect mobile screen
-=======
->>>>>>> c1533ac0
   useEffect(() => {
     const handleResize = () => {
       const mobile = window.innerWidth <= 768;
       setIsMobile(mobile);
-<<<<<<< HEAD
       if (!mobile) setIsMobileMenuOpen(false);
-=======
-      if (window.innerWidth > 768) {
-        setIsMobileMenuOpen(false);
-      }
->>>>>>> c1533ac0
     };
     handleResize();
     window.addEventListener("resize", handleResize);
@@ -171,41 +159,44 @@
 
   return (
     <>
-<<<<<<< HEAD
-      <nav className={`navbar ${theme}`} ref={navbarRef}>
-        <div className="navbar-container">
-          {/* Logo and Mobile Toggle */}
-          <div className="navbar-top-row">
-=======
-      <nav className="navbar" ref={navbarRef} data-aos="fade-down" data-aos-duration="1000">
+      <nav
+        className={`navbar ${theme}`}
+        ref={navbarRef}
+        data-aos="fade-down"
+        data-aos-duration="1000"
+      >
         <div className="navbar-container">
           {/* Mobile Header Row */}
           {isMobile && (
-            <div className="navbar-header" data-aos="fade-down" data-aos-duration="1000">
+            <div
+              className="navbar-header"
+              data-aos="fade-down"
+              data-aos-duration="1000"
+            >
               <Link to="/" className="navbar-logo">
-                <img 
-                  src="/logo.jpg" 
-                  alt="AlgoVisualizer Logo" 
+                <img
+                  src="/logo.jpg"
+                  alt="AlgoVisualizer Logo"
                   className="logo-img"
                   onError={(e) => {
-                    e.target.style.display = 'none';
+                    e.target.style.display = "none";
                   }}
                 />
                 <span className="logo-text">
                   Algo<span>Visualizer</span>
                 </span>
               </Link>
-              
+
               <div className="mobile-header-buttons">
-                <Link 
-                  to="/settings" 
+                <Link
+                  to="/settings"
                   className={`mobile-settings-btn ${
                     isActive("/settings") ? "active" : ""
                   }`}
                 >
                   <Settings size={20} />
                 </Link>
-                
+
                 <button
                   className="mobile-menu-button"
                   onClick={() => setIsMobileMenuOpen(!isMobileMenuOpen)}
@@ -216,10 +207,9 @@
               </div>
             </div>
           )}
-          
+
           {/* Desktop Logo */}
           {!isMobile && (
->>>>>>> c1533ac0
             <Link to="/" className="navbar-logo">
               <img
                 src="/logo.jpg"
@@ -231,44 +221,27 @@
                 Algo<span>Visualizer</span>
               </span>
             </Link>
-
-<<<<<<< HEAD
-            {isMobile && (
-              <div className="mobile-toggle-top">
-                <button
-                  className="mobile-menu-button"
-                  onClick={() => setIsMobileMenuOpen(!isMobileMenuOpen)}
-                  aria-label={isMobileMenuOpen ? "Close menu" : "Open menu"}
-                >
-                  {isMobileMenuOpen ? <X size={24} /> : <ChevronDown size={24} />}
-                </button>
-              </div>
-            )}
-          </div>
-
-          {/* Desktop Menu */}
+          )}
+
+          {/* Desktop Navigation */}
           {!isMobile && (
             <div className="navbar-menu">
               {navigationItems.map((item, index) =>
                 item.dropdown ? (
                   <div key={index} className="navbar-item dropdown">
-=======
-          {/* Desktop Navigation */}
-        <div className="navbar-menu">
-            {navigationItems.map((item, index) => (
-              <div key={index} className="navbar-item" data-aos="fade-down" data-aos-delay={`${index * 50}`}>
-                {item.dropdown ? (
-                  <div className="dropdown">
->>>>>>> c1533ac0
                     <button
-                      className={`dropdown-toggle ${isDropdownOpen === index ? "active" : ""}`}
+                      className={`dropdown-toggle ${
+                        isDropdownOpen === index ? "active" : ""
+                      }`}
                       onClick={() => handleDropdownToggle(index)}
                     >
                       <item.icon size={18} className="drop-icon" />
                       <span>{item.label}</span>
                       <ChevronDown
                         size={16}
-                        className={`dropdown-arrow ${isDropdownOpen === index ? "rotated" : ""}`}
+                        className={`dropdown-arrow ${
+                          isDropdownOpen === index ? "rotated" : ""
+                        }`}
                       />
                     </button>
                     {isDropdownOpen === index && (
@@ -277,7 +250,9 @@
                           <Link
                             key={subIndex}
                             to={subItem.path}
-                            className={`dropdown-item ${isActive(subItem.path) ? "active" : ""}`}
+                            className={`dropdown-item ${
+                              isActive(subItem.path) ? "active" : ""
+                            }`}
                             onClick={() => setIsDropdownOpen(null)}
                           >
                             {subItem.label}
@@ -290,7 +265,9 @@
                   <Link
                     key={index}
                     to={item.path}
-                    className={`navbar-link ${isActive(item.path) ? "active" : ""}`}
+                    className={`navbar-link ${
+                      isActive(item.path) ? "active" : ""
+                    }`}
                   >
                     <item.icon size={18} className="icon" />
                     <span>{item.label}</span>
@@ -301,56 +278,49 @@
           )}
         </div>
 
-<<<<<<< HEAD
         {/* Mobile Menu */}
         {isMobile && (
-          <div className={`mobile-menu ${isMobileMenuOpen ? "open" : ""}`}>
+          <div
+            className={`mobile-menu ${isMobileMenuOpen ? "open" : ""}`}
+            data-aos="fade-right"
+            data-aos-duration="400"
+          >
+            <div className="mobile-menu-header">
+              <div className="mobile-menu-header-content">
+                <h3 className="mobile-menu-title">
+                  <Database size={18} />
+                  Navigation
+                </h3>
+                <button
+                  className="mobile-menu-close-btn"
+                  onClick={() => setIsMobileMenuOpen(false)}
+                  aria-label="Close navigation menu"
+                >
+                  <X size={20} />
+                </button>
+              </div>
+              <p className="mobile-menu-subtitle">
+                Explore algorithms & data structures
+              </p>
+            </div>
+
             <div className="mobile-menu-content">
               {navigationItems.map((item, index) =>
                 item.dropdown ? (
                   <div key={index} className="mobile-dropdown">
-=======
-        {/* Enhanced Mobile Menu */}
-        <div className={`mobile-menu ${isMobileMenuOpen ? "open" : ""}`} data-aos="fade-right" data-aos-duration="400">
-          {/* Mobile Menu Header */}
-          <div className="mobile-menu-header">
-            <div className="mobile-menu-header-content">
-              <h3 className="mobile-menu-title">
-                <Database size={18} />
-                Navigation
-              </h3>
-              <button
-                className="mobile-menu-close-btn"
-                onClick={() => setIsMobileMenuOpen(false)}
-                aria-label="Close navigation menu"
-              >
-                <X size={20} />
-              </button>
-            </div>
-            <p className="mobile-menu-subtitle">Explore algorithms & data structures</p>
-          </div>
-          
-          {/* Mobile Menu Content */}
-          <div className="mobile-menu-content">
-            {navigationItems.map((item, index) => (
-              <div 
-                key={index} 
-                className="mobile-menu-item"
-                style={{ '--item-index': index }}
-                data-aos="fade-right" data-aos-delay={`${index * 50}`}
-              >
-                {item.dropdown ? (
-                  <div className="mobile-dropdown">
->>>>>>> c1533ac0
                     <button
-                      className={`mobile-dropdown-toggle ${isDropdownOpen === index ? "active" : ""}`}
+                      className={`mobile-dropdown-toggle ${
+                        isDropdownOpen === index ? "active" : ""
+                      }`}
                       onClick={() => handleDropdownToggle(index)}
                     >
                       <item.icon size={18} />
                       <span>{item.label}</span>
                       <ChevronDown
                         size={16}
-                        className={`dropdown-arrow ${isDropdownOpen === index ? "rotated" : ""}`}
+                        className={`dropdown-arrow ${
+                          isDropdownOpen === index ? "rotated" : ""
+                        }`}
                       />
                     </button>
                     {isDropdownOpen === index && (
@@ -359,7 +329,9 @@
                           <Link
                             key={subIndex}
                             to={subItem.path}
-                            className={`mobile-dropdown-item ${isActive(subItem.path) ? "active" : ""}`}
+                            className={`mobile-dropdown-item ${
+                              isActive(subItem.path) ? "active" : ""
+                            }`}
                             onClick={() => {
                               setIsDropdownOpen(null);
                               setIsMobileMenuOpen(false);
@@ -375,7 +347,9 @@
                   <Link
                     key={index}
                     to={item.path}
-                    className={`mobile-menu-link ${isActive(item.path) ? "active" : ""}`}
+                    className={`mobile-menu-link ${
+                      isActive(item.path) ? "active" : ""
+                    }`}
                     onClick={() => setIsMobileMenuOpen(false)}
                   >
                     <item.icon size={18} />
@@ -388,7 +362,12 @@
         )}
 
         {/* Backdrop */}
-        {isMobileMenuOpen && <div className="navbar-backdrop" onClick={() => setIsMobileMenuOpen(false)} />}
+        {isMobileMenuOpen && (
+          <div
+            className="navbar-backdrop"
+            onClick={() => setIsMobileMenuOpen(false)}
+          />
+        )}
       </nav>
     </>
   );
