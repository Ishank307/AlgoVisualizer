--- conflicted
+++ resolved
@@ -28,11 +28,7 @@
 const Navbar = () => {
   const [isMobileMenuOpen, setIsMobileMenuOpen] = useState(false);
   const [isDropdownOpen, setIsDropdownOpen] = useState(null);
-<<<<<<< HEAD
-=======
   const [isMobile, setIsMobile] = useState(false);
-
->>>>>>> 8138ca4c
   const [searchQuery, setSearchQuery] = useState("");
   const [searchResults, setSearchResults] = useState([]);
   const [isSearchOpen, setIsSearchOpen] = useState(false);
@@ -173,11 +169,6 @@
   const handleDropdownToggle = (index) =>
     setIsDropdownOpen(isDropdownOpen === index ? null : index);
 
-<<<<<<< HEAD
-  // Live search
-=======
-  // Search handler
->>>>>>> 8138ca4c
   const handleSearch = (query) => {
     setSearchQuery(query);
     if (!query.trim()) {
@@ -332,7 +323,6 @@
                 >
                   <item.icon size={18} className="icon" />
                   <span>{item.label}</span>
-<<<<<<< HEAD
                   <ChevronDown
                     size={16}
                     className={`dropdown-arrow ${
@@ -382,13 +372,7 @@
             <span>Notes</span>
           </Link>
         </div>
-=======
-                </Link>
-              )
-            )}
-          </div>
-        )}
->>>>>>> 8138ca4c
+
       </div>
     </nav>
   );
