--- conflicted
+++ resolved
@@ -15,11 +15,10 @@
   BookOpen,
   Cpu,
   HelpCircle,
-<<<<<<< HEAD
+
  Zap ,
  TreeDeciduous
-=======
->>>>>>> d4eb9b72
+
 } from "lucide-react";
 import { useTheme } from "../ThemeContext";
 
