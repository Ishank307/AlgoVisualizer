import React, { useState, useEffect, useRef } from "react";
import { Link, useLocation } from "react-router-dom";
import {
  Home,
  BarChart3,
  Search,
  Database,
  GitBranch,
  Users,
  Trophy,
  Settings,
  X,
  ChevronDown,
  BookOpen,
  Cpu,
  Code,
  Hash,
  Zap,
  Gamepad,
  TreeDeciduous,
  Menu,
} from "lucide-react";
import { useTheme } from "../ThemeContext";
import { useMobileMenu } from "../contexts/MobileMenuContext";
import AOS from "aos";
import "aos/dist/aos.css";

const Navbar = () => {
  const [isDropdownOpen, setIsDropdownOpen] = useState(null);
  const [isMobile, setIsMobile] = useState(false);
  const [searchQuery, setSearchQuery] = useState("");
  const [searchResults, setSearchResults] = useState([]);
  const [isSearchOpen, setIsSearchOpen] = useState(false);

  const location = useLocation();
  const { theme } = useTheme();
  const { isNavbarMenuOpen, openNavbarMenu, closeNavbarMenu } = useMobileMenu();
  const navbarRef = useRef(null);

  const searchRef = useRef(null);


  // Detect mobile screen
  useEffect(() => {
    const handleResize = () => {
      const mobile = window.innerWidth <= 768;
      setIsMobile(mobile);
      if (!mobile) closeNavbarMenu();
    };
    handleResize();
    window.addEventListener("resize", handleResize);
    return () => window.removeEventListener("resize", handleResize);
  }, [closeNavbarMenu]);

  const navigationItems = [
    { path: "/", icon: Home, label: "Home" },
    {
      label: "Sorting",
      icon: BarChart3,
      dropdown: [
        { path: "/sorting", label: "Overview" },
        { path: "/components/AlgorithmComparison", label: "Algorithm Comparison" },
      ],
    },
    {
      label: "Searching",
      icon: Search,
      dropdown: [
        { path: "/searchingOverview", label: "Overview" },
        { path: "/searching", label: "Searching Algorithm" },
      ],
    },
    {
      label: "Data Structures",
      icon: Database,
      dropdown: [
        { path: "/data-structures", label: "Overview" },
        { path: "/data-structures/linked-list", label: "Linked List" },
        { path: "/data-structures/queue", label: "Queue visualization" },
        { path: "/data-structures/stack", label: "Stack visualization" },

        { path: "/binary-tree", label: "Binary Tree visualization" },



      ],
    },
    {
      label: "Graph",
      icon: GitBranch,
      dropdown: [
        { path: "/graph", label: "Overview" },
        { path: "/graph/bfs", label: "BFS" },
        { path: "/graph/dfs", label: "DFS" },
        { path: "/graph/dijkstra", label: "Dijkstra" },
        { path: "/graph/comparison", label: "Graph Comparison" },
      ],
    },

    {
      label: "Backtracking",
      icon: BookOpen,
      dropdown: [
        { path: "/backtracking-overview", label: "Overview" },
        { path: "/backtracking", label: "Algorithms" },
      ],
    },
    {
      label: "Dynamic Programming",
      icon: Cpu,
      dropdown: [
        { path: "/dp-overview", label: "Overview" },
        { path: "/dp", label: "Algorithms" },
      ],
    },
    {
      label: "Hashing",
      icon: Hash,
      dropdown: [
        { path: "/hashing-overview", label: "Overview" },
        { path: "/hashing", label: "Algorithms" },
      ],
    },
    {
      label: "Greedy Algorithms",
      icon: Zap,
      dropdown: [
        { path: "/greedy-overview", label: "Overview" },
        { path: "/greedy", label: "Algorithms" },
      ],
    },
    {
      label: "Divide & Conquer",
      icon: Code,
      dropdown: [
        { path: "/dc-overview", label: "Overview" },
        { path: "/dc", label: "Algorithms" },
      ],
    },
    {
      label: "Trees",
      icon: TreeDeciduous,
      dropdown: [
        { path: "/tree-overview", label: "Overview" },
        { path: "/tree", label: "Algorithms" },
      ],
    },
    {
      label: "Game Search",
      icon: Gamepad, // You can import an appropriate icon from lucide-react
      dropdown: [
        { path: "/game-search-overview", label: "Overview" },
        { path: "/game-search", label: "Algorithms" },
      ],
    },
    {
      label: "Branch & Bound",
      icon: BookOpen,
      dropdown: [
        { path: "/branchbound-overview", label: "Overview" },
        { path: "/branchbound", label: "Algorithms" },
      ],
    },

    { path: "/quiz", icon: Trophy, label: "Quiz" },
    { path: "/settings", icon: Settings, label: "Settings" },
  ];

  const isActive = (path) => location.pathname === path;

  const handleDropdownToggle = (index) => {
    setIsDropdownOpen(isDropdownOpen === index ? null : index);
  };

  // Handle live search
  const handleSearch = (query) => {
    setSearchQuery(query);
    if (!query.trim()) {
      setSearchResults([]);
      setIsSearchOpen(false);
      return;
    }

    const results = [];
    navigationItems.forEach((item) => {
      if (item.label.toLowerCase().includes(query.toLowerCase()) && item.path) {
        results.push({ path: item.path, label: item.label });
      }
      if (item.dropdown) {
        item.dropdown.forEach((subItem) => {
          if (subItem.label.toLowerCase().includes(query.toLowerCase())) {
            results.push({ path: subItem.path, label: subItem.label });
          }
        });
      }
    });

    setSearchResults(results);
    setIsSearchOpen(results.length > 0);
  };

  // Close dropdowns & search on click outside
  useEffect(() => {
    const handleClickOutside = (event) => {
      if (navbarRef.current && !navbarRef.current.contains(event.target)) {
        setIsDropdownOpen(null);
      }
      if (searchRef.current && !searchRef.current.contains(event.target)) {
        setIsSearchOpen(false);
      }
    };
    document.addEventListener("mousedown", handleClickOutside);
    return () => document.removeEventListener("mousedown", handleClickOutside);
  }, []);

  return (
    <nav
      className={`navbar ${theme}`}
      ref={navbarRef}
      data-aos="fade-down"
      data-aos-duration="1000"
    >
      <div className="navbar-container">
        {/* Logo */}
        <Link to="/" className="navbar-logo">
          <img src="/logo.jpg" alt="AlgoVisualizer Logo" className="logo-img" />
          <span className="logo-text">Algo<span>Visualizer</span></span>
        </Link>

        {/* Search Bar */}
        <div className="navbar-search" ref={searchRef}>
          <input
            type="text"
            placeholder="Search algorithms..."
            value={searchQuery}
            onChange={(e) => handleSearch(e.target.value)}
            className="search-input"
          />
          {searchQuery && (
            <button
              className="clear-btn"
              onClick={() => {
                setSearchQuery("");
                setSearchResults([]);
                setIsSearchOpen(false);
              }}
            >
              <X size={16} />
            </button>
          )}
          <Search size={18} className="search-icon" />
          {isSearchOpen && (
            <div className="search-results">
              {searchResults.map((item, index) => (
                <Link
                  key={index}
                  to={item.path}
                  className="search-result-item"
                  onClick={() => setIsSearchOpen(false)}
                >
                  {item.label}
                </Link>
<<<<<<< HEAD

                <button
                  className="mobile-menu-button"
                  onClick={isNavbarMenuOpen ? closeNavbarMenu : openNavbarMenu}
                  aria-label={isNavbarMenuOpen ? "Close menu" : "Open menu"}
                >
                  {isNavbarMenuOpen ? <X size={24} /> : <Menu size={24} />}
                </button>
              </div>
            </div>
          )}

          {/* Desktop Logo */}
          {!isMobile && (
            <Link to="/" className="navbar-logo">
              <img
                src="/logo.jpg"
                alt="AlgoVisualizer Logo"
                className="logo-img"
                onError={(e) => (e.target.style.display = "none")}
              />
              <span className="logo-text">
                Algo<span>Visualizer</span>
              </span>
            </Link>
          )}

          {/* Desktop Navigation */}
          {!isMobile && (
            <div className="navbar-menu">
              {navigationItems.map((item, index) =>
                item.dropdown ? (
                  <div key={index} className="navbar-item dropdown">
                    <button
                      className={`dropdown-toggle ${
                        isDropdownOpen === index ? "active" : ""
                      }`}
                      onClick={() => handleDropdownToggle(index)}
                    >
                      <item.icon size={18} className="drop-icon" />
                      <span>{item.label}</span>
                      <ChevronDown
                        size={16}
                        className={`dropdown-arrow ${
                          isDropdownOpen === index ? "rotated" : ""
                        }`}
                      />
                    </button>
                    {isDropdownOpen === index && (
                      <div className="dropdown-menu">
                        {item.dropdown.map((subItem, subIndex) => (
                          <Link
                            key={subIndex}
                            to={subItem.path}
                            className={`dropdown-item ${
                              isActive(subItem.path) ? "active" : ""
                            }`}
                            onClick={() => setIsDropdownOpen(null)}
                          >
                            {subItem.label}
                          </Link>
                        ))}
                      </div>
                    )}
                  </div>
                ) : (
                  <Link
                    key={index}
                    to={item.path}
                    className={`navbar-link ${
                      isActive(item.path) ? "active" : ""
                    }`}
                  >
                    <item.icon size={18} className="icon" />
                    <span>{item.label}</span>
                  </Link>
                )
=======
              ))}
              {searchResults.length === 0 && (
                <div className="search-no-results">No results found</div>
>>>>>>> 037e3e21
              )}
            </div>
          )}
        </div>

<<<<<<< HEAD
        {/* Mobile Menu */}
        {isMobile && (
          <div
            className={`mobile-menu ${isNavbarMenuOpen ? "open" : ""}`}
            data-aos="fade-right"
            data-aos-duration="400"
          >
            <div className="mobile-menu-header">
              <div className="mobile-menu-header-content">
                <h3 className="mobile-menu-title">
                  <Database size={18} />
                  Navigation
                </h3>
                <button
                  className="mobile-menu-close-btn"
                  onClick={closeNavbarMenu}
                  aria-label="Close navigation menu"
=======
        {/* Desktop Navigation */}
        <div className="navbar-menu">
          {navigationItems.map((item, index) =>
            item.dropdown ? (
              <div key={index} className="navbar-item dropdown">
                <button
                  className={`dropdown-toggle ${isDropdownOpen === index ? "active" : ""}`}
                  onClick={() => handleDropdownToggle(index)}
>>>>>>> 037e3e21
                >
                  <item.icon size={18} className="drop-icon" />
                  <span>{item.label}</span>
                  <ChevronDown
                    size={16}
                    className={`dropdown-arrow ${isDropdownOpen === index ? "rotated" : ""}`}
                  />
                </button>
<<<<<<< HEAD
              </div>
              <p className="mobile-menu-subtitle">
                Explore algorithms & data structures
              </p>
            </div>

            <div className="mobile-menu-content">
              {navigationItems.map((item, index) =>
                item.dropdown ? (
                  <div key={index} className="mobile-dropdown">
                    <button
                      className={`mobile-dropdown-toggle ${
                        isDropdownOpen === index ? "active" : ""
                      }`}
                      onClick={() => handleDropdownToggle(index)}
                    >
                      <item.icon size={18} />
                      <span>{item.label}</span>
                      <ChevronDown
                        size={16}
                        className={`dropdown-arrow ${
                          isDropdownOpen === index ? "rotated" : ""
                        }`}
                      />
                    </button>
                    {isDropdownOpen === index && (
                      <div className="mobile-dropdown-menu">
                        {item.dropdown.map((subItem, subIndex) => (
                          <Link
                            key={subIndex}
                            to={subItem.path}
                            className={`mobile-dropdown-item ${
                              isActive(subItem.path) ? "active" : ""
                            }`}
                            onClick={() => {
                              setIsDropdownOpen(null);
                              closeNavbarMenu();
                            }}
                          >
                            {subItem.label}
                          </Link>
                        ))}
                      </div>
                    )}
                  </div>
                ) : (
                  <Link
                    key={index}
                    to={item.path}
                    className={`mobile-menu-link ${
                      isActive(item.path) ? "active" : ""
                    }`}
                    onClick={closeNavbarMenu}
                  >
                    <item.icon size={18} />
                    <span>{item.label}</span>
                  </Link>
                )
              )}
            </div>
          </div>
        )}

        {/* Backdrop */}
        {isNavbarMenuOpen && (
          <div
            className="navbar-backdrop"
            onClick={closeNavbarMenu}
          />
        )}
      </nav>
    </>
=======
                {isDropdownOpen === index && (
                  <div className="dropdown-menu">
                    {item.dropdown.map((subItem, subIndex) => (
                      <Link
                        key={subIndex}
                        to={subItem.path}
                        className={`dropdown-item ${isActive(subItem.path) ? "active" : ""}`}
                        onClick={() => setIsDropdownOpen(null)}
                      >
                        {subItem.label}
                      </Link>
                    ))}
                  </div>
                )}
              </div>
            ) : (
              <Link
                key={index}
                to={item.path}
                className={`navbar-link ${isActive(item.path) ? "active" : ""}`}
              >
                <item.icon size={18} className="icon" />
                <span>{item.label}</span>
              </Link>
            )
          )}
        </div>
      </div>
    </nav>
>>>>>>> 037e3e21
  );
};

export default Navbar;<|MERGE_RESOLUTION|>--- conflicted
+++ resolved
@@ -260,7 +260,7 @@
                 >
                   {item.label}
                 </Link>
-<<<<<<< HEAD
+
 
                 <button
                   className="mobile-menu-button"
@@ -337,18 +337,17 @@
                     <item.icon size={18} className="icon" />
                     <span>{item.label}</span>
                   </Link>
-                )
-=======
+
               ))}
               {searchResults.length === 0 && (
                 <div className="search-no-results">No results found</div>
->>>>>>> 037e3e21
+
               )}
             </div>
           )}
         </div>
 
-<<<<<<< HEAD
+
         {/* Mobile Menu */}
         {isMobile && (
           <div
@@ -366,7 +365,7 @@
                   className="mobile-menu-close-btn"
                   onClick={closeNavbarMenu}
                   aria-label="Close navigation menu"
-=======
+
         {/* Desktop Navigation */}
         <div className="navbar-menu">
           {navigationItems.map((item, index) =>
@@ -375,7 +374,7 @@
                 <button
                   className={`dropdown-toggle ${isDropdownOpen === index ? "active" : ""}`}
                   onClick={() => handleDropdownToggle(index)}
->>>>>>> 037e3e21
+
                 >
                   <item.icon size={18} className="drop-icon" />
                   <span>{item.label}</span>
@@ -384,7 +383,7 @@
                     className={`dropdown-arrow ${isDropdownOpen === index ? "rotated" : ""}`}
                   />
                 </button>
-<<<<<<< HEAD
+
               </div>
               <p className="mobile-menu-subtitle">
                 Explore algorithms & data structures
@@ -457,7 +456,7 @@
         )}
       </nav>
     </>
-=======
+
                 {isDropdownOpen === index && (
                   <div className="dropdown-menu">
                     {item.dropdown.map((subItem, subIndex) => (
@@ -487,7 +486,7 @@
         </div>
       </div>
     </nav>
->>>>>>> 037e3e21
+
   );
 };
 
