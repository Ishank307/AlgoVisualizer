--- conflicted
+++ resolved
@@ -29,15 +29,14 @@
   const [isMobileMenuOpen, setIsMobileMenuOpen] = useState(false);
   const [isDropdownOpen, setIsDropdownOpen] = useState(null);
   const [isMobile, setIsMobile] = useState(false);
-<<<<<<< HEAD
+
   const [searchTerm, setSearchTerm] = useState("");
   const [filteredResults, setFilteredResults] = useState([]);
-=======
+
   const [searchQuery, setSearchQuery] = useState("");
   const [searchResults, setSearchResults] = useState([]);
   const [isSearchOpen, setIsSearchOpen] = useState(false);
 
->>>>>>> adf6c0a4
   const location = useLocation();
   const { theme } = useTheme();
   const navbarRef = useRef(null);
@@ -83,14 +82,11 @@
         { path: "/data-structures/linked-list", label: "Linked List" },
         { path: "/data-structures/queue", label: "Queue visualization" },
         { path: "/data-structures/stack", label: "Stack visualization" },
-<<<<<<< HEAD
-=======
+
+
 
         { path: "/binary-tree", label: "Binary Tree visualization" },
 
-
-
->>>>>>> adf6c0a4
       ],
     },
     {
@@ -169,9 +165,9 @@
         { path: "/branchbound", label: "Algorithms" },
       ],
     },
-<<<<<<< HEAD
+
     { path: "/editor", icon: Code, label: "Code Editor" }, // ✅ New Feature
-=======
+
 
      {
     label: "Strings",
@@ -183,7 +179,7 @@
   },
 
     { path: "/quiz", icon: Trophy, label: "Quiz" },
->>>>>>> adf6c0a4
+
     { path: "/settings", icon: Settings, label: "Settings" },
   ];
 
@@ -260,7 +256,7 @@
   }, [searchTerm]);
 
   return (
-<<<<<<< HEAD
+
     <>
       <nav
         className={`navbar ${theme}`}
@@ -278,7 +274,7 @@
                   Algo<span>Visualizer</span>
                 </span>
               </Link>
-=======
+
     <nav
       className={`navbar ${theme}`}
       ref={navbarRef}
@@ -291,7 +287,7 @@
           <img src="/logo.jpg" alt="AlgoVisualizer Logo" className="logo-img" />
           <span className="logo-text">Algo<span>Visualizer</span></span>
         </Link>
->>>>>>> adf6c0a4
+
 
         {/* Search Bar */}
         <div className="navbar-search" ref={searchRef}>
@@ -319,19 +315,19 @@
             <div className="search-results">
               {searchResults.map((item, index) => (
                 <Link
-<<<<<<< HEAD
+
                   to="/settings"
                   className={`mobile-settings-btn ${isActive("/settings") ? "active" : ""}`}
-=======
+
                   key={index}
                   to={item.path}
                   className="search-result-item"
                   onClick={() => setIsSearchOpen(false)}
->>>>>>> adf6c0a4
+
                 >
                   {item.label}
                 </Link>
-<<<<<<< HEAD
+
                 <button
                   className="mobile-menu-button"
                   onClick={() => setIsMobileMenuOpen(!isMobileMenuOpen)}
@@ -385,7 +381,7 @@
                         onClick={() => setSearchTerm("")}
                       >
                         {result.label}
-=======
+
               ))}
               {searchResults.length === 0 && (
                 <div className="search-no-results">No results found</div>
@@ -420,13 +416,13 @@
                         onClick={() => setIsDropdownOpen(null)}
                       >
                         {subItem.label}
->>>>>>> adf6c0a4
+
                       </Link>
                     ))}
                   </div>
                 )}
               </div>
-<<<<<<< HEAD
+
 
               {/* 🔗 Normal Navigation */}
               <div className="navbar-menu flex gap-4">
@@ -478,7 +474,7 @@
         </div>
       </nav>
     </>
-=======
+
             ) : (
               <Link
                 key={index}
@@ -493,7 +489,7 @@
         </div>
       </div>
     </nav>
->>>>>>> adf6c0a4
+
   );
 };
 
