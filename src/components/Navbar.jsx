import React, { useState, useEffect, useRef } from "react";
import { Link, useLocation } from "react-router-dom";
import {
  Home, BarChart3, Search, Database, GitBranch, Users, Trophy, Settings,
  X, Type, ChevronDown, BookOpen, Cpu, Code, Hash, Zap, Gamepad, TreeDeciduous, Menu
} from "lucide-react";
import { useTheme } from "../ThemeContext";
import AOS from "aos";
import "aos/dist/aos.css";

const Navbar = () => {

  const [isMobileMenuOpen, setIsMobileMenuOpen] = useState(false);
  const [isDropdownOpen, setIsDropdownOpen] = useState(null);
  const [isMobile, setIsMobile] = useState(false);
  const [searchQuery, setSearchQuery] = useState("");
  const [searchResults, setSearchResults] = useState([]);
  const [isSearchOpen, setIsSearchOpen] = useState(false);

  const location = useLocation();
  const { theme } = useTheme();
  const navbarRef = useRef(null);
  const searchRef = useRef(null);

  const getIconComponent = (iconName) => {
    const icons = {
      Home, BarChart3, Search, Database, GitBranch, Users, Trophy, Settings,
      Type, BookOpen, Cpu, Code, Hash, Zap, Gamepad, TreeDeciduous, Menu
    };
    return icons[iconName] || null;
  };

  // Detect mobile
  useEffect(() => {
    const handleResize = () => {
      if (window.innerWidth > 768) setIsMobileMenuOpen(false);
    };
    window.addEventListener("resize", handleResize);
    return () => window.removeEventListener("resize", handleResize);
  }, []);

  const navigationItems = [
    { path: "/", icon: Home, label: "Home" },
    {
      label: "Sorting",
      icon: BarChart3,
      dropdown: [
        { path: "/sorting", label: "Overview" },
        { path: "/components/AlgorithmComparison", label: "Algorithm Comparison" },
      ],
    },
    {
      label: "Searching",
      icon: Search,
      dropdown: [
        { path: "/searchingOverview", label: "Overview" },
        { path: "/searching", label: "Searching Algorithm" },
      ],
    },
    {
      label: "Data Structures",
      icon: Database,
      dropdown: [
        { path: "/data-structures", label: "Overview" },
        { path: "/data-structures/linked-list", label: "Linked List" },
        { path: "/data-structures/queue", label: "Queue visualization" },
        { path: "/data-structures/stack", label: "Stack visualization" },
        { path: "/binary-tree", label: "Binary Tree visualization" },
      ],
    },
    {
      label: "Graph",
      icon: GitBranch,
      dropdown: [
        { path: "/graph", label: "Overview" },
        { path: "/graph/bfs", label: "BFS" },
        { path: "/graph/dfs", label: "DFS" },
        { path: "/graph/dijkstra", label: "Dijkstra" },
        { path: "/graph/comparison", label: "Graph Comparison" },
      ],
    },
    {
      label: "Backtracking",
      icon: BookOpen,
      dropdown: [
        { path: "/backtracking-overview", label: "Overview" },
        { path: "/backtracking", label: "Algorithms" },
      ],
    },
    {
      label: "Dynamic Programming",
      icon: Cpu,
      dropdown: [
        { path: "/dp-overview", label: "Overview" },
        { path: "/dp", label: "Algorithms" },
      ],
    },
    {
      label: "Hashing",
      icon: Hash,
      dropdown: [
        { path: "/hashing-overview", label: "Overview" },
        { path: "/hashing", label: "Algorithms" },
      ],
    },
    {
      label: "Greedy Algorithms",
      icon: Zap,
      dropdown: [
        { path: "/greedy-overview", label: "Overview" },
        { path: "/greedy", label: "Algorithms" },
      ],
    },
    {
      label: "Divide & Conquer",
      icon: Code,
      dropdown: [
        { path: "/dc-overview", label: "Overview" },
        { path: "/dc", label: "Algorithms" },
      ],
    },
    {
      label: "Trees",
      icon: TreeDeciduous,
      dropdown: [
        { path: "/tree-overview", label: "Overview" },
        { path: "/tree", label: "Algorithms" },
      ],
    },
    {
      label: "Game Search",
      icon: Gamepad,
      dropdown: [
        { path: "/game-search-overview", label: "Overview" },
        { path: "/game-search", label: "Algorithms" },
      ],
    },
    {
      label: "Branch & Bound",
      icon: BookOpen,
      dropdown: [
        { path: "/branchbound-overview", label: "Overview" },
        { path: "/branchbound", label: "Algorithms" },
      ],
    },
    { path: "/editor", icon: Code, label: "Code Editor" },
    {
      label: "Strings",
      icon: Type,
      dropdown: [
        { path: "/string-overview", label: "Overview" },
        { path: "/string", label: "Algorithms" },
      ],
    },
    { path: "/quiz", icon: Trophy, label: "Quiz" },
    { path: "/settings", icon: Settings, label: "Settings" },
  ];


  const isActive = (path) => location.pathname === path;

<<<<<<< HEAD
  // Flatten all nav items for search
  const haystack = React.useMemo(() => {
    return navbarNavigationItems
      .filter(i => i.path)
      .map(i => ({ path: i.path, label: i.label }));
  }, []);

  const handleSearch = (q) => {
    setSearchQuery(q);
    if (!q.trim()) {
=======
  const handleDropdownToggle = (index) =>
    setIsDropdownOpen(isDropdownOpen === index ? null : index);
>>>>>>> 289f2511

  const handleSearch = (query) => {
    setSearchQuery(query);
    if (!query.trim()) {

      setSearchResults([]);
      setIsSearchOpen(false);
      return;
    }

    const res = haystack.filter(i =>
      i.label.toLowerCase().includes(q.toLowerCase())
    );
    setSearchResults(res);
    setIsSearchOpen(res.length > 0);
  };

  // click outside to close search


    const results = [];
    navigationItems.forEach((item) => {
      if (item.label.toLowerCase().includes(query.toLowerCase()) && item.path) {
        results.push({ path: item.path, label: item.label });
      }
      if (item.dropdown) {
        item.dropdown.forEach((subItem) => {
          if (subItem.label.toLowerCase().includes(query.toLowerCase())) {
            results.push({ path: subItem.path, label: subItem.label });
          }
        });
      }
    });

    // Add Notes Page to search results
    if ("notes".includes(query.toLowerCase())) {
      results.push({ path: "/notes", label: "Notes" });
    }

    setSearchResults(results);
    setIsSearchOpen(results.length > 0);
  };

  // Click outside

  useEffect(() => {
    const handleClickOutside = (e) => {
      if (searchRef.current && !searchRef.current.contains(e.target)) {
        setIsSearchOpen(false);
      }
    };
    document.addEventListener("mousedown", handleClickOutside);
    return () => document.removeEventListener("mousedown", handleClickOutside);
  }, []);

  return (
    <nav
      className={`navbar ${theme}`}
      ref={navbarRef}
      data-aos="fade-down"
      data-aos-duration="1000"
    >
      <div className="navbar-container">
        <Link to="/" className="navbar-logo">
          <img src="/logo.jpg" alt="AlgoVisualizer Logo" className="logo-img" />
          <span className="logo-text">Algo<span>Visualizer</span></span>
        </Link>

        <div className="navbar-search" ref={searchRef}>
          <input
            type="text"
            placeholder="Search…"
            value={searchQuery}
            onChange={(e) => handleSearch(e.target.value)}
            className="search-input"
          />
          {searchQuery && (
            <button className="clear-btn" onClick={() => {
              setSearchQuery(""); setSearchResults([]); setIsSearchOpen(false);
            }}>
              <X size={16} />
            </button>
          )}
          <Search size={18} className="search-icon" />
          {isSearchOpen && (
            <div className="search-results">

              {searchResults.map((item, idx) => (
                <Link
                  key={idx}
                  to={item.path}
                  className="search-result-item"
                  onClick={() => setIsSearchOpen(false)}
                >
                  {item.label}
                </Link>
              ))}
              {searchResults.length === 0 && <div className="search-no-results">No results</div>}

              {searchResults.length > 0 ? (
                searchResults.map((item, index) => (
                  <Link
                    key={index}
                    to={item.path}
                    className="search-result-item"
                    onClick={() => setIsSearchOpen(false)}
                  >
                    {item.label}
                  </Link>
                ))
              ) : (
                <div className="search-no-results">No results found</div>
              )}

            </div>
          )}
        </div>

        <div className="navbar-menu">
          {navbarNavigationItems.map((item, i) => (
            <Link
              key={i}
              to={item.path}
              className={`navbar-link ${isActive(item.path) ? "active" : ""}`}
            >
              {item.icon && React.createElement(getIconComponent(item.icon), {
                size: 18, className: "icon"
              })}
              <span>{item.label}</span>
            </Link>
          ))}
        </div>

        {/* Mobile Menu Button */}
        {isMobile && (
          <button
            className="mobile-menu-button"
            onClick={() => setIsMobileMenuOpen(!isMobileMenuOpen)}
            aria-label={isMobileMenuOpen ? "Close menu" : "Open menu"}
          >
            {isMobileMenuOpen ? <X size={24} /> : <Menu size={24} />}
          </button>
        )}

        {/* Desktop Navigation */}
        {!isMobile && (
          <div className="navbar-menu">
            {navigationItems.map((item, index) =>
              item.dropdown ? (
                <div key={index} className="navbar-item dropdown">
                  <button
                    className={`dropdown-toggle ${isDropdownOpen === index ? "active" : ""}`}
                    onClick={() => handleDropdownToggle(index)}
                  >
                    <item.icon size={18} className="drop-icon" />
                    <span>{item.label}</span>
                    <ChevronDown
                      size={16}
                      className={`dropdown-arrow ${isDropdownOpen === index ? "rotated" : ""}`}
                    />
                  </button>
                  {isDropdownOpen === index && (
                    <div className="dropdown-menu">
                      {item.dropdown.map((subItem, subIndex) => (
                        <Link
                          key={subIndex}
                          to={subItem.path}
                          className={`dropdown-item ${isActive(subItem.path) ? "active" : ""}`}
                          onClick={() => setIsDropdownOpen(null)}
                        >
                          {subItem.label}
                        </Link>
                      ))}
                    </div>
                  )}
                </div>
              ) : (
                <Link
                  key={index}
                  to={item.path}
                  className={`navbar-link ${isActive(item.path) ? "active" : ""}`}
                >
                  <item.icon size={18} className="icon" />
                  <span>{item.label}</span>
<<<<<<< HEAD
                </Link>
              )
            )}
          </div>
        )}
=======
                  <ChevronDown
                    size={16}
                    className={`dropdown-arrow ${
                      isDropdownOpen === index ? "rotated" : ""
                    }`}
                  />
                </button>
                {isDropdownOpen === index && (
                  <div className="dropdown-menu">
                    {item.dropdown.map((subItem, subIndex) => (
                      <Link
                        key={subIndex}
                        to={subItem.path}
                        className={`dropdown-item ${
                          isActive(subItem.path) ? "active" : ""
                        }`}
                        onClick={() => setIsDropdownOpen(null)}
                      >
                        {subItem.label}
                      </Link>
                    ))}
                  </div>
                )}
              </div>
            ) : (
              <Link
                key={index}
                to={item.path}
                className={`navbar-link ${isActive(item.path) ? "active" : ""}`}
              >
                {item.icon &&
                  React.createElement(getIconComponent(item.icon), {
                    size: 18,
                    className: "icon",
                  })}
                <span>{item.label}</span>
              </Link>
            )
          )}

          {/* Add Notes link manually if not in navigation items */}
          <Link
            to="/notes"
            className={`navbar-link ${isActive("/notes") ? "active" : ""}`}
          >
            <BookOpen size={18} className="icon" />
            <span>Notes</span>
          </Link>
        </div>
>>>>>>> 289f2511

      </div>
    </nav>
  );
};

export default Navbar;<|MERGE_RESOLUTION|>--- conflicted
+++ resolved
@@ -159,7 +159,7 @@
 
   const isActive = (path) => location.pathname === path;
 
-<<<<<<< HEAD
+
   // Flatten all nav items for search
   const haystack = React.useMemo(() => {
     return navbarNavigationItems
@@ -170,10 +170,10 @@
   const handleSearch = (q) => {
     setSearchQuery(q);
     if (!q.trim()) {
-=======
+
   const handleDropdownToggle = (index) =>
     setIsDropdownOpen(isDropdownOpen === index ? null : index);
->>>>>>> 289f2511
+
 
   const handleSearch = (query) => {
     setSearchQuery(query);
@@ -358,13 +358,6 @@
                 >
                   <item.icon size={18} className="icon" />
                   <span>{item.label}</span>
-<<<<<<< HEAD
-                </Link>
-              )
-            )}
-          </div>
-        )}
-=======
                   <ChevronDown
                     size={16}
                     className={`dropdown-arrow ${
@@ -414,7 +407,6 @@
             <span>Notes</span>
           </Link>
         </div>
->>>>>>> 289f2511
 
       </div>
     </nav>
