import React, { useState, useEffect, useRef } from "react";
import { Link, useLocation } from "react-router-dom";
import {
  Home,
  BarChart3,
  Search,
  Database,
  GitBranch,
  Users,
  Calculator,
  Trophy,
  Settings,
  X,
  Type,
  ChevronDown,
  BookOpen,
  Cpu,
  Code,
  Hash,
  Zap,
  Gamepad,
  TreeDeciduous,
  Menu,
} from "lucide-react";
import { useTheme } from "../ThemeContext";
import AOS from "aos";
import "aos/dist/aos.css";

const Navbar = () => {
  const [isMobileMenuOpen, setIsMobileMenuOpen] = useState(false);
  const [isDropdownOpen, setIsDropdownOpen] = useState(null);
  const [isMobile, setIsMobile] = useState(false);

  const [searchQuery, setSearchQuery] = useState("");
  const [searchResults, setSearchResults] = useState([]);
  const [isSearchOpen, setIsSearchOpen] = useState(false);

  const location = useLocation();
  const { theme } = useTheme();
  const navbarRef = useRef(null);
  const searchRef = useRef(null);

  // Detect mobile
  useEffect(() => {
    const handleResize = () => {
      const mobile = window.innerWidth <= 768;
      setIsMobile(mobile);
      if (!mobile) setIsMobileMenuOpen(false);
    };
    handleResize();
    window.addEventListener("resize", handleResize);
    return () => window.removeEventListener("resize", handleResize);
  }, []);

  const navigationItems = [
    { path: "/", icon: Home, label: "Home" },
    {
      label: "Sorting",
      icon: BarChart3,
      dropdown: [
        { path: "/sorting", label: "Overview" },
        { path: "/components/AlgorithmComparison", label: "Algorithm Comparison" },
      ],
    },
    {
      label: "Searching",
      icon: Search,
      dropdown: [
        { path: "/searchingOverview", label: "Overview" },
        { path: "/searching", label: "Searching Algorithm" },
      ],
    },
    {
      label: "Data Structures",
      icon: Database,
      dropdown: [
        { path: "/data-structures", label: "Overview" },
        { path: "/data-structures/linked-list", label: "Linked List" },
        { path: "/data-structures/queue", label: "Queue visualization" },
        { path: "/data-structures/stack", label: "Stack visualization" },
        { path: "/binary-tree", label: "Binary Tree visualization" },
      ],
    },
    {
      label: "Graph",
      icon: GitBranch,
      dropdown: [
        { path: "/graph", label: "Overview" },
        { path: "/graph/bfs", label: "BFS" },
        { path: "/graph/dfs", label: "DFS" },
        { path: "/graph/dijkstra", label: "Dijkstra" },
        { path: "/graph/comparison", label: "Graph Comparison" },
      ],
    },
    {
      label: "Backtracking",
      icon: BookOpen,
      dropdown: [
        { path: "/backtracking-overview", label: "Overview" },
        { path: "/backtracking", label: "Algorithms" },
      ],
    },
    {
      label: "Dynamic Programming",
      icon: Cpu,
      dropdown: [
        { path: "/dp-overview", label: "Overview" },
        { path: "/dp", label: "Algorithms" },
      ],
    },
    {
      label: "Hashing",
      icon: Hash,
      dropdown: [
        { path: "/hashing-overview", label: "Overview" },
        { path: "/hashing", label: "Algorithms" },
      ],
    },
    {
      label: "Greedy Algorithms",
      icon: Zap,
      dropdown: [
        { path: "/greedy-overview", label: "Overview" },
        { path: "/greedy", label: "Algorithms" },
      ],
    },
    {
      label: "Divide & Conquer",
      icon: Code,
      dropdown: [
        { path: "/dc-overview", label: "Overview" },
        { path: "/dc", label: "Algorithms" },
      ],
    },
    {
      label: "Trees",
      icon: TreeDeciduous,
      dropdown: [
        { path: "/tree-overview", label: "Overview" },
        { path: "/tree", label: "Algorithms" },
      ],
    },
    {
      label: "Game Search",
      icon: Gamepad,
      dropdown: [
        { path: "/game-search-overview", label: "Overview" },
        { path: "/game-search", label: "Algorithms" },
      ],
    },
    {
      label: "Branch & Bound",
      icon: BookOpen,
      dropdown: [
        { path: "/branchbound-overview", label: "Overview" },
        { path: "/branchbound", label: "Algorithms" },
      ],
    },
<<<<<<< HEAD
    {
      label: "Mathematics",
      icon: Calculator,
      dropdown: [
        { path: "/math-overview", label: "Overview" },
        { path: "/math", label: "Algorithms" },
      ],
    },
=======
    { path: "/editor", icon: Code, label: "Code Editor" },
>>>>>>> 8138ca4c
    {
      label: "Strings",
      icon: Type,
      dropdown: [
        { path: "/string-overview", label: "Overview" },
        { path: "/string", label: "Algorithms" },
      ],
    },
    { path: "/quiz", icon: Trophy, label: "Quiz" },
    { path: "/settings", icon: Settings, label: "Settings" },
<<<<<<< HEAD
  ]; // <-- This closing bracket for navigationItems array was the issue
=======
  ];
>>>>>>> 8138ca4c

  const isActive = (path) => location.pathname === path;

  const handleDropdownToggle = (index) => {
    setIsDropdownOpen(isDropdownOpen === index ? null : index);
  };

  // Search handler
  const handleSearch = (query) => {
    setSearchQuery(query);
    if (!query.trim()) {
      setSearchResults([]);
      setIsSearchOpen(false);
      return;
    }

    const results = [];
    navigationItems.forEach((item) => {
      if (item.label.toLowerCase().includes(query.toLowerCase()) && item.path) {
        results.push({ path: item.path, label: item.label });
      }
      if (item.dropdown) {
        item.dropdown.forEach((subItem) => {
          if (subItem.label.toLowerCase().includes(query.toLowerCase())) {
            results.push({ path: subItem.path, label: subItem.label });
          }
        });
      }
    });

    setSearchResults(results);
    setIsSearchOpen(results.length > 0);
  };

  // Click outside
  useEffect(() => {
    const handleClickOutside = (event) => {
      if (navbarRef.current && !navbarRef.current.contains(event.target)) {
        setIsDropdownOpen(null);
      }
      if (searchRef.current && !searchRef.current.contains(event.target)) {
        setIsSearchOpen(false);
      }
    };
    document.addEventListener("mousedown", handleClickOutside);
    return () => document.removeEventListener("mousedown", handleClickOutside);
  }, []);

  return (
    <nav
      className={`navbar ${theme}`}
      ref={navbarRef}
      data-aos="fade-down"
      data-aos-duration="1000"
    >
      <div className="navbar-container">
        {/* Logo */}
        <Link to="/" className="navbar-logo">
          <img src="/logo.jpg" alt="AlgoVisualizer Logo" className="logo-img" />
          <span className="logo-text">
            Algo<span>Visualizer</span>
          </span>
        </Link>

        {/* Search Bar */}
        <div className="navbar-search" ref={searchRef}>
          <input
            type="text"
            placeholder="Search algorithms..."
            value={searchQuery}
            onChange={(e) => handleSearch(e.target.value)}
            className="search-input"
          />
          {searchQuery && (
            <button
              className="clear-btn"
              onClick={() => {
                setSearchQuery("");
                setSearchResults([]);
                setIsSearchOpen(false);
              }}
            >
              <X size={16} />
            </button>
          )}
          <Search size={18} className="search-icon" />
          {isSearchOpen && (
            <div className="search-results">
              {searchResults.length > 0 ? (
                searchResults.map((item, index) => (
                  <Link
                    key={index}
                    to={item.path}
                    className="search-result-item"
                    onClick={() => setIsSearchOpen(false)}
                  >
                    {item.label}
                  </Link>
                ))
              ) : (
                <div className="search-no-results">No results found</div>
              )}
            </div>
          )}
        </div>

        {/* Mobile Menu Button */}
        {isMobile && (
          <button
            className="mobile-menu-button"
            onClick={() => setIsMobileMenuOpen(!isMobileMenuOpen)}
            aria-label={isMobileMenuOpen ? "Close menu" : "Open menu"}
          >
            {isMobileMenuOpen ? <X size={24} /> : <Menu size={24} />}
          </button>
        )}

        {/* Desktop Navigation */}
        {!isMobile && (
          <div className="navbar-menu">
            {navigationItems.map((item, index) =>
              item.dropdown ? (
                <div key={index} className="navbar-item dropdown">
                  <button
                    className={`dropdown-toggle ${isDropdownOpen === index ? "active" : ""}`}
                    onClick={() => handleDropdownToggle(index)}
                  >
                    <item.icon size={18} className="drop-icon" />
                    <span>{item.label}</span>
                    <ChevronDown
                      size={16}
                      className={`dropdown-arrow ${isDropdownOpen === index ? "rotated" : ""}`}
                    />
                  </button>
                  {isDropdownOpen === index && (
                    <div className="dropdown-menu">
                      {item.dropdown.map((subItem, subIndex) => (
                        <Link
                          key={subIndex}
                          to={subItem.path}
                          className={`dropdown-item ${isActive(subItem.path) ? "active" : ""}`}
                          onClick={() => setIsDropdownOpen(null)}
                        >
                          {subItem.label}
                        </Link>
                      ))}
                    </div>
                  )}
                </div>
              ) : (
                <Link
                  key={index}
                  to={item.path}
                  className={`navbar-link ${isActive(item.path) ? "active" : ""}`}
                >
                  <item.icon size={18} className="icon" />
                  <span>{item.label}</span>
                </Link>
              )
            )}
          </div>
        )}
      </div>
    </nav>
  );
};

export default Navbar;<|MERGE_RESOLUTION|>--- conflicted
+++ resolved
@@ -156,7 +156,7 @@
         { path: "/branchbound", label: "Algorithms" },
       ],
     },
-<<<<<<< HEAD
+
     {
       label: "Mathematics",
       icon: Calculator,
@@ -165,9 +165,9 @@
         { path: "/math", label: "Algorithms" },
       ],
     },
-=======
+
     { path: "/editor", icon: Code, label: "Code Editor" },
->>>>>>> 8138ca4c
+
     {
       label: "Strings",
       icon: Type,
@@ -178,11 +178,9 @@
     },
     { path: "/quiz", icon: Trophy, label: "Quiz" },
     { path: "/settings", icon: Settings, label: "Settings" },
-<<<<<<< HEAD
+
   ]; // <-- This closing bracket for navigationItems array was the issue
-=======
-  ];
->>>>>>> 8138ca4c
+
 
   const isActive = (path) => location.pathname === path;
 
