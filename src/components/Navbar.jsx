import React, { useState, useEffect, useRef } from "react";
import { Link, useLocation } from "react-router-dom";
import {
  Home, BarChart3, Search, Database, GitBranch, Users, Trophy, Settings,
  X, Type, ChevronDown, BookOpen, Cpu, Code, Hash, Zap, Gamepad, TreeDeciduous, Menu
} from "lucide-react";
import { useTheme } from "../ThemeContext";
import AOS from "aos";
import "aos/dist/aos.css";

const Navbar = () => {
<<<<<<< HEAD
=======
  const [isMobileMenuOpen, setIsMobileMenuOpen] = useState(false);
  const [isDropdownOpen, setIsDropdownOpen] = useState(null);
  const [isMobile, setIsMobile] = useState(false);

>>>>>>> 8138ca4c
  const [searchQuery, setSearchQuery] = useState("");
  const [searchResults, setSearchResults] = useState([]);
  const [isSearchOpen, setIsSearchOpen] = useState(false);

  const location = useLocation();
  const { theme } = useTheme();
  const navbarRef = useRef(null);
  const searchRef = useRef(null);

<<<<<<< HEAD
  const getIconComponent = (iconName) => {
    const icons = {
      Home, BarChart3, Search, Database, GitBranch, Users, Trophy, Settings,
      Type, BookOpen, Cpu, Code, Hash, Zap, Gamepad, TreeDeciduous, Menu
    };
    return icons[iconName] || null;
  };
=======
  // Detect mobile
  useEffect(() => {
    const handleResize = () => {
      const mobile = window.innerWidth <= 768;
      setIsMobile(mobile);
      if (!mobile) setIsMobileMenuOpen(false);
    };
    handleResize();
    window.addEventListener("resize", handleResize);
    return () => window.removeEventListener("resize", handleResize);
  }, []);

  const navigationItems = [
    { path: "/", icon: Home, label: "Home" },
    {
      label: "Sorting",
      icon: BarChart3,
      dropdown: [
        { path: "/sorting", label: "Overview" },
        { path: "/components/AlgorithmComparison", label: "Algorithm Comparison" },
      ],
    },
    {
      label: "Searching",
      icon: Search,
      dropdown: [
        { path: "/searchingOverview", label: "Overview" },
        { path: "/searching", label: "Searching Algorithm" },
      ],
    },
    {
      label: "Data Structures",
      icon: Database,
      dropdown: [
        { path: "/data-structures", label: "Overview" },
        { path: "/data-structures/linked-list", label: "Linked List" },
        { path: "/data-structures/queue", label: "Queue visualization" },
        { path: "/data-structures/stack", label: "Stack visualization" },
        { path: "/binary-tree", label: "Binary Tree visualization" },
      ],
    },
    {
      label: "Graph",
      icon: GitBranch,
      dropdown: [
        { path: "/graph", label: "Overview" },
        { path: "/graph/bfs", label: "BFS" },
        { path: "/graph/dfs", label: "DFS" },
        { path: "/graph/dijkstra", label: "Dijkstra" },
        { path: "/graph/comparison", label: "Graph Comparison" },
      ],
    },
    {
      label: "Backtracking",
      icon: BookOpen,
      dropdown: [
        { path: "/backtracking-overview", label: "Overview" },
        { path: "/backtracking", label: "Algorithms" },
      ],
    },
    {
      label: "Dynamic Programming",
      icon: Cpu,
      dropdown: [
        { path: "/dp-overview", label: "Overview" },
        { path: "/dp", label: "Algorithms" },
      ],
    },
    {
      label: "Hashing",
      icon: Hash,
      dropdown: [
        { path: "/hashing-overview", label: "Overview" },
        { path: "/hashing", label: "Algorithms" },
      ],
    },
    {
      label: "Greedy Algorithms",
      icon: Zap,
      dropdown: [
        { path: "/greedy-overview", label: "Overview" },
        { path: "/greedy", label: "Algorithms" },
      ],
    },
    {
      label: "Divide & Conquer",
      icon: Code,
      dropdown: [
        { path: "/dc-overview", label: "Overview" },
        { path: "/dc", label: "Algorithms" },
      ],
    },
    {
      label: "Trees",
      icon: TreeDeciduous,
      dropdown: [
        { path: "/tree-overview", label: "Overview" },
        { path: "/tree", label: "Algorithms" },
      ],
    },
    {
      label: "Game Search",
      icon: Gamepad,
      dropdown: [
        { path: "/game-search-overview", label: "Overview" },
        { path: "/game-search", label: "Algorithms" },
      ],
    },
    {
      label: "Branch & Bound",
      icon: BookOpen,
      dropdown: [
        { path: "/branchbound-overview", label: "Overview" },
        { path: "/branchbound", label: "Algorithms" },
      ],
    },
    { path: "/editor", icon: Code, label: "Code Editor" },
    {
      label: "Strings",
      icon: Type,
      dropdown: [
        { path: "/string-overview", label: "Overview" },
        { path: "/string", label: "Algorithms" },
      ],
    },
    { path: "/quiz", icon: Trophy, label: "Quiz" },
    { path: "/settings", icon: Settings, label: "Settings" },
  ];
>>>>>>> 8138ca4c

  const isActive = (path) => location.pathname === path;

  // Flatten all nav items for search
  const haystack = React.useMemo(() => {
    return navbarNavigationItems
      .filter(i => i.path)
      .map(i => ({ path: i.path, label: i.label }));
  }, []);

<<<<<<< HEAD
  const handleSearch = (q) => {
    setSearchQuery(q);
    if (!q.trim()) {
=======
  // Search handler
  const handleSearch = (query) => {
    setSearchQuery(query);
    if (!query.trim()) {
>>>>>>> 8138ca4c
      setSearchResults([]);
      setIsSearchOpen(false);
      return;
    }
<<<<<<< HEAD
    const res = haystack.filter(i =>
      i.label.toLowerCase().includes(q.toLowerCase())
    );
    setSearchResults(res);
    setIsSearchOpen(res.length > 0);
  };

  // click outside to close search
=======

    const results = [];
    navigationItems.forEach((item) => {
      if (item.label.toLowerCase().includes(query.toLowerCase()) && item.path) {
        results.push({ path: item.path, label: item.label });
      }
      if (item.dropdown) {
        item.dropdown.forEach((subItem) => {
          if (subItem.label.toLowerCase().includes(query.toLowerCase())) {
            results.push({ path: subItem.path, label: subItem.label });
          }
        });
      }
    });

    setSearchResults(results);
    setIsSearchOpen(results.length > 0);
  };

  // Click outside
>>>>>>> 8138ca4c
  useEffect(() => {
    const handleClickOutside = (e) => {
      if (searchRef.current && !searchRef.current.contains(e.target)) {
        setIsSearchOpen(false);
      }
    };
    document.addEventListener("mousedown", handleClickOutside);
    return () => document.removeEventListener("mousedown", handleClickOutside);
  }, []);

  return (
    <nav
      className={`navbar ${theme}`}
      ref={navbarRef}
      data-aos="fade-down"
      data-aos-duration="1000"
    >
      <div className="navbar-container">
        <Link to="/" className="navbar-logo">
          <img src="/logo.jpg" alt="AlgoVisualizer Logo" className="logo-img" />
          <span className="logo-text">Algo<span>Visualizer</span></span>
        </Link>

        <div className="navbar-search" ref={searchRef}>
          <input
            type="text"
            placeholder="Search…"
            value={searchQuery}
            onChange={(e) => handleSearch(e.target.value)}
            className="search-input"
          />
          {searchQuery && (
            <button className="clear-btn" onClick={() => {
              setSearchQuery(""); setSearchResults([]); setIsSearchOpen(false);
            }}>
              <X size={16} />
            </button>
          )}
          <Search size={18} className="search-icon" />
          {isSearchOpen && (
            <div className="search-results">
<<<<<<< HEAD
              {searchResults.map((item, idx) => (
                <Link
                  key={idx}
                  to={item.path}
                  className="search-result-item"
                  onClick={() => setIsSearchOpen(false)}
                >
                  {item.label}
                </Link>
              ))}
              {searchResults.length === 0 && <div className="search-no-results">No results</div>}
=======
              {searchResults.length > 0 ? (
                searchResults.map((item, index) => (
                  <Link
                    key={index}
                    to={item.path}
                    className="search-result-item"
                    onClick={() => setIsSearchOpen(false)}
                  >
                    {item.label}
                  </Link>
                ))
              ) : (
                <div className="search-no-results">No results found</div>
              )}
>>>>>>> 8138ca4c
            </div>
          )}
        </div>

<<<<<<< HEAD
        <div className="navbar-menu">
          {navbarNavigationItems.map((item, i) => (
            <Link
              key={i}
              to={item.path}
              className={`navbar-link ${isActive(item.path) ? "active" : ""}`}
            >
              {item.icon && React.createElement(getIconComponent(item.icon), {
                size: 18, className: "icon"
              })}
              <span>{item.label}</span>
            </Link>
          ))}
        </div>
=======
        {/* Mobile Menu Button */}
        {isMobile && (
          <button
            className="mobile-menu-button"
            onClick={() => setIsMobileMenuOpen(!isMobileMenuOpen)}
            aria-label={isMobileMenuOpen ? "Close menu" : "Open menu"}
          >
            {isMobileMenuOpen ? <X size={24} /> : <Menu size={24} />}
          </button>
        )}

        {/* Desktop Navigation */}
        {!isMobile && (
          <div className="navbar-menu">
            {navigationItems.map((item, index) =>
              item.dropdown ? (
                <div key={index} className="navbar-item dropdown">
                  <button
                    className={`dropdown-toggle ${isDropdownOpen === index ? "active" : ""}`}
                    onClick={() => handleDropdownToggle(index)}
                  >
                    <item.icon size={18} className="drop-icon" />
                    <span>{item.label}</span>
                    <ChevronDown
                      size={16}
                      className={`dropdown-arrow ${isDropdownOpen === index ? "rotated" : ""}`}
                    />
                  </button>
                  {isDropdownOpen === index && (
                    <div className="dropdown-menu">
                      {item.dropdown.map((subItem, subIndex) => (
                        <Link
                          key={subIndex}
                          to={subItem.path}
                          className={`dropdown-item ${isActive(subItem.path) ? "active" : ""}`}
                          onClick={() => setIsDropdownOpen(null)}
                        >
                          {subItem.label}
                        </Link>
                      ))}
                    </div>
                  )}
                </div>
              ) : (
                <Link
                  key={index}
                  to={item.path}
                  className={`navbar-link ${isActive(item.path) ? "active" : ""}`}
                >
                  <item.icon size={18} className="icon" />
                  <span>{item.label}</span>
                </Link>
              )
            )}
          </div>
        )}
>>>>>>> 8138ca4c
      </div>
    </nav>
  );
};

export default Navbar;<|MERGE_RESOLUTION|>--- conflicted
+++ resolved
@@ -9,13 +9,11 @@
 import "aos/dist/aos.css";
 
 const Navbar = () => {
-<<<<<<< HEAD
-=======
+
   const [isMobileMenuOpen, setIsMobileMenuOpen] = useState(false);
   const [isDropdownOpen, setIsDropdownOpen] = useState(null);
   const [isMobile, setIsMobile] = useState(false);
 
->>>>>>> 8138ca4c
   const [searchQuery, setSearchQuery] = useState("");
   const [searchResults, setSearchResults] = useState([]);
   const [isSearchOpen, setIsSearchOpen] = useState(false);
@@ -25,7 +23,6 @@
   const navbarRef = useRef(null);
   const searchRef = useRef(null);
 
-<<<<<<< HEAD
   const getIconComponent = (iconName) => {
     const icons = {
       Home, BarChart3, Search, Database, GitBranch, Users, Trophy, Settings,
@@ -33,7 +30,7 @@
     };
     return icons[iconName] || null;
   };
-=======
+
   // Detect mobile
   useEffect(() => {
     const handleResize = () => {
@@ -162,7 +159,7 @@
     { path: "/quiz", icon: Trophy, label: "Quiz" },
     { path: "/settings", icon: Settings, label: "Settings" },
   ];
->>>>>>> 8138ca4c
+
 
   const isActive = (path) => location.pathname === path;
 
@@ -173,21 +170,20 @@
       .map(i => ({ path: i.path, label: i.label }));
   }, []);
 
-<<<<<<< HEAD
   const handleSearch = (q) => {
     setSearchQuery(q);
     if (!q.trim()) {
-=======
+
   // Search handler
   const handleSearch = (query) => {
     setSearchQuery(query);
     if (!query.trim()) {
->>>>>>> 8138ca4c
+
       setSearchResults([]);
       setIsSearchOpen(false);
       return;
     }
-<<<<<<< HEAD
+
     const res = haystack.filter(i =>
       i.label.toLowerCase().includes(q.toLowerCase())
     );
@@ -196,7 +192,7 @@
   };
 
   // click outside to close search
-=======
+
 
     const results = [];
     navigationItems.forEach((item) => {
@@ -217,7 +213,7 @@
   };
 
   // Click outside
->>>>>>> 8138ca4c
+
   useEffect(() => {
     const handleClickOutside = (e) => {
       if (searchRef.current && !searchRef.current.contains(e.target)) {
@@ -259,7 +255,7 @@
           <Search size={18} className="search-icon" />
           {isSearchOpen && (
             <div className="search-results">
-<<<<<<< HEAD
+
               {searchResults.map((item, idx) => (
                 <Link
                   key={idx}
@@ -271,7 +267,7 @@
                 </Link>
               ))}
               {searchResults.length === 0 && <div className="search-no-results">No results</div>}
-=======
+
               {searchResults.length > 0 ? (
                 searchResults.map((item, index) => (
                   <Link
@@ -286,12 +282,11 @@
               ) : (
                 <div className="search-no-results">No results found</div>
               )}
->>>>>>> 8138ca4c
+
             </div>
           )}
         </div>
 
-<<<<<<< HEAD
         <div className="navbar-menu">
           {navbarNavigationItems.map((item, i) => (
             <Link
@@ -306,7 +301,7 @@
             </Link>
           ))}
         </div>
-=======
+
         {/* Mobile Menu Button */}
         {isMobile && (
           <button
@@ -363,7 +358,7 @@
             )}
           </div>
         )}
->>>>>>> 8138ca4c
+
       </div>
     </nav>
   );
