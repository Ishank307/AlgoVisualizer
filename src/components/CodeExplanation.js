--- conflicted
+++ resolved
@@ -1,4 +1,5 @@
 import React, { useState, useEffect, useCallback, useMemo, useRef } from "react";
+import PropTypes from "prop-types";
 import "../styles/codeExplanation.css";
 
 const LANGS = [
@@ -8,454 +9,153 @@
   { key: "py", label: "Python" },
 ];
 
-// highlight helper
+// highlight helper: find first line index that contains the snippet
 function computeHighlightLine(codeString, highlightSnippet) {
   if (!codeString || !highlightSnippet) return null;
   const lines = codeString.split("\n");
   const normalized = highlightSnippet.trim();
-  for (let i = 0; i < lines.length; i++) {
-    if (lines[i].includes(normalized)) return i + 1;
-  }
+  for (let i = 0; i < lines.length; i++) if (lines[i].includes(normalized)) return i + 1;
   return null;
 }
 
-<<<<<<< HEAD
-    // Algorithm code explanations with step-by-step details
-    const algorithmExplanations = {
-        // Data Structures: minimal, clear examples to match DataStructures page
-        linkedlist: {
-            title: 'Singly Linked List - Basics',
-            description: 'Core operations for a simple singly linked list: insert at tail, search, and traverse to array.',
-            code: `class Node {
-    constructor(data) {
-        this.data = data;
-        this.next = null;
-    }
-}
-
-class LinkedList {
-    constructor() {
-        this.head = null;
-    }
-
-    insertTail(val) {
-        const node = new Node(val);
-        if (!this.head) { this.head = node; return; }
-        let curr = this.head;
-        while (curr.next) { curr = curr.next; }
-        curr.next = node;
-    }
-
-    search(val) {
-        let idx = 0, curr = this.head;
-        while (curr) {
-            if (curr.data === val) return idx;
-            curr = curr.next; idx++;
-        }
-        return -1;
-    }
-
-    traverse() {
-        const out = [];
-        let curr = this.head;
-        while (curr) {
-            out.push(curr.data);
-            curr = curr.next;
-        }
-        return out;
-    }
-}`,
-            steps: [
-                { line: 30, explanation: 'Start traverse: create output array.', code: 'traverse() {', highlight: 'traverse() {' },
-                { line: 31, explanation: 'Initialize empty array to collect values.', code: 'const out = [];', highlight: 'const out = [];' },
-                { line: 32, explanation: 'Start from the head node.', code: 'let curr = this.head;', highlight: 'let curr = this.head;' },
-                { line: 33, explanation: 'Loop while there is a node.', code: 'while (curr) {', highlight: 'while (curr) {' },
-                { line: 34, explanation: 'Add current node value to output.', code: 'out.push(curr.data);', highlight: 'out.push(curr.data);' },
-                { line: 35, explanation: 'Move to next node.', code: 'curr = curr.next;', highlight: 'curr = curr.next;' },
-                { line: 37, explanation: 'Return the array of values.', code: 'return out;', highlight: 'return out;' }
-            ]
-        },
-        stack: {
-            title: 'Stack (LIFO) - Basics',
-            description: 'Push, pop, peek and search operations on an array-backed stack.',
-            code: `class Stack {
-    constructor() { this.s = []; }
-    push(x) { this.s.push(x); }
-    pop() { return this.s.length ? this.s.pop() : null; }
-    peek() { return this.s.length ? this.s[this.s.length - 1] : null; }
-    search(x) {
-        for (let i = this.s.length - 1; i >= 0; i--) {
-            if (this.s[i] === x) return i; // index from bottom
-        }
-        return -1;
-    }
-}`,
-            steps: [
-                { line: 2, explanation: 'Initialize empty stack array.', code: 'constructor() { this.s = []; }', highlight: 'constructor() { this.s = []; }' },
-                { line: 3, explanation: 'Push puts element on top.', code: 'push(x) { this.s.push(x); }', highlight: 'push(x) { this.s.push(x); }' },
-                { line: 4, explanation: 'Pop removes and returns top element.', code: 'pop() { return this.s.length ? this.s.pop() : null; }', highlight: 'pop() { return this.s.length ? this.s.pop() : null; }' },
-                { line: 5, explanation: 'Peek returns top element without removing.', code: 'peek() { return this.s.length ? this.s[this.s.length - 1] : null; }', highlight: 'peek() { return this.s.length ? this.s[this.s.length - 1] : null; }' },
-                { line: 6, explanation: 'Search scans from top to bottom.', code: 'for (let i = this.s.length - 1; i >= 0; i--) {', highlight: 'for (let i = this.s.length - 1; i >= 0; i--) {' }
-            ]
-        },
-        queue: {
-            title: 'Queue (FIFO) - Basics',
-            description: 'Enqueue, dequeue, front and search on an array-backed queue with head index.',
-            code: `class Queue {
-    constructor() {
-        this.q = [];
-        this.head = 0; // index of current front
-    }
-    enqueue(x) { this.q.push(x); }
-    dequeue() { return this.head < this.q.length ? this.q[this.head++] : null; }
-    front() { return this.head < this.q.length ? this.q[this.head] : null; }
-    search(x) {
-        for (let i = this.head; i < this.q.length; i++) {
-            if (this.q[i] === x) return i - this.head;
-        }
-        return -1;
-    }
-    toArray() { return this.q.slice(this.head); }
-}`,
-            steps: [
-                { line: 2, explanation: 'Initialize storage and head pointer.', code: 'constructor() {', highlight: 'constructor() {' },
-                { line: 6, explanation: 'Enqueue appends at the back.', code: 'enqueue(x) { this.q.push(x); }', highlight: 'enqueue(x) { this.q.push(x); }' },
-                { line: 7, explanation: 'Dequeue removes from the front (head).', code: 'dequeue() { return this.head < this.q.length ? this.q[this.head++] : null; }', highlight: 'dequeue() { return this.head < this.q.length ? this.q[this.head++] : null; }' },
-                { line: 8, explanation: 'Front peeks at current head.', code: 'front() { return this.head < this.q.length ? this.q[this.head] : null; }', highlight: 'front() { return this.head < this.q.length ? this.q[this.head] : null; }' },
-                { line: 9, explanation: 'Search scans from head to back.', code: 'for (let i = this.head; i < this.q.length; i++) {', highlight: 'for (let i = this.head; i < this.q.length; i++) {' }
-            ]
-        },
-        tree: {
-            title: 'Binary Search Tree - Insert/Search/Traverse',
-            description: 'Essential BST methods with an inorder traversal to produce a sorted array.',
-            code: `class TNode {
-    constructor(v){ this.data = v; this.left = null; this.right = null; }
-}
-class BST {
-    constructor(){ this.root = null; }
-    insert(v){ this.root = this._ins(this.root, v); }
-    _ins(n, v){ if(!n) return new TNode(v); if(v < n.data) n.left = this._ins(n.left, v); else n.right = this._ins(n.right, v); return n; }
-    search(v){ let n = this.root; while(n){ if(v === n.data) return n; n = v < n.data ? n.left : n.right; } return null; }
-    inorder(){ const out = []; this._in(this.root, out); return out; }
-    _in(n, out){ if(!n) return; this._in(n.left, out); out.push(n.data); this._in(n.right, out); }
-}`,
-            steps: [
-                { line: 7, explanation: 'Insert: recursive insert helper.', code: '_ins(n, v){ ... }', highlight: '_ins(n, v){ if(!n) return new TNode(v); if(v < n.data) n.left = this._ins(n.left, v); else n.right = this._ins(n.right, v); return n; }' },
-                { line: 8, explanation: 'Search: walk left or right until found.', code: 'search(v){ let n = this.root; while(n){ ... } }', highlight: 'search(v){ let n = this.root; while(n){ if(v === n.data) return n; n = v < n.data ? n.left : n.right; } return null; }' },
-                { line: 9, explanation: 'Inorder traversal returns sorted values.', code: 'inorder(){ const out = []; this._in(this.root, out); return out; }', highlight: 'inorder(){ const out = []; this._in(this.root, out); return out; }' },
-                { line: 10, explanation: 'Inorder: left, visit, right.', code: '_in(n, out){ if(!n) return; this._in(n.left, out); out.push(n.data); this._in(n.right, out); }', highlight: '_in(n, out){ if(!n) return; this._in(n.left, out); out.push(n.data); this._in(n.right, out); }' }
-            ]
-        },
-        bubbleSort: {
-            title: "Bubble Sort Algorithm",
-            description: "A simple sorting algorithm that repeatedly steps through the list, compares adjacent elements and swaps them if they are in the wrong order.",
-            code: `function bubbleSort(arr) {
-    const n = arr.length;
-    
-    for (let i = 0; i < n - 1; i++) {
-        for (let j = 0; j < n - i - 1; j++) {
-            if (arr[j] > arr[j + 1]) {
-                [arr[j], arr[j + 1]] = [arr[j + 1], arr[j]];
-            }
-        }
-=======
+
+// Multi-language algorithm code and step highlights
 const ALGO = {
+  // Data Structures
+  linkedlist: {
+    title: "Singly Linked List",
+    description:
+      "Nodes hold a value and a pointer to the next node. Common operations: insert at head/tail, delete, search, traverse.",
+    code: {
+      js: `class ListNode {\n  constructor(data, next = null) {\n    this.data = data;\n    this.next = next;\n  }\n}\nclass LinkedList {\n  constructor() { this.head = null; }\n  insertHead(x) { this.head = new ListNode(x, this.head); }\n  insertTail(x) {\n    const n = new ListNode(x);\n    if (!this.head) { this.head = n; return; }\n    let cur = this.head;\n    while (cur.next) cur = cur.next;\n    cur.next = n;\n  }\n  deleteHead() { if (this.head) this.head = this.head.next; }\n  search(x) { let i=0, cur=this.head; while (cur) { if (cur.data===x) return i; cur=cur.next; i++; } return -1; }\n}`,
+      java: `class ListNode { int data; ListNode next; ListNode(int d){ data=d; } }\nclass LinkedList {\n  ListNode head;\n  void insertHead(int x){ ListNode n = new ListNode(x); n.next = head; head = n; }\n  void insertTail(int x){\n    ListNode n = new ListNode(x);\n    if (head==null){ head=n; return; }\n    ListNode cur=head; while(cur.next!=null) cur=cur.next; cur.next=n;\n  }\n  void deleteHead(){ if (head!=null) head=head.next; }\n  int search(int x){ int i=0; ListNode cur=head; while(cur!=null){ if (cur.data==x) return i; cur=cur.next; i++; } return -1; }\n}`,
+      cpp: `struct ListNode { int data; ListNode* next; ListNode(int d):data(d),next(nullptr){} };\nstruct LinkedList {\n  ListNode* head=nullptr;\n  void insertHead(int x){ ListNode* n = new ListNode(x); n->next = head; head = n; }\n  void insertTail(int x){\n    ListNode* n=new ListNode(x);\n    if(!head){ head=n; return; }\n    ListNode* cur=head; while(cur->next) cur=cur->next; cur->next=n;\n  }\n  void deleteHead(){ if(head) head=head->next; }\n  int search(int x){ int i=0; for(ListNode* cur=head; cur; cur=cur->next,++i) if(cur->data==x) return i; return -1; }\n};`,
+      py: `class ListNode:\n  def __init__(self, data, next=None):\n    self.data=data; self.next=next\n\nclass LinkedList:\n  def __init__(self):\n    self.head=None\n  def insert_head(self, x):\n    self.head = ListNode(x, self.head)\n  def insert_tail(self, x):\n    n = ListNode(x)\n    if not self.head: self.head = n; return\n    cur=self.head\n    while cur.next: cur=cur.next\n    cur.next=n\n  def delete_head(self):\n    if self.head: self.head=self.head.next\n  def search(self, x):\n    i=0; cur=self.head\n    while cur:\n      if cur.data==x: return i\n      cur=cur.next; i+=1\n    return -1`
+    },
+    steps: [
+      { explanation: "Insert at head links new node before current head.", highlight: { js: "insertHead(x)", java: "insertHead(int x)", cpp: "insertHead(int x)", py: "insert_head(self, x)" } },
+      { explanation: "Insert at tail walks to the end and appends.", highlight: { js: "while (cur.next)", java: "while(cur.next!=null)", cpp: "while(cur->next)", py: "while cur.next" } },
+      { explanation: "Delete head moves head pointer to next.", highlight: { js: "deleteHead()", java: "deleteHead()", cpp: "deleteHead()", py: "delete_head(self)" } },
+      { explanation: "Search traverses nodes comparing data.", highlight: { js: "search(x)", java: "search(int x)", cpp: "search(int x)", py: "search(self, x)" } }
+    ]
+  },
+
+  stack: {
+    title: "Stack (LIFO)",
+    description: "Push adds to the top; pop removes from the top. Peek reads top without removal.",
+    code: {
+      js: `class Node { constructor(data,next=null){ this.data=data; this.next=next; } }\nclass Stack {\n  constructor(){ this.top=null; }\n  push(x){ this.top = new Node(x, this.top); }\n  pop(){ if(!this.top) return null; const v=this.top.data; this.top=this.top.next; return v; }\n  peek(){ return this.top? this.top.data : null; }\n}`,
+      java: `class Node { int data; Node next; Node(int d){ data=d; } }\nclass Stack {\n  Node top;\n  void push(int x){ Node n=new Node(x); n.next=top; top=n; }\n  Integer pop(){ if(top==null) return null; int v=top.data; top=top.next; return v; }\n  Integer peek(){ return top==null? null : top.data; }\n}`,
+      cpp: `struct Node { int data; Node* next; Node(int d):data(d),next(nullptr){} };\nstruct Stack {\n  Node* top=nullptr;\n  void push(int x){ Node* n=new Node(x); n->next=top; top=n; }\n  int pop(){ if(!top) return INT_MIN; int v=top->data; top=top->next; return v; }\n  int peek(){ return top? top->data : INT_MIN; }\n};`,
+      py: `class Node:\n  def __init__(self, data, next=None):\n    self.data=data; self.next=next\nclass Stack:\n  def __init__(self): self.top=None\n  def push(self, x): self.top = Node(x, self.top)\n  def pop(self):\n    if not self.top: return None\n    v=self.top.data; self.top=self.top.next; return v\n  def peek(self): return None if not self.top else self.top.data`
+    },
+    steps: [
+      { explanation: "Push sets new node's next to current top and updates top.", highlight: { js: "push(x)", java: "push(int x)", cpp: "push(int x)", py: "push(self, x)" } },
+      { explanation: "Pop reads top and advances top to next.", highlight: { js: "pop(){", java: "pop(){", cpp: "int pop()", py: "def pop(self):" } },
+      { explanation: "Peek returns the top value without removal.", highlight: { js: "peek(){", java: "peek(){", cpp: "int peek()", py: "def peek(self):" } }
+    ]
+  },
+
+  queue: {
+    title: "Queue (FIFO)",
+    description: "Enqueue adds at the back; dequeue removes from the front. Maintains front and back pointers.",
+    code: {
+      js: `class Node { constructor(data,next=null){ this.data=data; this.next=next; } }\nclass Queue {\n  constructor(){ this.front=null; this.back=null; }\n  enqueue(x){ const n=new Node(x); if(!this.back){ this.front=this.back=n; } else { this.back.next=n; this.back=n; } }\n  dequeue(){ if(!this.front) return null; const v=this.front.data; this.front=this.front.next; if(!this.front) this.back=null; return v; }\n}`,
+      java: `class Node { int data; Node next; Node(int d){ data=d; } }\nclass Queue {\n  Node front, back;\n  void enqueue(int x){ Node n=new Node(x); if(back==null){ front=back=n; } else { back.next=n; back=n; } }\n  Integer dequeue(){ if(front==null) return null; int v=front.data; front=front.next; if(front==null) back=null; return v; }\n}`,
+      cpp: `struct Node { int data; Node* next; Node(int d):data(d),next(nullptr){} };\nstruct Queue {\n  Node* front=nullptr; Node* back=nullptr;\n  void enqueue(int x){ Node* n=new Node(x); if(!back){ front=back=n; } else { back->next=n; back=n; } }\n  int dequeue(){ if(!front) return INT_MIN; int v=front->data; front=front->next; if(!front) back=nullptr; return v; }\n};`,
+      py: `class Node:\n  def __init__(self,data,next=None): self.data=data; self.next=next\nclass Queue:\n  def __init__(self): self.front=None; self.back=None\n  def enqueue(self, x):\n    n=Node(x)\n    if not self.back: self.front=self.back=n\n    else: self.back.next=n; self.back=n\n  def dequeue(self):\n    if not self.front: return None\n    v=self.front.data; self.front=self.front.next\n    if not self.front: self.back=None\n    return v`
+    },
+    steps: [
+      { explanation: "Enqueue: link new node after back; update back (or both when empty).", highlight: { js: "enqueue(x)", java: "enqueue(int x)", cpp: "enqueue(int x)", py: "enqueue(self, x)" } },
+      { explanation: "Dequeue: read front, move front to next; if empty, back becomes null.", highlight: { js: "dequeue(){", java: "dequeue(){", cpp: "int dequeue()", py: "def dequeue(self):" } }
+    ]
+  },
+
+  tree: {
+    title: "Binary Search Tree (BST)",
+    description: "Each node has up to two children. For BST, left subtree values are smaller; right are larger. Common operations: insert, search, delete, traversals.",
+    code: {
+      js: `class Node { constructor(data){ this.data=data; this.left=null; this.right=null; } }\nclass BST {\n  constructor(){ this.root=null; }\n  insert(x){ this.root = this._insert(this.root, x); }\n  _insert(n,x){ if(!n) return new Node(x); if(x<n.data) n.left=this._insert(n.left,x); else n.right=this._insert(n.right,x); return n; }\n  search(x){ let n=this.root; while(n){ if(n.data===x) return true; n = x<n.data? n.left : n.right; } return false; }\n}`,
+      java: `class Node { int data; Node left,right; Node(int d){ data=d; } }\nclass BST {\n  Node root;\n  void insert(int x){ root = _insert(root,x); }\n  Node _insert(Node n,int x){ if(n==null) return new Node(x); if(x<n.data) n.left=_insert(n.left,x); else n.right=_insert(n.right,x); return n; }\n  boolean search(int x){ Node n=root; while(n!=null){ if(n.data==x) return true; n = x<n.data? n.left : n.right; } return false; }\n}`,
+      cpp: `struct Node { int data; Node* left; Node* right; Node(int d):data(d),left(nullptr),right(nullptr){} };\nstruct BST {\n  Node* root=nullptr;\n  Node* _insert(Node* n,int x){ if(!n) return new Node(x); if(x<n->data) n->left=_insert(n->left,x); else n->right=_insert(n->right,x); return n; }\n  void insert(int x){ root=_insert(root,x); }\n  bool search(int x){ Node* n=root; while(n){ if(n->data==x) return true; n = x<n->data? n->left : n->right; } return false; }\n};`,
+      py: `class Node:\n  def __init__(self, data): self.data=data; self.left=None; self.right=None\nclass BST:\n  def __init__(self): self.root=None\n  def _insert(self, n, x):\n    if not n: return Node(x)\n    if x < n.data: n.left = self._insert(n.left, x)\n    else: n.right = self._insert(n.right, x)\n    return n\n  def insert(self, x): self.root = self._insert(self.root, x)\n  def search(self, x):\n    n=self.root\n    while n:\n      if n.data==x: return True\n      n = n.left if x < n.data else n.right\n    return False`
+    },
+    steps: [
+      { explanation: "Insert: compare down the tree and attach new node at null child.", highlight: { js: "_insert(n,x)", java: "_insert(Node n,int x)", cpp: "_insert(Node* n,int x)", py: "_insert(self, n, x)" } },
+      { explanation: "Search: walk left or right based on comparison.", highlight: { js: "search(x){", java: "boolean search(int x)", cpp: "bool search(int x)", py: "def search(self, x):" } }
+    ]
+  },
+
+  // Sorting Algorithms
   bubbleSort: {
     title: "Bubble Sort Algorithm",
-    description:
-      "Repeatedly compares adjacent elements and swaps them if out of order. Largest items “bubble” to the end each pass.",
-    code: {
-      js: `function bubbleSort(arr) {
-  const n = arr.length;
-  for (let i = 0; i < n - 1; i++) {
-    for (let j = 0; j < n - i - 1; j++) {
-      if (arr[j] > arr[j + 1]) {
-        [arr[j], arr[j + 1]] = [arr[j + 1], arr[j]];
-      }
->>>>>>> 51d136cb
-    }
-  }
-  return arr;
-}`,
-      java: `public static int[] bubbleSort(int[] arr) {
-  int n = arr.length;
-  for (int i = 0; i < n - 1; i++) {
-    for (int j = 0; j < n - i - 1; j++) {
-      if (arr[j] > arr[j + 1]) {
-        int tmp = arr[j];
-        arr[j] = arr[j + 1];
-        arr[j + 1] = tmp;
-      }
-    }
-  }
-  return arr;
-}`,
-      cpp: `#include <vector>
-using namespace std;
-
-vector<int> bubbleSort(vector<int> arr) {
-  int n = (int)arr.size();
-  for (int i = 0; i < n - 1; i++) {
-    for (int j = 0; j < n - i - 1; j++) {
-      if (arr[j] > arr[j + 1]) {
-        swap(arr[j], arr[j + 1]);
-      }
-    }
-  }
-  return arr;
-}`,
-      py: `def bubble_sort(arr):
-  n = len(arr)
-  for i in range(n - 1):
-    for j in range(0, n - i - 1):
-      if arr[j] > arr[j + 1]:
-        arr[j], arr[j + 1] = arr[j + 1], arr[j]
-  return arr`,
-    },
-    steps: [
-      {
-        explanation: "Loop passes; after each pass, the largest element settles at the end.",
-        highlight: {
-          js: "for (let i = 0; i < n - 1; i++) {",
-          java: "for (int i = 0; i < n - 1; i++) {",
-          cpp: "for (int i = 0; i < n - 1; i++) {",
-          py: "for i in range(n - 1):",
-        },
-      },
-      {
-        explanation: "Compare adjacent elements and swap when out of order.",
-        highlight: {
-          js: "if (arr[j] > arr[j + 1]) {",
-          java: "if (arr[j] > arr[j + 1]) {",
-          cpp: "if (arr[j] > arr[j + 1]) {",
-          py: "if arr[j] > arr[j + 1]:",
-        },
-      },
-      {
-        explanation: "Swap the pair.",
-        highlight: {
-          js: "[arr[j], arr[j + 1]] = [arr[j + 1], arr[j]];",
-          java: "int tmp = arr[j];",
-          cpp: "swap(arr[j], arr[j + 1]);",
-          py: "arr[j], arr[j + 1] = arr[j + 1], arr[j]",
-        },
-      },
-      { explanation: "Return the sorted array." },
-    ],
+    description: "Repeatedly compares adjacent elements and swaps them if out of order. Largest items bubble to the end each pass.",
+    code: {
+      js: `function bubbleSort(arr) {\n  const n = arr.length;\n  for (let i = 0; i < n - 1; i++) {\n    for (let j = 0; j < n - i - 1; j++) {\n      if (arr[j] > arr[j + 1]) {\n        [arr[j], arr[j + 1]] = [arr[j + 1], arr[j]];\n      }\n    }\n  }\n  return arr;\n}`,
+      java: `public static int[] bubbleSort(int[] arr) {\n  int n = arr.length;\n  for (int i = 0; i < n - 1; i++) {\n    for (int j = 0; j < n - i - 1; j++) {\n      if (arr[j] > arr[j + 1]) {\n        int tmp = arr[j];\n        arr[j] = arr[j + 1];\n        arr[j + 1] = tmp;\n      }\n    }\n  }\n  return arr;\n}`,
+      cpp: `#include <vector>\nusing namespace std;\n\nvector<int> bubbleSort(vector<int> arr) {\n  int n = (int)arr.size();\n  for (int i = 0; i < n - 1; i++) {\n    for (int j = 0; j < n - i - 1; j++) {\n      if (arr[j] > arr[j + 1]) {\n        swap(arr[j], arr[j + 1]);\n      }\n    }\n  }\n  return arr;\n}`,
+      py: `def bubble_sort(arr):\n  n = len(arr)\n  for i in range(n - 1):\n    for j in range(0, n - i - 1):\n      if arr[j] > arr[j + 1]:\n        arr[j], arr[j + 1] = arr[j + 1], arr[j]\n  return arr`
+    },
+    steps: [
+      { explanation: "Loop passes; after each pass, the largest element settles at the end." },
+      { explanation: "Compare adjacent elements and swap when out of order." },
+      { explanation: "Swap the pair." },
+      { explanation: "Return the sorted array." }
+    ]
   },
 
   selectionSort: {
     title: "Selection Sort Algorithm",
-    description:
-      "Select the minimum from the unsorted part and place it at the beginning each iteration.",
-    code: {
-      js: `function selectionSort(arr) {
-  const n = arr.length;
-  for (let i = 0; i < n - 1; i++) {
-    let minIdx = i;
-    for (let j = i + 1; j < n; j++) {
-      if (arr[j] < arr[minIdx]) minIdx = j;
-    }
-    if (minIdx !== i) [arr[i], arr[minIdx]] = [arr[minIdx], arr[i]];
-  }
-  return arr;
-}`,
-      java: `public static int[] selectionSort(int[] arr) {
-  int n = arr.length;
-  for (int i = 0; i < n - 1; i++) {
-    int minIdx = i;
-    for (int j = i + 1; j < n; j++) {
-      if (arr[j] < arr[minIdx]) minIdx = j;
-    }
-    if (minIdx != i) {
-      int t = arr[i]; arr[i] = arr[minIdx]; arr[minIdx] = t;
-    }
-  }
-  return arr;
-}`,
-      cpp: `#include <vector>
-using namespace std;
-
-vector<int> selectionSort(vector<int> arr) {
-  int n = (int)arr.size();
-  for (int i = 0; i < n - 1; i++) {
-    int minIdx = i;
-    for (int j = i + 1; j < n; j++)
-      if (arr[j] < arr[minIdx]) minIdx = j;
-    if (minIdx != i) swap(arr[i], arr[minIdx]);
-  }
-  return arr;
-}`,
-      py: `def selection_sort(arr):
-  n = len(arr)
-  for i in range(n - 1):
-    min_idx = i
-    for j in range(i + 1, n):
-      if arr[j] < arr[min_idx]:
-        min_idx = j
-    if min_idx != i:
-      arr[i], arr[min_idx] = arr[min_idx], arr[i]
-  return arr`,
+    description: "Select the minimum from the unsorted part and place it at the beginning each iteration.",
+    code: {
+      js: `function selectionSort(arr) {\n  const n = arr.length;\n  for (let i = 0; i < n - 1; i++) {\n    let minIdx = i;\n    for (let j = i + 1; j < n; j++) {\n      if (arr[j] < arr[minIdx]) minIdx = j;\n    }\n    if (minIdx !== i) [arr[i], arr[minIdx]] = [arr[minIdx], arr[i]];\n  }\n  return arr;\n}`,
+      java: `public static int[] selectionSort(int[] arr) {\n  int n = arr.length;\n  for (int i = 0; i < n - 1; i++) {\n    int minIdx = i;\n    for (int j = i + 1; j < n; j++) {\n      if (arr[j] < arr[minIdx]) minIdx = j;\n    }\n    if (minIdx != i) { int t = arr[i]; arr[i] = arr[minIdx]; arr[minIdx] = t; }\n  }\n  return arr;\n}`,
+      cpp: `#include <vector>\nusing namespace std;\n\nvector<int> selectionSort(vector<int> arr) {\n  int n = (int)arr.size();\n  for (int i = 0; i < n - 1; i++) {\n    int minIdx = i;\n    for (int j = i + 1; j < n; j++)\n      if (arr[j] < arr[minIdx]) minIdx = j;\n    if (minIdx != i) swap(arr[i], arr[minIdx]);\n  }\n  return arr;\n}`,
+      py: `def selection_sort(arr):\n  n = len(arr)\n  for i in range(n - 1):\n    min_idx = i\n    for j in range(i + 1, n):\n      if arr[j] < arr[min_idx]:\n        min_idx = j\n    if min_idx != i:\n      arr[i], arr[min_idx] = arr[min_idx], arr[i]\n  return arr`
     },
     steps: [
       { explanation: "Assume current index holds the minimum." },
       { explanation: "Scan the rest to find a smaller element." },
-      { explanation: "Swap the found minimum with current index." },
-    ],
+      { explanation: "Swap the found minimum with current index." }
+    ]
   },
 
   insertionSort: {
     title: "Insertion Sort Algorithm",
-    description:
-      "Builds the sorted array one item at a time by inserting the current element into the already-sorted left part.",
-    code: {
-      js: `function insertionSort(arr) {
-  const n = arr.length;
-  for (let i = 1; i < n; i++) {
-    const key = arr[i];
-    let j = i - 1;
-    while (j >= 0 && arr[j] > key) {
-      arr[j + 1] = arr[j];
-      j--;
-    }
-    arr[j + 1] = key;
-  }
-  return arr;
-}`,
-      java: `public static int[] insertionSort(int[] arr) {
-  int n = arr.length;
-  for (int i = 1; i < n; i++) {
-    int key = arr[i], j = i - 1;
-    while (j >= 0 && arr[j] > key) {
-      arr[j + 1] = arr[j];
-      j--;
-    }
-    arr[j + 1] = key;
-  }
-  return arr;
-}`,
-      cpp: `#include <vector>
-using namespace std;
-
-vector<int> insertionSort(vector<int> arr) {
-  int n = (int)arr.size();
-  for (int i = 1; i < n; i++) {
-    int key = arr[i], j = i - 1;
-    while (j >= 0 && arr[j] > key) { arr[j + 1] = arr[j]; j--; }
-    arr[j + 1] = key;
-  }
-  return arr;
-}`,
-      py: `def insertion_sort(arr):
-  for i in range(1, len(arr)):
-    key = arr[i]
-    j = i - 1
-    while j >= 0 and arr[j] > key:
-      arr[j + 1] = arr[j]
-      j -= 1
-    arr[j + 1] = key
-  return arr`,
+    description: "Builds the sorted array one item at a time by inserting the current element into the already-sorted left part.",
+    code: {
+      js: `function insertionSort(arr) {\n  const n = arr.length;\n  for (let i = 1; i < n; i++) {\n    const key = arr[i];\n    let j = i - 1;\n    while (j >= 0 && arr[j] > key) {\n      arr[j + 1] = arr[j];\n      j--;\n    }\n    arr[j + 1] = key;\n  }\n  return arr;\n}`,
+      java: `public static int[] insertionSort(int[] arr) {\n  int n = arr.length;\n  for (int i = 1; i < n; i++) {\n    int key = arr[i], j = i - 1;\n    while (j >= 0 && arr[j] > key) { arr[j + 1] = arr[j]; j--; }\n    arr[j + 1] = key;\n  }\n  return arr;\n}`,
+      cpp: `#include <vector>\nusing namespace std;\n\nvector<int> insertionSort(vector<int> arr) {\n  int n = (int)arr.size();\n  for (int i = 1; i < n; i++) {\n    int key = arr[i], j = i - 1;\n    while (j >= 0 && arr[j] > key) { arr[j + 1] = arr[j]; j--; }\n    arr[j + 1] = key;\n  }\n  return arr;\n}`,
+      py: `def insertion_sort(arr):\n  for i in range(1, len(arr)):\n    key = arr[i]\n    j = i - 1\n    while j >= 0 and arr[j] > key:\n      arr[j + 1] = arr[j]\n      j -= 1\n    arr[j + 1] = key\n  return arr`
     },
     steps: [
       { explanation: "Pick key at i and compare leftwards." },
       { explanation: "Shift larger elements to the right." },
-      { explanation: "Insert key at the hole." },
-    ],
+      { explanation: "Insert key at the hole." }
+    ]
   },
 
   mergeSort: {
     title: "Merge Sort Algorithm",
-    description:
-      "Divide the array, sort each half, then merge the two sorted halves.",
-    code: {
-      js: `function mergeSort(arr) {
-  if (arr.length <= 1) return arr;
-  const mid = Math.floor(arr.length / 2);
-  const left = mergeSort(arr.slice(0, mid));
-  const right = mergeSort(arr.slice(mid));
-  return merge(left, right);
-}
-function merge(left, right) {
-  const res = [];
-  let i = 0, j = 0;
-  while (i < left.length && j < right.length) {
-    if (left[i] <= right[j]) res.push(left[i++]);
-    else res.push(right[j++]);
-  }
-  return res.concat(left.slice(i)).concat(right.slice(j));
-}`,
-      java: `import java.util.*;
-public static int[] mergeSort(int[] arr) {
-  if (arr.length <= 1) return arr;
-  int mid = arr.length / 2;
-  int[] left = Arrays.copyOfRange(arr, 0, mid);
-  int[] right = Arrays.copyOfRange(arr, mid, arr.length);
-  left = mergeSort(left);
-  right = mergeSort(right);
-  return merge(left, right);
-}
-private static int[] merge(int[] L, int[] R) {
-  int[] res = new int[L.length + R.length];
-  int i = 0, j = 0, k = 0;
-  while (i < L.length && j < R.length)
-    res[k++] = (L[i] <= R[j]) ? L[i++] : R[j++];
-  while (i < L.length) res[k++] = L[i++];
-  while (j < R.length) res[k++] = R[j++];
-  return res;
-}`,
-      cpp: `#include <vector>
-using namespace std;
-
-static vector<int> mergeVec(const vector<int>& L, const vector<int>& R) {
-  vector<int> res; res.reserve(L.size()+R.size());
-  size_t i=0, j=0;
-  while (i<L.size() && j<R.size()) {
-    if (L[i] <= R[j]) res.push_back(L[i++]);
-    else res.push_back(R[j++]);
-  }
-  while (i<L.size()) res.push_back(L[i++]);
-  while (j<R.size()) res.push_back(R[j++]);
-  return res;
-}
-vector<int> mergeSort(vector<int> a) {
-  if (a.size() <= 1) return a;
-  size_t mid = a.size()/2;
-  vector<int> left(a.begin(), a.begin()+mid);
-  vector<int> right(a.begin()+mid, a.end());
-  left = mergeSort(left);
-  right = mergeSort(right);
-  return mergeVec(left, right);
-}`,
-      py: `def merge_sort(arr):
-  if len(arr) <= 1:
-    return arr
-  mid = len(arr) // 2
-  left = merge_sort(arr[:mid])
-  right = merge_sort(arr[mid:])
-  return merge(left, right)
-
-def merge(left, right):
-  res = []
-  i = j = 0
-  while i < len(left) and j < len(right):
-    if left[i] <= right[j]:
-      res.append(left[i]); i += 1
-    else:
-      res.append(right[j]); j += 1
-  return res + left[i:] + right[j:]`,
+    description: "Divide the array, sort each half, then merge the two sorted halves.",
+    code: {
+      js: `function mergeSort(arr) {\n  if (arr.length <= 1) return arr;\n  const mid = Math.floor(arr.length / 2);\n  const left = mergeSort(arr.slice(0, mid));\n  const right = mergeSort(arr.slice(mid));\n  return merge(left, right);\n}\nfunction merge(left, right) {\n  const res = [];\n  let i = 0, j = 0;\n  while (i < left.length && j < right.length) {\n    if (left[i] <= right[j]) res.push(left[i++]);\n    else res.push(right[j++]);\n  }\n  return res.concat(left.slice(i)).concat(right.slice(j));\n}`,
+      java: `import java.util.*;\npublic static int[] mergeSort(int[] arr) {\n  if (arr.length <= 1) return arr;\n  int mid = arr.length / 2;\n  int[] left = Arrays.copyOfRange(arr, 0, mid);\n  int[] right = Arrays.copyOfRange(arr, mid, arr.length);\n  left = mergeSort(left);\n  right = mergeSort(right);\n  return merge(left, right);\n}\nprivate static int[] merge(int[] L, int[] R) {\n  int[] res = new int[L.length + R.length];\n  int i = 0, j = 0, k = 0;\n  while (i < L.length && j < R.length)\n    res[k++] = (L[i] <= R[j]) ? L[i++] : R[j++];\n  while (i < L.length) res[k++] = L[i++];\n  while (j < R.length) res[k++] = R[j++];\n  return res;\n}`,
+      cpp: `#include <vector>\nusing namespace std;\n\nstatic vector<int> mergeVec(const vector<int>& L, const vector<int>& R) {\n  vector<int> res; res.reserve(L.size()+R.size());\n  size_t i=0, j=0;\n  while (i<L.size() && j<R.size()) {\n    if (L[i] <= R[j]) res.push_back(L[i++]);\n    else res.push_back(R[j++]);\n  }\n  while (i<L.size()) res.push_back(L[i++]);\n  while (j<R.size()) res.push_back(R[j++]);\n  return res;\n}\nvector<int> mergeSort(vector<int> a) {\n  if (a.size() <= 1) return a;\n  size_t mid = a.size()/2;\n  vector<int> left(a.begin(), a.begin()+mid);\n  vector<int> right(a.begin()+mid, a.end());\n  left = mergeSort(left);\n  right = mergeSort(right);\n  return mergeVec(left, right);\n}`,
+      py: `def merge_sort(arr):\n  if len(arr) <= 1:\n    return arr\n  mid = len(arr) // 2\n  left = merge_sort(arr[:mid])\n  right = merge_sort(arr[mid:])\n  return merge(left, right)\n\ndef merge(left, right):\n  res = []\n  i = j = 0\n  while i < len(left) and j < len(right):\n    if left[i] <= right[j]:\n      res.append(left[i]); i += 1\n    else:\n      res.append(right[j]); j += 1\n  return res + left[i:] + right[j:]`
     },
     steps: [
       { explanation: "Split array into halves until size 1." },
-      { explanation: "Merge two sorted halves into one." },
-    ],
+      { explanation: "Merge two sorted halves into one." }
+    ]
   },
 
   quickSort: {
-  title: "Quick Sort Algorithm",
-  description:
-    "Pick a pivot, partition the array into smaller and larger elements, then recursively sort the partitions.",
-  code: {
-    js: `function quickSort(arr) {
+    title: "Quick Sort Algorithm",
+    description: "Pick a pivot, partition the array into smaller and larger elements, then recursively sort the partitions.",
+    code: {
+      js: `function quickSort(arr) {
   if (arr.length <= 1) return arr;
   const pivot = arr[arr.length - 1];
   const left = [], right = [];
@@ -465,8 +165,7 @@
   }
   return [...quickSort(left), pivot, ...quickSort(right)];
 }`,
-
-    java: `public static int[] quickSort(int[] arr, int low, int high) {
+      java: `public static int[] quickSort(int[] arr, int low, int high) {
   if (low < high) {
     int pi = partition(arr, low, high);
     quickSort(arr, low, pi - 1);
@@ -486,8 +185,7 @@
   int temp = arr[i+1]; arr[i+1] = arr[high]; arr[high] = temp;
   return i + 1;
 }`,
-
-    cpp: `#include <vector>
+      cpp: `#include <vector>
 using namespace std;
 
 int partition(vector<int>& arr, int low, int high) {
@@ -509,8 +207,7 @@
     quickSort(arr, pi + 1, high);
   }
 }`,
-
-    py: `def quick_sort(arr):
+      py: `def quick_sort(arr):
   if len(arr) <= 1:
     return arr
   pivot = arr[-1]
@@ -525,6 +222,158 @@
     { explanation: "Recursively apply Quick Sort on partitions." },
   ],
 },
+
+  radixSort: {
+    title: "Radix Sort (LSD, base 10)",
+    description: "Sort integers by processing digits from least significant to most, using a stable counting per digit.",
+    code: {
+      js: `function countingByDigit(arr, exp){
+  const out = new Array(arr.length).fill(0);
+  const cnt = new Array(10).fill(0);
+  for (let i = 0; i < arr.length; i++) cnt[Math.floor(arr[i] / exp) % 10]++;
+  for (let i = 1; i < 10; i++) cnt[i] += cnt[i-1];
+  for (let i = arr.length - 1; i >= 0; i--) {
+    const d = Math.floor(arr[i] / exp) % 10;
+    out[--cnt[d]] = arr[i];
+  }
+  for (let i = 0; i < arr.length; i++) arr[i] = out[i];
+}
+function radixSort(arr){
+  if (!arr.length) return arr;
+  const max = Math.max(...arr);
+  for (let exp = 1; Math.floor(max / exp) > 0; exp *= 10) countingByDigit(arr, exp);
+  return arr;
+}`,
+      java: `private static void countingByDigit(int[] a, int exp){
+  int n = a.length;
+  int[] out = new int[n];
+  int[] cnt = new int[10];
+  for (int x : a) cnt[(x/exp)%10]++;
+  for (int i=1;i<10;i++) cnt[i]+=cnt[i-1];
+  for (int i=n-1;i>=0;i--){
+    int d=(a[i]/exp)%10; out[--cnt[d]]=a[i];
+  }
+  System.arraycopy(out,0,a,0,n);
+}
+public static int[] radixSort(int[] a){
+  if (a.length==0) return a;
+  int max = Arrays.stream(a).max().getAsInt();
+  for (int exp=1; max/exp>0; exp*=10) countingByDigit(a, exp);
+  return a;
+}`,
+      cpp: `#include <vector>
+using namespace std;
+
+static void countingByDigit(vector<int>& a, int exp){
+  int n=a.size();
+  vector<int> out(n), cnt(10,0);
+  for(int x: a) cnt[(x/exp)%10]++;
+  for(int i=1;i<10;i++) cnt[i]+=cnt[i-1];
+  for(int i=n-1;i>=0;i--){
+    int d=(a[i]/exp)%10; out[--cnt[d]]=a[i];
+  }
+  for(int i=0;i<n;i++) a[i]=out[i];
+}
+vector<int> radixSort(vector<int> a){
+  if(a.empty()) return a;
+  int maxv=*max_element(a.begin(), a.end());
+  for(int exp=1; maxv/exp>0; exp*=10) countingByDigit(a, exp);
+  return a;
+}`,
+      py: `def _counting_by_digit(a, exp):
+  out=[0]*len(a)
+  cnt=[0]*10
+  for x in a: cnt[(x//exp)%10]+=1
+  for i in range(1,10): cnt[i]+=cnt[i-1]
+  for i in range(len(a)-1, -1, -1):
+    d=(a[i]//exp)%10; cnt[d]-=1; out[cnt[d]]=a[i]
+  for i in range(len(a)): a[i]=out[i]
+
+def radix_sort(a):
+  if not a: return a
+  m=max(a)
+  exp=1
+  while m//exp>0:
+    _counting_by_digit(a, exp)
+    exp*=10
+  return a`
+    },
+    steps: [
+      { explanation: "Find the maximum to know number of digits." },
+      { explanation: "For exp = 1,10,100... do a stable count by current digit." },
+      { explanation: "After last digit pass, array is sorted." }
+    ]
+  },
+
+  bucketSort: {
+    title: "Bucket Sort (uniform [0,1) or range partition)",
+    description: "Distribute elements into buckets, sort each bucket, then concatenate.",
+    code: {
+      js: `function bucketSort(arr, bucketCount=10){
+  if (!arr.length) return arr;
+  const min = Math.min(...arr), max = Math.max(...arr);
+  const range = (max - min) || 1;
+  const buckets = Array.from({length: bucketCount}, () => []);
+  for (const x of arr){
+    const idx = Math.min(bucketCount-1, Math.floor((x - min) / range * bucketCount));
+    buckets[idx].push(x);
+  }
+  const sorted = [];
+  for (const b of buckets){ b.sort((a,b)=>a-b); sorted.push(...b); }
+  return sorted;
+}`,
+      java: `public static int[] bucketSort(int[] a, int bucketCount){
+  if (a.length==0) return a;
+  int min=a[0], max=a[0];
+  for(int x: a){ if(x<min) min=x; if(x>max) max=x; }
+  int range = Math.max(1, max-min);
+  List<List<Integer>> buckets = new ArrayList<>();
+  for(int i=0;i<bucketCount;i++) buckets.add(new ArrayList<>());
+  for(int x: a){
+    int idx = Math.min(bucketCount-1, (int)((long)(x-min)*bucketCount/range));
+    buckets.get(idx).add(x);
+  }
+  int k=0;
+  for(List<Integer> b: buckets){ Collections.sort(b); for(int v: b) a[k++]=v; }
+  return a;
+}`,
+      cpp: `#include <vector>
+using namespace std;
+
+vector<int> bucketSort(vector<int> a, int bucketCount=10){
+  if(a.empty()) return a;
+  int mn = *min_element(a.begin(), a.end());
+  int mx = *max_element(a.begin(), a.end());
+  int range = max(1, mx - mn);
+  vector<vector<int>> buckets(bucketCount);
+  for(int x: a){
+    int idx = min(bucketCount-1, (int)((long long)(x-mn)*bucketCount/range));
+    buckets[idx].push_back(x);
+  }
+  a.clear();
+  for(auto& b: buckets){ sort(b.begin(), b.end()); a.insert(a.end(), b.begin(), b.end()); }
+  return a;
+}`,
+      py: `def bucket_sort(a, bucket_count=10):
+  if not a: return a
+  mn, mx = min(a), max(a)
+  rng = max(1, mx - mn)
+  buckets = [[] for _ in range(bucket_count)]
+  for x in a:
+    idx = min(bucket_count-1, (x - mn) * bucket_count // rng)
+    buckets[idx].append(x)
+  out=[]
+  for b in buckets:
+    b.sort()
+    out.extend(b)
+  return out`
+    },
+    steps: [
+      { explanation: "Compute min/max and create buckets covering the range." },
+      { explanation: "Distribute elements into buckets based on value." },
+      { explanation: "Sort each bucket and concatenate in order." }
+    ]
+  },
 
 
   binarySearch: {
@@ -754,10 +603,20 @@
 
   const currentAlgorithm = ALGO[algorithm];
   const codeForLang = currentAlgorithm?.code?.[lang] || "";
-  const steps = currentAlgorithm?.steps || [];
+  const steps = useMemo(() => currentAlgorithm?.steps || [], [currentAlgorithm]);
   const totalSteps = steps.length;
 
-  // derive highlight line
+  // Precompute code lines with stable keys (avoid array index as key)
+  const codeLines = useMemo(() => {
+    const counts = new Map();
+    return codeForLang.split("\n").map((line, i) => {
+      const c = counts.get(line) || 0;
+      counts.set(line, c + 1);
+      return { line, number: i + 1, key: `${line}__${c}` };
+    });
+  }, [codeForLang]);
+
+  // derive highlight line based on highlight snippet for lang
   const highlightLine = useMemo(() => {
     const snippet = steps[currentStep]?.highlight?.[lang];
     return computeHighlightLine(codeForLang, snippet);
@@ -801,6 +660,18 @@
     setIsPlaying(false);
     if (intervalRef.current) clearInterval(intervalRef.current);
   }, [lang]);
+
+  // Stop autoplay when hidden or on unmount
+  useEffect(() => {
+    if (!isVisible && intervalRef.current) {
+      clearInterval(intervalRef.current);
+      intervalRef.current = null;
+      setIsPlaying(false);
+    }
+    return () => {
+      if (intervalRef.current) clearInterval(intervalRef.current);
+    };
+  }, [isVisible]);
 
   // keyboard shortcuts
   useEffect(() => {
@@ -840,9 +711,7 @@
         {/* Header */}
         <div className="code-explanation-header">
           <h2>{currentAlgorithm.title}</h2>
-          <button className="close-button" onClick={onClose}>
-            ✖
-          </button>
+          <button className="close-button" onClick={onClose} aria-label="Close code explanation modal">✖</button>
         </div>
 
         <div className="code-explanation-content">
@@ -852,12 +721,15 @@
           </div>
 
           {/* Language Tabs */}
-          <div className="lang-tabs">
+          <div className="lang-tabs" role="tablist" aria-label="Code languages">
             {LANGS.map((L) => (
               <button
                 key={L.key}
                 onClick={() => setLang(L.key)}
                 className={`lang-tab ${lang === L.key ? "active" : ""}`}
+                role="tab"
+                aria-selected={lang === L.key}
+                aria-controls={`code-block-${L.key}`}
               >
                 {L.label}
               </button>
@@ -868,17 +740,13 @@
           <div className="code-section">
             <h3>Algorithm Code</h3>
             <div className="code-block">
-              <pre>
+              <pre id={`code-block-${lang}`}>
                 <code>
-                  {codeForLang.split("\n").map((line, idx) => {
-                    const lineNumber = idx + 1;
-                    const isCurrentLine = highlightLine === lineNumber;
+                  {codeLines.map(({ line, number, key }) => {
+                    const isCurrentLine = highlightLine === number;
                     return (
-                      <div
-                        key={idx}
-                        className={`code-line ${isCurrentLine ? "current-line" : ""}`}
-                      >
-                        <span className="line-number">{lineNumber}</span>
+                      <div key={key} className={`code-line ${isCurrentLine ? "current-line" : ""}`}>
+                        <span className="line-number">{number}</span>
                         <span className="line-text">{line}</span>
                       </div>
                     );
@@ -893,28 +761,25 @@
             <h3>Step-by-Step Explanation</h3>
 
             <div className="step-controls">
-              <button onClick={prevStep} disabled={currentStep === 0}>
-                ⏮ Prev
-              </button>
-              <button onClick={togglePlayback}>
+              <button onClick={prevStep} disabled={currentStep === 0} aria-label="Previous step">⏮ Prev</button>
+              <button onClick={togglePlayback} aria-label={isPlaying ? "Pause playback" : "Start playback"}>
                 {isPlaying ? "⏸ Pause" : "▶ Play"}
               </button>
-              <button onClick={nextStep} disabled={currentStep === totalSteps - 1}>
-                Next ⏭
-              </button>
-              <button onClick={resetSteps}>🔄 Reset</button>
+              <button onClick={nextStep} disabled={currentStep === totalSteps - 1} aria-label="Next step">Next ⏭</button>
+              <button onClick={resetSteps} aria-label="Reset steps">🔄 Reset</button>
             </div>
 
             {/* Playback Speed */}
             <div className="playback-speed">
-              <label>Speed:</label>
+              <label htmlFor="playbackSpeedRange">Speed:</label>
               <input
+                id="playbackSpeedRange"
                 type="range"
                 min="500"
                 max="3000"
                 step="100"
                 value={playbackSpeed}
-                onChange={(e) => setPlaybackSpeed(parseInt(e.target.value))}
+                onChange={(e) => setPlaybackSpeed(parseInt(e.target.value, 10))}
               />
               <span>{playbackSpeed} ms</span>
             </div>
@@ -928,9 +793,7 @@
                 <div
                   className="progress-fill"
                   style={{
-                    width: totalSteps
-                      ? `${((currentStep + 1) / totalSteps) * 100}%`
-                      : "0%",
+                    width: totalSteps ? `${((currentStep + 1) / totalSteps) * 100}%` : "0%",
                   }}
                 />
               </div>
@@ -964,4 +827,14 @@
   );
 };
 
-export default CodeExplanation;+export default CodeExplanation;
+
+CodeExplanation.propTypes = {
+  algorithm: PropTypes.string.isRequired,
+  isVisible: PropTypes.bool,
+  onClose: PropTypes.func.isRequired,
+};
+
+CodeExplanation.defaultProps = {
+  isVisible: false,
+};