--- conflicted
+++ resolved
@@ -1,4 +1,3 @@
-// components/NotificationWidget.jsx
 import React, { useState, useEffect } from "react";
 import { useNotifications } from "../contexts/NotificationsContext";
 
@@ -14,10 +13,10 @@
     const checkMobile = () => {
       setIsMobile(window.innerWidth <= 768);
     };
-    
+
     checkMobile();
-    window.addEventListener('resize', checkMobile);
-    return () => window.removeEventListener('resize', checkMobile);
+    window.addEventListener("resize", checkMobile);
+    return () => window.removeEventListener("resize", checkMobile);
   }, []);
 
   // Dynamic styles based on screen size
@@ -57,24 +56,20 @@
   };
 
   return (
-<<<<<<< HEAD
     <div style={containerStyle}>
       <button style={buttonStyle} onClick={() => setOpen(!open)}>
         {isMobile ? `🔔 ${unreadCount}` : `Notifications (${unreadCount})`}
-=======
-    <div style={{ position: "fixed", top: 92, right: 20, zIndex: 2001 }}>
-      <button onClick={() => setOpen(!open)}>
-        Notifications ({unreadCount})
->>>>>>> f9bb82bb
       </button>
       {open && (
         <div style={panelStyle}>
           {notifications.length === 0 && (
-            <p style={{ 
-              margin: 0, 
-              color: "var(--text-secondary, #666)",
-              fontSize: isMobile ? "13px" : "14px"
-            }}>
+            <p
+              style={{
+                margin: 0,
+                color: "var(--text-secondary, #666)",
+                fontSize: isMobile ? "13px" : "14px",
+              }}
+            >
               No notifications
             </p>
           )}
@@ -83,7 +78,9 @@
               key={n.id}
               style={{
                 marginBottom: "0.5rem",
-                background: n.read ? "var(--bg-secondary, #f9f9f9)" : "var(--bg-accent, #e6f7ff)",
+                background: n.read
+                  ? "var(--bg-secondary, #f9f9f9)"
+                  : "var(--bg-accent, #e6f7ff)",
                 padding: isMobile ? "0.4rem" : "0.5rem",
                 borderRadius: "5px",
                 cursor: "pointer",
