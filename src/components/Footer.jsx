--- conflicted
+++ resolved
@@ -279,19 +279,18 @@
             <ul className="footer-links">
               <li>
                 <Link to="/" className="link-icon">
-<<<<<<< HEAD
-=======
+
+
                   <FaRocket className="link-icon" />
->>>>>>> 037e3e21
+
                   Home
                 </Link>
               </li>
               <li>
                 <Link to="/data-structures" className="link-icon">
-<<<<<<< HEAD
-=======
+
                   <FaCode className="link-icon" />
->>>>>>> 037e3e21
+
                   Algorithms
                 </Link>
               </li>
@@ -322,10 +321,9 @@
             <ul className="footer-links">
               <li>
                 <Link to="/documentation" className="link-icon">
-<<<<<<< HEAD
-=======
-                  <FaGraduationCap className="link-icon" />
->>>>>>> 037e3e21
+
+                  <FaGraduationCap className="link-icon" />
+
                   Documentation
                 </Link>
               </li>
