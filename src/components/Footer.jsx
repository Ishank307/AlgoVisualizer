import React, { useState, useEffect } from "react";
import {
  FaGithub,
  FaLinkedin,
  FaEnvelope,
  FaHeart,
  FaCode,
  FaGraduationCap,
  FaTwitter,
  FaYoutube,
  FaDiscord,
  FaRocket,
  FaArrowRight,
<<<<<<< HEAD
  FaBars,
  FaTimes,
  FaHome,
  FaChartBar,
  FaSearch,
  FaDatabase,
  FaGitBranch,
  FaUsers,
  FaTrophy,
  FaCogs,
  FaBook,
  FaHash,
  FaBolt,
  FaTree,
=======
  FaDatabase,
  FaBook,
  FaQuestionCircle,
  FaUsers,
  FaBlog
>>>>>>> bc548b79
} from "react-icons/fa";
import { Link } from "react-router-dom";
import { ToastContainer, toast } from "react-toastify";
import "react-toastify/dist/ReactToastify.css";
import "../styles/footer.css";
import logo from "/public/logo.jpg";
import { FaXTwitter } from "react-icons/fa6";
import { useMobileMenu } from "../contexts/MobileMenuContext";
import AOS from 'aos';
import 'aos/dist/aos.css';

const Footer = () => {
  const [email, setEmail] = useState("");
  const [isSubscribed, setIsSubscribed] = useState(false);
  const [isLoading, setIsLoading] = useState(false);
  const [isVisible, setIsVisible] = useState(false);
  const { isFooterMenuOpen, openFooterMenu, closeFooterMenu } = useMobileMenu();

  useEffect(() => {
    const timer = setTimeout(() => setIsVisible(true), 100);
    return () => clearTimeout(timer);
  }, []);

  const handleSubmit = async (e) => {
    e.preventDefault();
    setIsLoading(true);

    if (!email) {
      toast.error("Please enter your email address");
      setIsLoading(false);
      return;
    }

    if (!/\S+@\S+\.\S+/.test(email)) {
      toast.error("Please enter a valid email address");
      setIsLoading(false);
      return;
    }

    try {
      await new Promise((resolve, reject) => {
        setTimeout(() => {
          if (Math.random() > 0.1) {
            resolve();
          } else {
            reject(new Error("Subscription service temporarily unavailable"));
          }
        }, 1500);
      });

      setIsSubscribed(true);
      toast.success("🎉 Successfully subscribed to our newsletter!");
      setEmail("");

      setTimeout(() => {
        toast.info("📧 Welcome email sent! Check your inbox.");
      }, 1000);
    } catch (error) {
      toast.error("❌ " + error.message);
    } finally {
      setIsLoading(false);
      setTimeout(() => setIsSubscribed(false), 8000);
    }
  };

  // Navigation items for mobile menu
  const navigationItems = [
    { path: "/", icon: FaHome, label: "Home" },
    {
      label: "Sorting",
      icon: FaChartBar,
      dropdown: [
        { path: "/sorting", label: "Overview" },
        { path: "/components/AlgorithmComparison", label: "Algorithm Comparison" },
      ],
    },
    {
      label: "Searching",
      icon: FaSearch,
      dropdown: [
        { path: "/searchingOverview", label: "Overview" },
        { path: "/searching", label: "Searching Algorithm" },
      ],
    },
    {
      label: "Data Structures",
      icon: FaDatabase,
      dropdown: [
        { path: "/data-structures", label: "Overview" },
        { path: "/data-structures/linked-list", label: "Linked List" },
        { path: "/data-structures/queue", label: "Queue visualization" },
        { path: "/data-structures/stack", label: "Stack visualization" },
      ],
    },
    {
      label: "Graph",
      icon: FaGitBranch,
      dropdown: [
        { path: "/graph", label: "Overview" },
        { path: "/graph/bfs", label: "BFS" },
        { path: "/graph/dfs", label: "DFS" },
        { path: "/graph/dijkstra", label: "Dijkstra" },
        { path: "/graph/comparison", label: "Graph Comparison" },
      ],
    },
    {
      label: "Backtracking",
      icon: FaBook,
      dropdown: [
        { path: "/backtracking-overview", label: "Overview" },
        { path: "/backtracking", label: "Algorithms" },
      ],
    },
    {
      label: "Dynamic Programming",
      icon: FaCogs,
      dropdown: [
        { path: "/dp-overview", label: "Overview" },
        { path: "/dp", label: "Algorithms" },
      ],
    },
    {
      label: "Hashing",
      icon: FaHash,
      dropdown: [
        { path: "/hashing-overview", label: "Overview" },
        { path: "/hashing", label: "Algorithms" },
      ],
    },
    {
      label: "Greedy Algorithms",
      icon: FaBolt,
      dropdown: [
        { path: "/greedy-overview", label: "Overview" },
        { path: "/greedy", label: "Algorithms" },
      ],
    },
    {
      label: "Divide & Conquer",
      icon: FaCode,
      dropdown: [
        { path: "/dc-overview", label: "Overview" },
        { path: "/dc", label: "Algorithms" },
      ],
    },
    {
      label: "Trees",
      icon: FaTree,
      dropdown: [
        { path: "/tree-overview", label: "Overview" },
        { path: "/tree", label: "Algorithms" },
      ],
    },
    { path: "/quiz", icon: FaTrophy, label: "Quiz" },
    {
      label: "Community",
      icon: FaUsers,
      dropdown: [
        { path: "/community", label: "Overview" },
        { path: "/contributors", label: "Contributors" },
        { path: "/ContributorLeaderboard", label: "Leaderboard" },
      ],
    },
    { path: "/settings", icon: FaCogs, label: "Settings" },
  ];

  return (
    <>
      <footer className={`footer-container ${isVisible ? "visible" : ""}`} role="contentinfo">
        <div className="footer-wave" data-aos="fade-up" data-aos-duration="1000">
          <svg
            data-name="Layer 1"
            xmlns="http://www.w3.org/2000/svg"
            viewBox="0 0 1200 120"
            preserveAspectRatio="none"
          >
            <path
              d="M321.39,56.44c58-10.79,114.16-30.13,172-41.86,82.39-16.72,168.19-17.73,250.45-.39C823.78,31,906.67,72,985.66,92.83c70.05,18.48,146.53,26.09,214.34,3V0H0V27.35A600.21,600.21,0,0,0,321.39,56.44Z"
              className="shape-fill"
            ></path>
          </svg>
        </div>

        {/* Mobile Navigation Menu Button */}
        <button 
          className="mobile-nav-toggle"
          onClick={isFooterMenuOpen ? closeFooterMenu : openFooterMenu}
          aria-label={isFooterMenuOpen ? "Close navigation menu" : "Open navigation menu"}
        >
          {isFooterMenuOpen ? <FaTimes /> : <FaBars />}
        </button>

        <div className="footer-content">
          {/* Brand Section */}
          <div className="footer-column brand-column" data-aos="fade-up" data-aos-duration="1000" data-aos-delay="200">
            <div className="brand-header">
              <div className="logo-wrapper">
                <img
                  src={logo}
                  alt="AlgoVisualizer Logo"
                  className="logo-image"
                  onError={(e) => {
                    e.target.style.display = "none";
                  }}
                />
                <span className="logo-text">AlgoVisualizer</span>
              </div>
              <p className="brand-tagline">
                Visualize algorithms. Master coding. Elevate skills.
              </p>
            </div>

            <div className="tech-pills">
              <a
                href="https://react.dev/"
                target="_blank"
                rel="noopener noreferrer"
                className="tech-pill"
              >
                React
              </a>
              <a
                href="https://developer.mozilla.org/en-US/docs/Web/JavaScript"
                target="_blank"
                rel="noopener noreferrer"
                className="tech-pill"
              >
                JavaScript
              </a>
              <a
                href="https://d3js.org/"
                target="_blank"
                rel="noopener noreferrer"
                className="tech-pill"
              >
                D3.js
              </a>
              <a
                href="https://nodejs.org/"
                target="_blank"
                rel="noopener noreferrer"
                className="tech-pill"
              >
                Node.js
              </a>
            </div>
          </div>

          {/* Quick Links */}
          <div className="footer-column links-column" data-aos="fade-up" data-aos-duration="1000" data-aos-delay="400">
            <h3 className="column-title">Navigate</h3>
            <ul className="footer-links">
              <li>

                <Link to="/" className="footer-link">

                <Link to="/" className="link-icon">

<<<<<<< HEAD

=======
>>>>>>> bc548b79
                  <FaRocket className="link-icon" />

                  Home
                </Link>
              </li>
              <li>

                <Link to="/sorting" className="footer-link">

                <Link to="/data-structures" className="link-icon">

                  <FaCode className="link-icon" />

                  Algorithms
                </Link>
              </li>
              <li>

                <Link to="/data-structures" className="footer-link">
                  <FaDatabase className="link-icon" />

                <Link to="/data-structures" className="link-icon">
                  <FaGraduationCap className="link-icon" />

                  Data Structures
                </Link>
              </li>
              <li>

                <Link to="/about" className="footer-link">

                <Link to="/about" className="link-icon">

                  <FaGraduationCap className="link-icon" />
                  About Us
                </Link>
              </li>
              <li>

                <Link to="/contact" className="footer-link">

                <Link to="/contact" className="link-icon">

                  <FaEnvelope className="link-icon" />
                  Contact
                </Link>
              </li>
            </ul>
          </div>

          {/* Resources */}
          <div className="footer-column resources-column" data-aos="fade-up" data-aos-duration="1000" data-aos-delay="600">
            <h3 className="column-title">Resources</h3>
            <ul className="footer-links">
              <li>

                <Link to="/documentation" className="footer-link">
                  <FaBook className="link-icon" />

                <Link to="/documentation" className="link-icon">

                  <FaGraduationCap className="link-icon" />

                  Documentation
                </Link>
              </li>
              <li>

                <Link to="/faq" className="footer-link">
                  <FaQuestionCircle className="link-icon" />

                <Link to="/faq" className="link-icon">
                  <FaGraduationCap className="link-icon" />

                  FAQ
                </Link>
              </li>
              <li>

                <Link to="/data-structures" className="footer-link">

                <Link to="/data-structures" className="link-icon">

                  <FaGraduationCap className="link-icon" />
                  Tutorials
                </Link>
              </li>
              <li>

                <Link to="/blog" className="footer-link">
                  <FaBlog className="link-icon" />

                <Link to="/blog" className="link-icon">
                  <FaGraduationCap className="link-icon" />

                  Blog
                </Link>
              </li>
              <li>

                <Link to="/community" className="footer-link">
                  <FaUsers className="link-icon" />

                <Link to="/community" className="link-icon">
                  <FaGraduationCap className="link-icon" />

                  Community
                </Link>
              </li>
              <li>
                <a
                  href="https://github.com/RhythmPahwa14/AlgoVisualizer"
                  target="_blank"
                  rel="noopener noreferrer"

                  className="footer-link"
                >
                  <FaGithub className="link-icon" />

                  className="link-icon"
                >
                  <FaCode className="link-icon" />

                  Contribute
                </a>
              </li>
            </ul>
          </div>

          {/* Newsletter */}
          <div className="footer-column newsletter-column" data-aos="fade-up" data-aos-duration="1000" data-aos-delay="800">
            <h3 className="column-title">Stay Updated</h3>
            <p className="newsletter-description">
              Get the latest algorithm visualizations and coding insights
              delivered to your inbox.
            </p>

            {!isSubscribed ? (
              <form onSubmit={handleSubmit} className="newsletter-form">
                <div className="input-container">
                  <FaEnvelope className="input-icon" />
                  <input
                    type="email"
                    placeholder="Enter your email"
                    value={email}
                    onChange={(e) => setEmail(e.target.value)}
                    className="newsletter-input"
                    disabled={isLoading}
                    aria-label="Email for newsletter subscription"
                  />
                </div>
                <button
                  type="submit"
                  className={`newsletter-btn ${isLoading ? "loading" : ""}`}
                  disabled={isLoading}
                  aria-label="Subscribe to newsletter"
                >
                  {isLoading ? (
                    <div className="btn-spinner" aria-hidden="true"></div>
                  ) : (
                    <>
                      Subscribe <FaArrowRight className="btn-icon" />
                    </>
                  )}
                </button>
              </form>
            ) : (
              <div className="subscription-success">
                <div className="success-checkmark">
                  <div className="check-icon"></div>
                </div>
                <h4>You're subscribed!</h4>
                <p>Look out for our updates in your inbox.</p>
              </div>
            )}

            <div className="social-links">
              <a
                href="https://github.com/RhythmPahwa14/AlgoVisualizer"
                target="_blank"
                rel="noopener noreferrer"
                className="social-link"
                title="GitHub"
                aria-label="Visit our GitHub repository"
              >
                <FaGithub />
              </a>
              <a
                href="https://www.linkedin.com/in/rhythmpahwa/"
                target="_blank"
                rel="noopener noreferrer"
                className="social-link"
                title="LinkedIn"
                aria-label="Visit our LinkedIn profile"
              >
                <FaLinkedin />
              </a>
              <a 
                href="https://twitter.com" 
                target="_blank" 
                rel="noopener noreferrer" 
                className="social-link" 
                title="Twitter"
                aria-label="Visit our Twitter profile"
              >
                <FaXTwitter />
              </a>
              <a 
                href="https://discord.gg" 
                target="_blank" 
                rel="noopener noreferrer" 
                className="social-link" 
                title="Discord"
                aria-label="Join our Discord community"
              >
                <FaDiscord />
              </a>
              <a 
                href="https://youtube.com" 
                target="_blank" 
                rel="noopener noreferrer" 
                className="social-link" 
                title="YouTube"
                aria-label="Visit our YouTube channel"
              >
                <FaYoutube />
              </a>
            </div>
          </div>
        </div>

        {/* Mobile Navigation Menu */}
        <div className={`mobile-nav-menu ${isFooterMenuOpen ? "open" : ""}`}>
          <div className="mobile-nav-header">
            <div className="mobile-nav-header-content">
              <h3 className="mobile-nav-title">
                <FaBars />
                Navigation
              </h3>
              <button
                className="mobile-nav-close-btn"
                onClick={closeFooterMenu}
                aria-label="Close navigation menu"
              >
                <FaTimes />
              </button>
            </div>
            <p className="mobile-nav-subtitle">
              Explore algorithms & data structures
            </p>
          </div>

          <div className="mobile-nav-content">
            {navigationItems.map((item, index) =>
              item.dropdown ? (
                <div key={index} className="mobile-nav-dropdown">
                  <div className="mobile-nav-dropdown-header">
                    <item.icon />
                    <span>{item.label}</span>
                  </div>
                  <div className="mobile-nav-dropdown-content">
                    {item.dropdown.map((subItem, subIndex) => (
                      <Link
                        key={subIndex}
                        to={subItem.path}
                        className="mobile-nav-dropdown-item"
                        onClick={closeFooterMenu}
                      >
                        {subItem.label}
                      </Link>
                    ))}
                  </div>
                </div>
              ) : (
                <Link
                  key={index}
                  to={item.path}
                  className="mobile-nav-link"
                  onClick={closeFooterMenu}
                >
                  <item.icon />
                  <span>{item.label}</span>
                </Link>
              )
            )}
          </div>
        </div>

        {/* Mobile Navigation Backdrop */}
        {isFooterMenuOpen && (
          <div
            className="mobile-nav-backdrop"
            onClick={closeFooterMenu}
          />
        )}

        <div className="footer-bottom">
          <div className="footer-divider"></div>
          <div className="bottom-content">
            <div className="footer-main-row">
              <div className="copyright">
                <p>
                  &copy; {new Date().getFullYear()} AlgoVisualizer. All rights
                  reserved.
                </p>
              </div>
              <div className="footer-separator">•</div>
              <div className="footer-credits">
                <p>
                  Made with <FaHeart className="heart-icon" /> by{" "}
                  <a
                    href="https://github.com/rhythmpahwa14"
                    target="_blank"
                    rel="noopener noreferrer"
                  >
                    Rhythm Pahwa
                  </a>{" "}
                  &{" "}
                  <a
                    href="https://github.com/sandeepvashishtha"
                    target="_blank"
                    rel="noopener noreferrer"
                  >
                    Sandeep Vashishtha
                  </a>
                </p>
              </div>
            </div>

            <div className="footer-legal-row">
              <div className="legal-links">
                <Link to="/privacy">Privacy Policy</Link>
                <span className="legal-separator">|</span>
                <Link to="/terms">Terms of Service</Link>
                <span className="legal-separator">|</span>
                <Link to="/cookies">Cookie Policy</Link>
              </div>
            </div>
          </div>
        </div>
      </footer>
      <ToastContainer
        position="bottom-right"
        autoClose={4000}
        hideProgressBar={false}
        newestOnTop
        closeOnClick
        rtl={false}
        pauseOnFocusLoss
        draggable
        pauseOnHover
        theme="colored"
      />
    </>
  );
};

export default Footer;<|MERGE_RESOLUTION|>--- conflicted
+++ resolved
@@ -11,7 +11,6 @@
   FaDiscord,
   FaRocket,
   FaArrowRight,
-<<<<<<< HEAD
   FaBars,
   FaTimes,
   FaHome,
@@ -26,13 +25,12 @@
   FaHash,
   FaBolt,
   FaTree,
-=======
+
   FaDatabase,
   FaBook,
   FaQuestionCircle,
   FaUsers,
   FaBlog
->>>>>>> bc548b79
 } from "react-icons/fa";
 import { Link } from "react-router-dom";
 import { ToastContainer, toast } from "react-toastify";
@@ -290,11 +288,6 @@
                 <Link to="/" className="footer-link">
 
                 <Link to="/" className="link-icon">
-
-<<<<<<< HEAD
-
-=======
->>>>>>> bc548b79
                   <FaRocket className="link-icon" />
 
                   Home
