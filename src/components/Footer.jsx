--- conflicted
+++ resolved
@@ -17,13 +17,9 @@
 import "react-toastify/dist/ReactToastify.css";
 import "../styles/footer.css";
 import logo from "/public/logo.jpg"
-<<<<<<< HEAD
+
 import { ImageOff } from "lucide-react";
-=======
 import { FaXTwitter } from "react-icons/fa6";
-
->>>>>>> b39de86b
-
 const Footer = () => {
   const [email, setEmail] = useState("");
   const [isSubscribed, setIsSubscribed] = useState(false);
