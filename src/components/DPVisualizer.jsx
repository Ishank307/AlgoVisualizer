--- conflicted
+++ resolved
@@ -79,13 +79,10 @@
   };
 
 
-<<<<<<< HEAD
+
 // 4️⃣ 0-1 Knapsack 
   const knapsack = (values = [60, 100, 120], weights = [10, 20, 30], W = 15) => {
-=======
-  // 4️⃣ 0-1 Knapsack 
-  const knapsack = (values = [60, 100, 120], weights = [10, 20, 30], W = 50) => {
->>>>>>> 49f39e3f
+
     const stepsArr = [];
     const n = values.length;
 
@@ -225,7 +222,7 @@
   useEffect(() => {
     if (isVisualizing && steps.length > 0) {
       if (currentStep >= steps.length) {
-<<<<<<< HEAD
+
           setCurrentStep(steps.length - 1);
 
           setIsVisualizing(false);
@@ -237,17 +234,6 @@
           }
           return;
         }
-=======
-        setIsVisualizing(false);
-        setMessage("Visualization complete!");
-       // capture the final step result
-        if (algorithm === "MatrixChain") {
-          const lastMsg = steps[steps.length - 1]?.message;
-          setFinalResult(lastMsg);
-        }
-        return;
-      }
->>>>>>> 49f39e3f
       const timer = setTimeout(() => setCurrentStep((prev) => prev + 1), 400);
       return () => clearTimeout(timer);
     }
@@ -298,7 +284,7 @@
       <div className="board scrollable">
         {stepBoard.map((row, i) => (
           <div key={i} className="board-row">
-<<<<<<< HEAD
+
             {row.map((cell, j) => {
               const isFocus = focusCell && focusCell[0] === i && focusCell[1] === j;
               const isActive = cell !== Infinity && cell > 0; // color only positive values
@@ -306,39 +292,13 @@
                 <div
                   key={j}
                   className={`cell ${isActive ? "active" : ""} ${isFocus ? "is-focus" : ""}`}
-=======
-
-            {row.map((cell, j) => {
-              const isFocus = focusCell && focusCell[0] === i && focusCell[1] === j;
-              return (
-                <div
-                  key={j}
-                  className={`cell ${cell > 0 ? "active" : ""} ${isFocus ? "is-focus" : ""}`}
->>>>>>> 49f39e3f
+
                   title={`dp[${i}][${j}] = ${cell === Infinity ? "∞" : cell}`}
                 >
                   {cell === Infinity ? "∞" : cell}
                 </div>
               );
             })}
-<<<<<<< HEAD
-=======
-
-              {row.map((cell, j) => {
-                const isFocus = steps[currentStep]?.focus &&
-                                steps[currentStep].focus[0] === i &&
-                                steps[currentStep].focus[1] === j;
-                return (
-                  <div
-                    key={j}
-                    className={`cell ${cell !== Infinity && cell !== 0 ? "active" : ""} ${isFocus ? "is-focus" : ""}`}
-                  >
-                    {cell === Infinity ? "∞" : cell}
-                  </div>
-                );
-              })}
-
->>>>>>> 49f39e3f
           </div>
         ))}
       </div>
