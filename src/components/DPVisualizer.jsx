--- conflicted
+++ resolved
@@ -225,7 +225,7 @@
       <div className="board">
         {stepBoard.map((row, i) => (
           <div key={i} className="board-row">
-<<<<<<< HEAD
+
             {row.map((cell, j) => {
               const isFocus = focusCell && focusCell[0] === i && focusCell[1] === j;
               return (
@@ -238,7 +238,7 @@
                 </div>
               );
             })}
-=======
+
               {row.map((cell, j) => {
                 const isFocus = steps[currentStep]?.focus &&
                                 steps[currentStep].focus[0] === i &&
@@ -252,7 +252,7 @@
                   </div>
                 );
               })}
->>>>>>> 1a5525e4
+
           </div>
         ))}
       </div>
