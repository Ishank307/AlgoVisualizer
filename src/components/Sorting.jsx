import React, { useEffect, useRef, useState } from "react";
import AlgorithmVisualizer from "./AlgorithmVisualizer";
import CodeExplanation from "./CodeExplanation";
import SimpleExportControls from "./SimpleExportControls";
import "../styles/Sorting.css";
import { useMediaQuery } from "react-responsive";
import AOS from 'aos';
import 'aos/dist/aos.css';

import { ALGORITHM_PSEUDOCODE } from "../data/pseudocode";
import { ALGORITHM_INFO } from "../data/algorithmInfo";

import { bubbleSortWithStop } from "../algorithms/bubbleSort";
import { selectionSortWithStop } from "../algorithms/selectionSort";
import { insertionSortWithStop } from "../algorithms/insertionSort";
import { mergeSortWithStop } from "../algorithms/mergeSort";
import { quickSortWithStop } from "../algorithms/quickSort";
import { radixSortWithStop } from "../algorithms/radixSort";
import { bucketSortWithStop } from "../algorithms/bucketSort";
import { heapSortWithStop } from "../algorithms/heapSort";
import { timSortWithStop } from "../algorithms/timSort";
import { introSortWithStop } from "../algorithms/introSort";
import { shellSortWithStop } from "../algorithms/shellSort";

import { COLOR } from "../utils/sortingHelpers";
import { cycleSortWithStop } from "../algorithms/cycleSort";

const algorithmNames = {
  bubbleSort: "Bubble Sort",
  selectionSort: "Selection Sort",
  mergeSort: "Merge Sort",
  insertionSort: "Insertion Sort",
  quickSort: "Quick Sort",
  radixSort: "Radix Sort",
  bucketSort: "Bucket Sort",
  heapSort: "Heap Sort",
  timSort: "Tim Sort",
  introSort: "Intro Sort",
  shellSort: "Shell Sort",
  cycleSort: "Cycle Sort",
};

const algorithms = {
  bubbleSort: bubbleSortWithStop,
  selectionSort: selectionSortWithStop,
  insertionSort: insertionSortWithStop,
  mergeSort: mergeSortWithStop,
  quickSort: quickSortWithStop,
  radixSort: radixSortWithStop,
  bucketSort: bucketSortWithStop,
  heapSort: heapSortWithStop,
  timSort: timSortWithStop,
  introSort: introSortWithStop,
  shellSort: shellSortWithStop,
  cycleSort: cycleSortWithStop,
};

const Sorting = () => {
  const [array, setArray] = useState([]);
  const [colorArray, setColorArray] = useState([]);
  const [arraySize, setArraySize] = useState(20);
  const [delay, setDelay] = useState(100);
  const [algorithm, setAlgorithm] = useState("bubbleSort");
  const [isSorting, setIsSorting] = useState(false);
  const [customArrayInput, setCustomArrayInput] = useState("");
  const [inputError, setInputError] = useState("");
  const [message, setMessage] = useState("");
  const [showCodeExplanation, setShowCodeExplanation] = useState(false);
  const [statistics, setStatistics] = useState({
    comparisons: 0,
    swaps: 0,
    time: 0,
  });

  const skipNextGenerateRef = useRef(false);
  const stopSortingRef = useRef(false);

  const updateStats = (partial) =>
    setStatistics((prev) => ({ ...prev, ...partial }));

  const generateArray = () => {
    const newArray = Array.from(
      { length: arraySize },
      () => Math.floor(Math.random() * 200) + 10
    );
    setArray(newArray);
    setColorArray(new Array(arraySize).fill(COLOR.base));
    setStatistics({ comparisons: 0, swaps: 0, time: 0 });
    setMessage("");
    setInputError("");
  };

  const handleCustomArray = () => {
    try {
      const customArray = customArrayInput
        .split(",")
        .map((num) => parseInt(num.trim(), 10))
        .filter((num) => !Number.isNaN(num));

      if (customArray.length === 0) {
        setInputError("Please enter valid numbers separated by commas");
        return;
      }
      if (customArray.length > 60) {
        setInputError("Array size cannot exceed 60 elements");
        return;
      }

      skipNextGenerateRef.current = true;
      setArray(customArray);
      setArraySize(customArray.length);
      setColorArray(new Array(customArray.length).fill(COLOR.base));
      setStatistics({ comparisons: 0, swaps: 0, time: 0 });
      setMessage("");
      setInputError("");
      setCustomArrayInput("");
    } catch {
      setInputError("Invalid input format");
    }
  };

  const handleStop = () => {
    stopSortingRef.current = true;
    setIsSorting(false);
    setMessage("Sorting stopped");
  };

  const getAlgorithmName = () => algorithmNames[algorithm] || "Unknown Algorithm";

  const getAlgorithmInfo = () =>
    ALGORITHM_INFO.sorting[algorithm] || {
      description: "Algorithm implementation coming soon!",
      timeComplexity: "N/A",
      spaceComplexity: "N/A",
      bestCase: "N/A",
      stable: "N/A",
    };

  const handleSort = async () => {
    if (isSorting) return;

    setIsSorting(true);
    stopSortingRef.current = false;
    setMessage(`Sorting using ${algorithmNames[algorithm]}...`);
    setStatistics({ comparisons: 0, swaps: 0, time: 0 });

    const startTime = Date.now();
    const fn = algorithms[algorithm];

    if (!fn) {
      setMessage(`${algorithmNames[algorithm]} implementation coming soon!`);
      setIsSorting(false);
      return;
    }

    try {
      await fn(
        array,
        setArray,
        setColorArray,
        delay,
        stopSortingRef,
        (s) => updateStats(s)
      );
      if (!stopSortingRef.current) {
        const endTime = Date.now();
        updateStats({ time: endTime - startTime });
        setMessage(`Sorting completed using ${algorithmNames[algorithm]}!`);
      }
    } catch (e) {
      if (e && e.message === "Stopped") {
        setMessage("Sorting stopped.");
      } else {
        console.error(e);
        setMessage("An error occurred while sorting.");
      }
    } finally {
      setIsSorting(false);
    }
  };

  useEffect(() => {
    if (skipNextGenerateRef.current) {
      skipNextGenerateRef.current = false;
      return;
    }
    generateArray();
    // eslint-disable-next-line react-hooks/exhaustive-deps
  }, [arraySize]);

  const isTabletOrBelow = useMediaQuery({ query: "(max-width: 1024px)" });

  const currentLen = array.length || arraySize;

  const computeGap = () => {
    if (currentLen > 40) return isTabletOrBelow ? "1px" : "2px";
    if (currentLen > 25) return "3px";
    return "6px";
  };

  const computeBarFontSize = () => {
    if (currentLen > 40) return "8px";
    if (currentLen > 30) return "9px";
    if (currentLen > 20) return "10px";
    return "11px";
  };

  const algoOptions = Object.keys(algorithms);

  return (
    <div className="theme-container" data-aos="fade-up" data-aos-duration="1000">
      <h1 className="theme-title">Sorting Algorithms</h1>

      <div className="sorting-grid">
        {/* LEFT COLUMN */}
        <div className="sorting-left">
          {/* Controls */}
          <div className="theme-card" data-aos="fade-up" data-aos-delay="200">
            <div className="theme-card-header no-border">
              <h3>Controls</h3>
            </div>

            <div className="form-grid tight-grid">
              <div className="form-group">
                <label className="form-label" htmlFor="algorithm-select">
                  Algorithm
                </label>
                <select
                  id="algorithm-select"
                  value={algorithm}
                  onChange={(e) => setAlgorithm(e.target.value)}
                  disabled={isSorting}
                  className="form-select"
                >
                  {algoOptions.map((algo) => (
                    <option key={algo} value={algo}>
                      {algorithmNames[algo]}
                    </option>
                  ))}
                </select>
              </div>

              <div className="form-group span-2">
                <label className="form-label" htmlFor="custom-array">
                  Custom Array
                </label>
                <input
                  id="custom-array"
                  type="text"
                  placeholder="e.g., 8, 2, 5"
                  value={customArrayInput}
                  onChange={(e) => setCustomArrayInput(e.target.value)}
                  disabled={isSorting}
                  className="form-control"
                />
                <div className="row-actions">
                  <button
                    className="btn btn-primary"
                    onClick={handleSort}
                    disabled={isSorting}
                  >
                    {isSorting ? "Sorting..." : "Start Sort"}
                  </button>
                  <button
                    className="btn btn-secondary"
                    onClick={handleStop}
                    disabled={!isSorting}
                  >
                    Stop
                  </button>
                  <button
                    className="btn btn-secondary"
                    onClick={generateArray}
                    disabled={isSorting}
                  >
                    Generate Array
                  </button>
                  {customArrayInput && (
                    <button
                      className="btn btn-secondary"
                      onClick={handleCustomArray}
                      disabled={isSorting}
                    >
                      Apply Custom Array
                    </button>
                  )}
                </div>
              </div>
            </div>

            {inputError && <div className="inline-error">{inputError}</div>}
          </div>

          {/* Visualization controls */}
          <div className="theme-card" data-aos="fade-up" data-aos-delay="300">
            <div className="theme-card-header">
              <h3>Visualization Controls</h3>
            </div>
            <div className="form-grid tight-grid">
              <div className="form-group">
                <label className="form-label" htmlFor="arraySizeRange">
                  Array Size: {arraySize}
                </label>
                <input
                  id="arraySizeRange"
                  type="range"
                  min="10"
                  max="60"
                  value={arraySize}
                  onChange={(e) => setArraySize(parseInt(e.target.value, 10))}
                  disabled={isSorting}
                  className="form-range"
                />
              </div>
              <div className="form-group">
                <label className="form-label" htmlFor="speedRange">
                  Speed: {delay}ms
                </label>
                <input
                  id="speedRange"
                  type="range"
                  min="20"
                  max="1000"
                  value={delay}
                  onChange={(e) => setDelay(parseInt(e.target.value, 10))}
                  disabled={isSorting}
                  className="form-range"
                />
              </div>
            </div>
          </div>

          {/* Export */}
          <SimpleExportControls containerId="sort-visualization-container" />

          {/* Info */}
          <div className="theme-card" data-aos="fade-up" data-aos-delay="400">
            <div className="theme-card-header no-border">
              <h3>{getAlgorithmName()} Information</h3>
            </div>
            <div className="code-like">
              <div>
                <strong>Description:</strong> {getAlgorithmInfo()?.description}
              </div>
            </div>
          </div>

          {/* Status message */}
          {message && (
            <div className="theme-card" data-aos="fade-up" data-aos-delay="500">
              <div className="status-message">{message}</div>
            </div>
          )}

          {/* Stats */}
          <div className="theme-card" data-aos="fade-up" data-aos-delay="600">
            <div className="theme-card-header">
              <h3>Performance Statistics</h3>
            </div>
            <div className="stats-grid">
              <div className="stat-card">
                <div className="stat-label">Comparisons</div>
                <div className="stat-value">{statistics.comparisons}</div>
              </div>
              <div className="stat-card">
                <div className="stat-label">Swaps/Moves</div>
                <div className="stat-value">{statistics.swaps}</div>
              </div>
              <div className="stat-card">
                <div className="stat-label">Elapsed Time</div>
                <div className="stat-value">{statistics.time} ms</div>
              </div>
              <div className="stat-card">
                <div className="stat-label">Array Size</div>
                <div className="stat-value">{array.length}</div>
              </div>
            </div>
          </div>

          {/* Details */}
          <div className="theme-card" data-aos="fade-up" data-aos-delay="700">
            <div className="theme-card-header between">
              <h3>{getAlgorithmName()} - Algorithm Details</h3>
              <button
                className="code-explanation-btn btn btn-secondary"
                onClick={() => setShowCodeExplanation(true)}
              >
                View Code Explanation
              </button>
            </div>
            <div>
              <p className="muted">{getAlgorithmInfo()?.description}</p>
              <div className="complexity-grid">
                <div className="complexity-item">
                  <span className="complexity-label">Time Complexity:</span>
                  <span className="complexity-value">
                    {getAlgorithmInfo()?.timeComplexity}
                  </span>
                </div>
                <div className="complexity-item">
                  <span className="complexity-label">Space Complexity:</span>
                  <span className="complexity-value">
                    {getAlgorithmInfo()?.spaceComplexity}
                  </span>
                </div>
                <div className="complexity-item">
                  <span className="complexity-label">Best Case:</span>
                  <span className="complexity-value">
                    {getAlgorithmInfo()?.bestCase}
                  </span>
                </div>
                <div className="complexity-item">
                  <span className="complexity-label">Stable:</span>
                  <span className="complexity-value">
                    {getAlgorithmInfo()?.stable}
                  </span>
                </div>
              </div>
            </div>
          </div>
        </div>

        {/* RIGHT COLUMN */}
<<<<<<< HEAD
        <div className="sorting-right" id="sort-visualization-container">
          {/* Using the unified AlgorithmVisualizer component */}
          <AlgorithmVisualizer
            algorithmName={getAlgorithmName()}
            initialArray={array}
            visualOnly={true}
          />
=======
        <div className="sorting-right" id="sort-visualization-container" data-aos="fade-left" data-aos-duration="1000">
          <div className="theme-card">
            <div className="theme-card-header no-border viz-header">
              <h3>Visualization</h3>
            </div>
            <div className="viz-canvas" style={{ gap: computeGap() }}>
              {array.map((num, idx) => {
                const maxVal = Math.max(...array, 1);
                const heightPx = Math.max(40, Math.round((num / maxVal) * 280));
                const col = colorArray[idx] || COLOR.base;
                return (
                  <div
                    key={`${num}-${idx}`}
                    className="array-bar"
                    style={{
                      height: `${heightPx}px`,
                      backgroundColor: col,
                      color: "var(--surface-bg)",
                      fontSize: computeBarFontSize(),
                      width: `${Math.max(
                        12,
                        Math.min(40, 400 / Math.max(1, currentLen))
                      )}px`,
                      display: "flex",
                      alignItems: "flex-end",
                      justifyContent: "center",
                      paddingBottom: "4px",
                      transition:
                        "height 180ms ease, background-color 180ms ease, transform 150ms ease",
                      transform: `translateY(0)`,
                    }}
                  >
                    {currentLen <= 25 && num}
                  </div>
                );
              })}
            </div>
          </div>
>>>>>>> 42e32f32

          {/* Compact stats */}
          <div className="theme-card compact-card" data-aos="fade-up" data-aos-delay="800">
            <div className="theme-card-header no-border">
              <h3>Performance Stats</h3>
            </div>
            <div className="stats-grid compact">
              <div className="stat-card">
                <div className="stat-label">Comparisons</div>
                <div className="stat-value">{statistics.comparisons}</div>
              </div>
              <div className="stat-card">
                <div className="stat-label">Swaps/Moves</div>
                <div className="stat-value">{statistics.swaps}</div>
              </div>
              <div className="stat-card">
                <div className="stat-label">Elapsed</div>
                <div className="stat-value">{statistics.time} ms</div>
              </div>
              <div className="stat-card">
                <div className="stat-label">Array Size</div>
                <div className="stat-value">{array.length}</div>
              </div>
            </div>
          </div>
        </div>
      </div>

      <CodeExplanation
        algorithm={algorithm}
        pseudocode={ALGORITHM_PSEUDOCODE[algorithm]}
        isVisible={showCodeExplanation}
        onClose={() => setShowCodeExplanation(false)}
      />
    </div>
  );
};

export default Sorting;<|MERGE_RESOLUTION|>--- conflicted
+++ resolved
@@ -420,55 +420,6 @@
           </div>
         </div>
 
-        {/* RIGHT COLUMN */}
-<<<<<<< HEAD
-        <div className="sorting-right" id="sort-visualization-container">
-          {/* Using the unified AlgorithmVisualizer component */}
-          <AlgorithmVisualizer
-            algorithmName={getAlgorithmName()}
-            initialArray={array}
-            visualOnly={true}
-          />
-=======
-        <div className="sorting-right" id="sort-visualization-container" data-aos="fade-left" data-aos-duration="1000">
-          <div className="theme-card">
-            <div className="theme-card-header no-border viz-header">
-              <h3>Visualization</h3>
-            </div>
-            <div className="viz-canvas" style={{ gap: computeGap() }}>
-              {array.map((num, idx) => {
-                const maxVal = Math.max(...array, 1);
-                const heightPx = Math.max(40, Math.round((num / maxVal) * 280));
-                const col = colorArray[idx] || COLOR.base;
-                return (
-                  <div
-                    key={`${num}-${idx}`}
-                    className="array-bar"
-                    style={{
-                      height: `${heightPx}px`,
-                      backgroundColor: col,
-                      color: "var(--surface-bg)",
-                      fontSize: computeBarFontSize(),
-                      width: `${Math.max(
-                        12,
-                        Math.min(40, 400 / Math.max(1, currentLen))
-                      )}px`,
-                      display: "flex",
-                      alignItems: "flex-end",
-                      justifyContent: "center",
-                      paddingBottom: "4px",
-                      transition:
-                        "height 180ms ease, background-color 180ms ease, transform 150ms ease",
-                      transform: `translateY(0)`,
-                    }}
-                  >
-                    {currentLen <= 25 && num}
-                  </div>
-                );
-              })}
-            </div>
-          </div>
->>>>>>> 42e32f32
 
           {/* Compact stats */}
           <div className="theme-card compact-card" data-aos="fade-up" data-aos-delay="800">
