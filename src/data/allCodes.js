export const sortingAlgorithms = {
  bubbleSort: {
    java: `public static void bubbleSort(int[] arr) {
    int n = arr.length;
    for (int i = 0; i < n - 1; i++) {
        for (int j = 0; j < n - i - 1; j++) {
            if (arr[j] > arr[j + 1]) {
                int temp = arr[j];
                arr[j] = arr[j + 1];
                arr[j + 1] = temp;
            }
        }
    }
}`,
    python: `def bubble_sort(arr):
    n = len(arr)
    for i in range(n):
        for j in range(0, n - i - 1):
            if arr[j] > arr[j + 1]:
                arr[j], arr[j + 1] = arr[j + 1], arr[j]
    return arr`,
    cpp: `void bubbleSort(vector<int>& arr) {
    int n = arr.size();
    for (int i = 0; i < n - 1; i++) {
        for (int j = 0; j < n - i - 1; j++) {
            if (arr[j] > arr[j + 1]) {
                swap(arr[j], arr[j + 1]);
            }
        }
    }
}`
  },
  
  selectionSort: {
    java: `public static void selectionSort(int[] arr) {
    int n = arr.length;
    for (int i = 0; i < n - 1; i++) {
        int minIdx = i;
        for (int j = i + 1; j < n; j++) {
            if (arr[j] < arr[minIdx]) {
                minIdx = j;
            }
        }
        int temp = arr[minIdx];
        arr[minIdx] = arr[i];
        arr[i] = temp;
    }
}`,
    python: `def selection_sort(arr):
    n = len(arr)
    for i in range(n):
        min_idx = i
        for j in range(i + 1, n):
            if arr[j] < arr[min_idx]:
                min_idx = j
        arr[i], arr[min_idx] = arr[min_idx], arr[i]
    return arr`,
    cpp: `void selectionSort(vector<int>& arr) {
    int n = arr.size();
    for (int i = 0; i < n - 1; i++) {
        int minIdx = i;
        for (int j = i + 1; j < n; j++) {
            if (arr[j] < arr[minIdx]) {
                minIdx = j;
            }
        }
        swap(arr[minIdx], arr[i]);
    }
}`
  },

  insertionSort: {
    java: `public static void insertionSort(int[] arr) {
    int n = arr.length;
    for (int i = 1; i < n; i++) {
        int key = arr[i];
        int j = i - 1;
        while (j >= 0 && arr[j] > key) {
            arr[j + 1] = arr[j];
            j = j - 1;
        }
        arr[j + 1] = key;
    }
}`,
    python: `def insertion_sort(arr):
    for i in range(1, len(arr)):
        key = arr[i]
        j = i - 1
        while j >= 0 and arr[j] > key:
            arr[j + 1] = arr[j]
            j -= 1
        arr[j + 1] = key
    return arr`,
    cpp: `void insertionSort(vector<int>& arr) {
    int n = arr.size();
    for (int i = 1; i < n; i++) {
        int key = arr[i];
        int j = i - 1;
        while (j >= 0 && arr[j] > key) {
            arr[j + 1] = arr[j];
            j = j - 1;
        }
        arr[j + 1] = key;
    }
}`
  },

  mergeSort: {
    java: `public static void mergeSort(int[] arr, int left, int right) {
    if (left < right) {
        int mid = left + (right - left) / 2;
        mergeSort(arr, left, mid);
        mergeSort(arr, mid + 1, right);
        merge(arr, left, mid, right);
    }
}

public static void merge(int[] arr, int left, int mid, int right) {
    int n1 = mid - left + 1;
    int n2 = right - mid;
    int[] L = new int[n1];
    int[] R = new int[n2];
    
    for (int i = 0; i < n1; i++)
        L[i] = arr[left + i];
    for (int j = 0; j < n2; j++)
        R[j] = arr[mid + 1 + j];
    
    int i = 0, j = 0, k = left;
    while (i < n1 && j < n2) {
        if (L[i] <= R[j]) {
            arr[k] = L[i];
            i++;
        } else {
            arr[k] = R[j];
            j++;
        }
        k++;
    }
    
    while (i < n1) {
        arr[k] = L[i];
        i++;
        k++;
    }
    
    while (j < n2) {
        arr[k] = R[j];
        j++;
        k++;
    }
}`,
    python: `def merge_sort(arr):
    if len(arr) > 1:
        mid = len(arr) // 2
        left_half = arr[:mid]
        right_half = arr[mid:]
        
        merge_sort(left_half)
        merge_sort(right_half)
        
        i = j = k = 0
        
        while i < len(left_half) and j < len(right_half):
            if left_half[i] < right_half[j]:
                arr[k] = left_half[i]
                i += 1
            else:
                arr[k] = right_half[j]
                j += 1
            k += 1
        
        while i < len(left_half):
            arr[k] = left_half[i]
            i += 1
            k += 1
        
        while j < len(right_half):
            arr[k] = right_half[j]
            j += 1
            k += 1
    
    return arr`,
    cpp: `void merge(vector<int>& arr, int left, int mid, int right) {
    int n1 = mid - left + 1;
    int n2 = right - mid;
    
    vector<int> L(n1), R(n2);
    
    for (int i = 0; i < n1; i++)
        L[i] = arr[left + i];
    for (int j = 0; j < n2; j++)
        R[j] = arr[mid + 1 + j];
    
    int i = 0, j = 0, k = left;
    
    while (i < n1 && j < n2) {
        if (L[i] <= R[j]) {
            arr[k] = L[i];
            i++;
        } else {
            arr[k] = R[j];
            j++;
        }
        k++;
    }
    
    while (i < n1) {
        arr[k] = L[i];
        i++;
        k++;
    }
    
    while (j < n2) {
        arr[k] = R[j];
        j++;
        k++;
    }
}

void mergeSort(vector<int>& arr, int left, int right) {
    if (left < right) {
        int mid = left + (right - left) / 2;
        mergeSort(arr, left, mid);
        mergeSort(arr, mid + 1, right);
        merge(arr, left, mid, right);
    }
}`
  },

  quickSort: {
    java: `public static void quickSort(int[] arr, int low, int high) {
    if (low < high) {
        int pi = partition(arr, low, high);
        quickSort(arr, low, pi - 1);
        quickSort(arr, pi + 1, high);
    }
}

public static int partition(int[] arr, int low, int high) {
    int pivot = arr[high];
    int i = (low - 1);
    
    for (int j = low; j < high; j++) {
        if (arr[j] < pivot) {
            i++;
            int temp = arr[i];
            arr[i] = arr[j];
            arr[j] = temp;
        }
    }
    
    int temp = arr[i + 1];
    arr[i + 1] = arr[high];
    arr[high] = temp;
    
    return i + 1;
}`,
    python: `def quick_sort(arr, low, high):
    if low < high:
        pi = partition(arr, low, high)
        quick_sort(arr, low, pi - 1)
        quick_sort(arr, pi + 1, high)

def partition(arr, low, high):
    pivot = arr[high]
    i = low - 1
    
    for j in range(low, high):
        if arr[j] < pivot:
            i += 1
            arr[i], arr[j] = arr[j], arr[i]
    
    arr[i + 1], arr[high] = arr[high], arr[i + 1]
    return i + 1`,
    cpp: `int partition(vector<int>& arr, int low, int high) {
    int pivot = arr[high];
    int i = (low - 1);
    
    for (int j = low; j <= high - 1; j++) {
        if (arr[j] < pivot) {
            i++;
            swap(arr[i], arr[j]);
        }
    }
    swap(arr[i + 1], arr[high]);
    return (i + 1);
}

void quickSort(vector<int>& arr, int low, int high) {
    if (low < high) {
        int pi = partition(arr, low, high);
        quickSort(arr, low, pi - 1);
        quickSort(arr, pi + 1, high);
    }
}`
  },

  radixSort: {
    java: `public static void radixSort(int[] arr) {
    int max = getMax(arr);
    for (int exp = 1; max / exp > 0; exp *= 10)
        countSort(arr, exp);
}

public static int getMax(int[] arr) {
    int max = arr[0];
    for (int i = 1; i < arr.length; i++)
        if (arr[i] > max)
            max = arr[i];
    return max;
}

public static void countSort(int[] arr, int exp) {
    int n = arr.length;
    int[] output = new int[n];
    int[] count = new int[10];
    
    for (int i = 0; i < n; i++)
        count[(arr[i] / exp) % 10]++;
    
    for (int i = 1; i < 10; i++)
        count[i] += count[i - 1];
    
    for (int i = n - 1; i >= 0; i--) {
        output[count[(arr[i] / exp) % 10] - 1] = arr[i];
        count[(arr[i] / exp) % 10]--;
    }
    
    for (int i = 0; i < n; i++)
        arr[i] = output[i];
}`,
    python: `def radix_sort(arr):
    max_num = max(arr)
    exp = 1
    while max_num // exp > 0:
        counting_sort(arr, exp)
        exp *= 10

def counting_sort(arr, exp):
    n = len(arr)
    output = [0] * n
    count = [0] * 10
    
    for i in range(n):
        index = arr[i] // exp
        count[index % 10] += 1
    
    for i in range(1, 10):
        count[i] += count[i - 1]
    
    i = n - 1
    while i >= 0:
        index = arr[i] // exp
        output[count[index % 10] - 1] = arr[i]
        count[index % 10] -= 1
        i -= 1
    
    for i in range(n):
        arr[i] = output[i]`,
    cpp: `int getMax(vector<int>& arr) {
    return *max_element(arr.begin(), arr.end());
}

void countSort(vector<int>& arr, int exp) {
    int n = arr.size();
    vector<int> output(n);
    vector<int> count(10, 0);
    
    for (int i = 0; i < n; i++)
        count[(arr[i] / exp) % 10]++;
    
    for (int i = 1; i < 10; i++)
        count[i] += count[i - 1];
    
    for (int i = n - 1; i >= 0; i--) {
        output[count[(arr[i] / exp) % 10] - 1] = arr[i];
        count[(arr[i] / exp) % 10]--;
    }
    
    for (int i = 0; i < n; i++)
        arr[i] = output[i];
}

void radixSort(vector<int>& arr) {
    int max = getMax(arr);
    for (int exp = 1; max / exp > 0; exp *= 10)
        countSort(arr, exp);
}`
  },

  bucketSort: {
    java: `public static void bucketSort(float[] arr) {
    int n = arr.length;
    if (n <= 0) return;
    
    @SuppressWarnings("unchecked")
    ArrayList<Float>[] buckets = new ArrayList[n];
    
    for (int i = 0; i < n; i++)
        buckets[i] = new ArrayList<Float>();
    
    for (int i = 0; i < n; i++) {
        int bucketIndex = (int) (n * arr[i]);
        buckets[bucketIndex].add(arr[i]);
    }
    
    for (int i = 0; i < n; i++)
        Collections.sort(buckets[i]);
    
    int index = 0;
    for (int i = 0; i < n; i++) {
        for (int j = 0; j < buckets[i].size(); j++) {
            arr[index++] = buckets[i].get(j);
        }
    }
}`,
    python: `def bucket_sort(arr):
    if len(arr) == 0:
        return arr
    
    bucket_count = len(arr)
    buckets = [[] for _ in range(bucket_count)]
    
    for num in arr:
        bucket_index = int(bucket_count * num)
        buckets[bucket_index].append(num)
    
    for bucket in buckets:
        bucket.sort()
    
    result = []
    for bucket in buckets:
        result.extend(bucket)
    
    return result`,
    cpp: `void bucketSort(vector<float>& arr) {
    int n = arr.size();
    vector<vector<float>> buckets(n);
    
    for (int i = 0; i < n; i++) {
        int bucketIndex = n * arr[i];
        buckets[bucketIndex].push_back(arr[i]);
    }
    
    for (int i = 0; i < n; i++)
        sort(buckets[i].begin(), buckets[i].end());
    
    int index = 0;
    for (int i = 0; i < n; i++) {
        for (int j = 0; j < buckets[i].size(); j++) {
            arr[index++] = buckets[i][j];
        }
    }
}`
  },

  heapSort: {
    java: `public static void heapSort(int[] arr) {
    int n = arr.length;
    
    for (int i = n / 2 - 1; i >= 0; i--)
        heapify(arr, n, i);
    
    for (int i = n - 1; i > 0; i--) {
        int temp = arr[0];
        arr[0] = arr[i];
        arr[i] = temp;
        
        heapify(arr, i, 0);
    }
}

public static void heapify(int[] arr, int n, int i) {
    int largest = i;
    int left = 2 * i + 1;
    int right = 2 * i + 2;
    
    if (left < n && arr[left] > arr[largest])
        largest = left;
    
    if (right < n && arr[right] > arr[largest])
        largest = right;
    
    if (largest != i) {
        int swap = arr[i];
        arr[i] = arr[largest];
        arr[largest] = swap;
        
        heapify(arr, n, largest);
    }
}`,
    python: `def heap_sort(arr):
    n = len(arr)
    
    for i in range(n // 2 - 1, -1, -1):
        heapify(arr, n, i)
    
    for i in range(n - 1, 0, -1):
        arr[i], arr[0] = arr[0], arr[i]
        heapify(arr, i, 0)

def heapify(arr, n, i):
    largest = i
    left = 2 * i + 1
    right = 2 * i + 2
    
    if left < n and arr[i] < arr[left]:
        largest = left
    
    if right < n and arr[largest] < arr[right]:
        largest = right
    
    if largest != i:
        arr[i], arr[largest] = arr[largest], arr[i]
        heapify(arr, n, largest)`,
    cpp: `void heapify(vector<int>& arr, int n, int i) {
    int largest = i;
    int left = 2 * i + 1;
    int right = 2 * i + 2;
    
    if (left < n && arr[left] > arr[largest])
        largest = left;
    
    if (right < n && arr[right] > arr[largest])
        largest = right;
    
    if (largest != i) {
        swap(arr[i], arr[largest]);
        heapify(arr, n, largest);
    }
}

void heapSort(vector<int>& arr) {
    int n = arr.size();
    
    for (int i = n / 2 - 1; i >= 0; i--)
        heapify(arr, n, i);
    
    for (int i = n - 1; i > 0; i--) {
        swap(arr[0], arr[i]);
        heapify(arr, i, 0);
    }
}`
  },

  timSort: {
    java: `// Tim Sort is built into Java's Arrays.sort()
public static void timSort(int[] arr) {
    Arrays.sort(arr);
}

// Manual implementation would be complex
// involving merge sort and insertion sort hybrid`,
    python: `# Tim Sort is built into Python's sorted() and list.sort()
def tim_sort(arr):
    return sorted(arr)

# Or in-place:
# arr.sort()`,
    cpp: `// Tim Sort is available in C++20 std::ranges::sort
// Manual implementation using stable_sort as approximation
void timSort(vector<int>& arr) {
    stable_sort(arr.begin(), arr.end());
}`
  },

  introSort: {
    java: `// Introspective Sort implementation
public static void introSort(int[] arr) {
    int depthLimit = 2 * (int)(Math.log(arr.length) / Math.log(2));
    introSortUtil(arr, 0, arr.length - 1, depthLimit);
}

private static void introSortUtil(int[] arr, int low, int high, int depthLimit) {
    if (high - low > 16) {
        if (depthLimit == 0) {
            heapSort(arr, low, high);
            return;
        }
        
        depthLimit--;
        int pivot = partition(arr, low, high);
        introSortUtil(arr, low, pivot - 1, depthLimit);
        introSortUtil(arr, pivot + 1, high, depthLimit);
    } else {
        insertionSort(arr, low, high);
    }
}`,
    python: `import math

def intro_sort(arr):
    max_depth = 2 * int(math.log2(len(arr)))
    intro_sort_util(arr, 0, len(arr) - 1, max_depth)

def intro_sort_util(arr, low, high, depth_limit):
    if high - low > 16:
        if depth_limit == 0:
            heap_sort_range(arr, low, high)
            return
        
        depth_limit -= 1
        pivot = partition(arr, low, high)
        intro_sort_util(arr, low, pivot - 1, depth_limit)
        intro_sort_util(arr, pivot + 1, high, depth_limit)
    else:
        insertion_sort_range(arr, low, high)`,
    cpp: `#include <algorithm>

void introSort(vector<int>& arr) {
    // C++ std::sort typically uses introsort
    sort(arr.begin(), arr.end());
}

// Manual implementation
void introSortUtil(vector<int>& arr, int low, int high, int depthLimit) {
    if (high - low > 16) {
        if (depthLimit == 0) {
            make_heap(arr.begin() + low, arr.begin() + high + 1);
            sort_heap(arr.begin() + low, arr.begin() + high + 1);
            return;
        }
        
        depthLimit--;
        int pivot = partition(arr, low, high);
        introSortUtil(arr, low, pivot - 1, depthLimit);
        introSortUtil(arr, pivot + 1, high, depthLimit);
    } else {
        // Use insertion sort for small arrays
        for (int i = low + 1; i <= high; i++) {
            int key = arr[i];
            int j = i - 1;
            while (j >= low && arr[j] > key) {
                arr[j + 1] = arr[j];
                j--;
            }
            arr[j + 1] = key;
        }
    }
}`
  },


cycleSort: {
        java: `
        void cycleSort(int arr[]) {
        int n = arr.length;
        for (int cycle_start = 0; cycle_start <= n - 2; cycle_start++) {
            int item = arr[cycle_start];
            int pos = cycle_start;
            for (int i = cycle_start + 1; i < n; i++)
            if (arr[i] < item) pos++;
            if (pos == cycle_start) continue;
            while (item == arr[pos]) pos++;
            int temp = arr[pos]; arr[pos] = item; item = temp;
            while (pos != cycle_start) {
            pos = cycle_start;
            for (int i = cycle_start + 1; i < n; i++)
                if (arr[i] < item) pos++;
            while (item == arr[pos]) pos++;
            temp = arr[pos]; arr[pos] = item; item = temp;
            }
        }
        }
        `,
        python: `
        def cycle_sort(arr):
            n = len(arr)
            for cycle_start in range(0, n - 1):
                item = arr[cycle_start]
                pos = cycle_start
                for i in range(cycle_start + 1, n):
                    if arr[i] < item:
                        pos += 1
                if pos == cycle_start:
                    continue
                while item == arr[pos]:
                    pos += 1
                arr[pos], item = item, arr[pos]
                while pos != cycle_start:
                    pos = cycle_start
                    for i in range(cycle_start + 1, n):
                        if arr[i] < item:
                            pos += 1
                    while item == arr[pos]:
                        pos += 1
                    arr[pos], item = item, arr[pos]
        `,
        cpp: `
        void cycleSort(int arr[], int n) {
        for (int cycle_start = 0; cycle_start <= n - 2; cycle_start++) {
            int item = arr[cycle_start];
            int pos = cycle_start;
            for (int i = cycle_start + 1; i < n; i++)
            if (arr[i] < item) pos++;
            if (pos == cycle_start) continue;
            while (item == arr[pos]) pos++;
            swap(item, arr[pos]);
            while (pos != cycle_start) {
            pos = cycle_start;
            for (int i = cycle_start + 1; i < n; i++)
                if (arr[i] < item) pos++;
            while (item == arr[pos]) pos++;
            swap(item, arr[pos]);
            }
        }
        }
        `,
        },




  shellSort: {
    java: `public static void shellSort(int[] arr) {
    int n = arr.length;
    
    for (int gap = n / 2; gap > 0; gap /= 2) {
        for (int i = gap; i < n; i++) {
            int temp = arr[i];
            int j;
            for (j = i; j >= gap && arr[j - gap] > temp; j -= gap) {
                arr[j] = arr[j - gap];
            }
            arr[j] = temp;
        }
    }
}`,
    python: `def shell_sort(arr):
    n = len(arr)
    gap = n // 2
    
    while gap > 0:
        for i in range(gap, n):
            temp = arr[i]
            j = i
            while j >= gap and arr[j - gap] > temp:
                arr[j] = arr[j - gap]
                j -= gap
            arr[j] = temp
        gap //= 2
    
    return arr`,
    cpp: `void shellSort(vector<int>& arr) {
    int n = arr.size();
    
    for (int gap = n / 2; gap > 0; gap /= 2) {
        for (int i = gap; i < n; i++) {
            int temp = arr[i];
            int j;
            for (j = i; j >= gap && arr[j - gap] > temp; j -= gap) {
                arr[j] = arr[j - gap];
            }
            arr[j] = temp;
        }
    }
}`
  },

  countingSort: {
    java: `public static void countingSort(int[] arr) {
    int n = arr.length;
    int max = Arrays.stream(arr).max().getAsInt();
    int min = Arrays.stream(arr).min().getAsInt();
    int range = max - min + 1;
    
    int[] count = new int[range];
    int[] output = new int[n];
    
    for (int i = 0; i < n; i++)
        count[arr[i] - min]++;
    
    for (int i = 1; i < count.length; i++)
        count[i] += count[i - 1];
    
    for (int i = n - 1; i >= 0; i--) {
        output[count[arr[i] - min] - 1] = arr[i];
        count[arr[i] - min]--;
    }
    
    for (int i = 0; i < n; i++)
        arr[i] = output[i];
}`,
    python: `def counting_sort(arr):
    if not arr:
        return arr
    
    max_val = max(arr)
    min_val = min(arr)
    range_val = max_val - min_val + 1
    
    count = [0] * range_val
    output = [0] * len(arr)
    
    for num in arr:
        count[num - min_val] += 1
    
    for i in range(1, len(count)):
        count[i] += count[i - 1]
    
    for i in range(len(arr) - 1, -1, -1):
        output[count[arr[i] - min_val] - 1] = arr[i]
        count[arr[i] - min_val] -= 1
    
    return output`,
    cpp: `void countingSort(vector<int>& arr) {
    if (arr.empty()) return;
    
    int maxVal = *max_element(arr.begin(), arr.end());
    int minVal = *min_element(arr.begin(), arr.end());
    int range = maxVal - minVal + 1;
    
    vector<int> count(range, 0);
    vector<int> output(arr.size());
    
    for (int num : arr)
        count[num - minVal]++;
    
    for (int i = 1; i < range; i++)
        count[i] += count[i - 1];
    
    for (int i = arr.size() - 1; i >= 0; i--) {
        output[count[arr[i] - minVal] - 1] = arr[i];
        count[arr[i] - minVal]--;
    }
    
    arr = output;
}`
  }

  
};

export const searchAlgorithms = {
  linearSearch: {
    java: `public static int linearSearch(int[] arr, int target) {
    for (int i = 0; i < arr.length; i++) {
        if (arr[i] == target) {
            return i;
        }
    }
    return -1;
}`,
    python: `def linear_search(arr, target):
    for i in range(len(arr)):
        if arr[i] == target:
            return i
    return -1`,
    cpp: `int linearSearch(vector<int>& arr, int target) {
    for (int i = 0; i < arr.size(); i++) {
        if (arr[i] == target) {
            return i;
        }
    }
    return -1;
}`
  },

  binarySearch: {
    java: `public static int binarySearch(int[] arr, int target) {
    int left = 0, right = arr.length - 1;
    
    while (left <= right) {
        int mid = left + (right - left) / 2;
        
        if (arr[mid] == target)
            return mid;
        
        if (arr[mid] < target)
            left = mid + 1;
        else
            right = mid - 1;
    }
    
    return -1;
}`,
    python: `def binary_search(arr, target):
    left, right = 0, len(arr) - 1
    
    while left <= right:
        mid = left + (right - left) // 2
        
        if arr[mid] == target:
            return mid
        elif arr[mid] < target:
            left = mid + 1
        else:
            right = mid - 1
    
    return -1`,
    cpp: `int binarySearch(vector<int>& arr, int target) {
    int left = 0, right = arr.size() - 1;
    
    while (left <= right) {
        int mid = left + (right - left) / 2;
        
        if (arr[mid] == target)
            return mid;
        
        if (arr[mid] < target)
            left = mid + 1;
        else
            right = mid - 1;
    }
    
    return -1;
}`
  }
};

export const graphAlgorithms = {
  bfs: {
    java: `public static void BFS(ArrayList<ArrayList<Integer>> adj, int start) {
    boolean[] visited = new boolean[adj.size()];
    Queue<Integer> queue = new LinkedList<>();
    
    visited[start] = true;
    queue.offer(start);
    
    while (!queue.isEmpty()) {
        int node = queue.poll();
        System.out.print(node + " ");
        
        for (int neighbor : adj.get(node)) {
            if (!visited[neighbor]) {
                visited[neighbor] = true;
                queue.offer(neighbor);
            }
        }
    }
}`,
    python: `from collections import deque

def bfs(graph, start):
    visited = set()
    queue = deque([start])
    visited.add(start)
    result = []
    
    while queue:
        node = queue.popleft()
        result.append(node)
        
        for neighbor in graph[node]:
            if neighbor not in visited:
                visited.add(neighbor)
                queue.append(neighbor)
    
    return result`,

    cpp: `void BFS(vector<vector<int>>& adj, int start) {
    vector<bool> visited(adj.size(), false);
    queue<int> q;
    
    visited[start] = true;
    q.push(start);
    
    while (!q.empty()) {
        int node = q.front();
        q.pop();
        cout << node << " ";
        
        for (int neighbor : adj[node]) {
            if (!visited[neighbor]) {
                visited[neighbor] = true;
                q.push(neighbor);
            }
        }
    }
}`,
javascript: `function BFS(adj, start) {
    let visited = new Array(adj.length).fill(false);
    let q = [];

    visited[start] = true;
    q.push(start);

    while (q.length > 0) {
        let node = q.shift();  // dequeue
        process.stdout.write(node + " "); // similar to cout in C++

        for (let neighbor of adj[node]) {
            if (!visited[neighbor]) {
                visited[neighbor] = true;
                q.push(neighbor);
            }
        }
    }
}
`
  },

  dfs: {
    java: `public static void DFS(ArrayList<ArrayList<Integer>> adj, int node, boolean[] visited) {
    visited[node] = true;
    System.out.print(node + " ");
    
    for (int neighbor : adj.get(node)) {
        if (!visited[neighbor]) {
            DFS(adj, neighbor, visited);
        }
    }
}`,
    python: `def dfs(graph, node, visited=None):
    if visited is None:
        visited = set()
    
    visited.add(node)
    result = [node]
    
    for neighbor in graph[node]:
        if neighbor not in visited:
            result.extend(dfs(graph, neighbor, visited))
    
    return result`,
    cpp: `void DFS(vector<vector<int>>& adj, int node, vector<bool>& visited) {
    visited[node] = true;
    cout << node << " ";
    
    for (int neighbor : adj[node]) {
        if (!visited[neighbor]) {
            DFS(adj, neighbor, visited);
        }
    }
}`
  },

  dijkstra: {
    java: `public static int[] dijkstra(int[][] graph, int src) {
    int V = graph.length;
    int[] dist = new int[V];
    boolean[] sptSet = new boolean[V];
    
    Arrays.fill(dist, Integer.MAX_VALUE);
    dist[src] = 0;
    
    for (int count = 0; count < V - 1; count++) {
        int u = minDistance(dist, sptSet);
        sptSet[u] = true;
        
        for (int v = 0; v < V; v++) {
            if (!sptSet[v] && graph[u][v] != 0 && 
                dist[u] != Integer.MAX_VALUE && 
                dist[u] + graph[u][v] < dist[v]) {
                dist[v] = dist[u] + graph[u][v];
            }
        }
    }
    
    return dist;
}`,
    python: `import heapq

def dijkstra(graph, start):
    distances = {node: float('infinity') for node in graph}
    distances[start] = 0
    pq = [(0, start)]
    
    while pq:
        current_distance, current_node = heapq.heappop(pq)
        
        if current_distance > distances[current_node]:
            continue
        
        for neighbor, weight in graph[current_node].items():
            distance = current_distance + weight
            
            if distance < distances[neighbor]:
                distances[neighbor] = distance
                heapq.heappush(pq, (distance, neighbor))
    
    return distances`,
    cpp: `vector<int> dijkstra(vector<vector<pair<int, int>>>& graph, int src) {
    int V = graph.size();
    vector<int> dist(V, INT_MAX);
    priority_queue<pair<int, int>, vector<pair<int, int>>, greater<pair<int, int>>> pq;
    
    dist[src] = 0;
    pq.push({0, src});
    
    while (!pq.empty()) {
        int u = pq.top().second;
        pq.pop();
        
        for (auto& edge : graph[u]) {
            int v = edge.first;
            int weight = edge.second;
            
            if (dist[u] + weight < dist[v]) {
                dist[v] = dist[u] + weight;
                pq.push({dist[v], v});
            }
        }
    }
    
    return dist;
}`
  },

  bellmanFord: {
    java: `public static boolean bellmanFord(int[][] edges, int V, int src, int[] dist) {
    Arrays.fill(dist, Integer.MAX_VALUE);
    dist[src] = 0;
    
    for (int i = 0; i < V - 1; i++) {
        for (int[] edge : edges) {
            int u = edge[0], v = edge[1], w = edge[2];
            if (dist[u] != Integer.MAX_VALUE && dist[u] + w < dist[v]) {
                dist[v] = dist[u] + w;
            }
        }
    }
    
    for (int[] edge : edges) {
        int u = edge[0], v = edge[1], w = edge[2];
        if (dist[u] != Integer.MAX_VALUE && dist[u] + w < dist[v]) {
            return false; // Negative cycle detected
        }
    }
    
    return true;
}`,
    python: `def bellman_ford(graph, start):
    distances = {node: float('infinity') for node in graph}
    distances[start] = 0
    
    for _ in range(len(graph) - 1):
        for node in graph:
            for neighbor, weight in graph[node].items():
                if distances[node] + weight < distances[neighbor]:
                    distances[neighbor] = distances[node] + weight
    
    # Check for negative cycles
    for node in graph:
        for neighbor, weight in graph[node].items():
            if distances[node] + weight < distances[neighbor]:
                return None  # Negative cycle detected
    
    return distances`,
    cpp: `bool bellmanFord(vector<vector<int>>& edges, int V, int src, vector<int>& dist) {
    dist.assign(V, INT_MAX);
    dist[src] = 0;
    
    for (int i = 0; i < V - 1; i++) {
        for (auto& edge : edges) {
            int u = edge[0], v = edge[1], w = edge[2];
            if (dist[u] != INT_MAX && dist[u] + w < dist[v]) {
                dist[v] = dist[u] + w;
            }
        }
    }
    
    for (auto& edge : edges) {
        int u = edge[0], v = edge[1], w = edge[2];
        if (dist[u] != INT_MAX && dist[u] + w < dist[v]) {
            return false; // Negative cycle detected
        }
    }
    
    return true;
}`
  },

  floydWarshall: {
    java: `public static void floydWarshall(int[][] graph) {
    int V = graph.length;
    int[][] dist = new int[V][V];
    
    for (int i = 0; i < V; i++) {
        for (int j = 0; j < V; j++) {
            dist[i][j] = graph[i][j];
        }
    }
    
    for (int k = 0; k < V; k++) {
        for (int i = 0; i < V; i++) {
            for (int j = 0; j < V; j++) {
                if (dist[i][k] + dist[k][j] < dist[i][j]) {
                    dist[i][j] = dist[i][k] + dist[k][j];
                }
            }
        }
    }
}`,
    python: `def floyd_warshall(graph):
    V = len(graph)
    dist = [[float('inf')] * V for _ in range(V)]
    
    for i in range(V):
        for j in range(V):
            if i == j:
                dist[i][j] = 0
            elif graph[i][j] != 0:
                dist[i][j] = graph[i][j]
    
    for k in range(V):
        for i in range(V):
            for j in range(V):
                dist[i][j] = min(dist[i][j], dist[i][k] + dist[k][j])
    
    return dist`,
    cpp: `void floydWarshall(vector<vector<int>>& graph) {
    int V = graph.size();
    vector<vector<int>> dist = graph;
    
    for (int k = 0; k < V; k++) {
        for (int i = 0; i < V; i++) {
            for (int j = 0; j < V; j++) {
                if (dist[i][k] + dist[k][j] < dist[i][j]) {
                    dist[i][j] = dist[i][k] + dist[k][j];
                }
            }
        }
    }
}`
  }
};

export const otherAlgorithms = {
  // ...existing code...
};

export const linkedListAlgorithms = {
  insertAtBeginning: {
    java: `public void insertAtBeginning(int data) {
    Node newNode = new Node(data);
    newNode.next = head;
    head = newNode;
    size++;
}

class Node {
    int data;
    Node next;
    
    Node(int data) {
        this.data = data;
        this.next = null;
    }
}`,
    python: `def insert_at_beginning(self, data):
    new_node = Node(data)
    new_node.next = self.head
    self.head = new_node
    self.size += 1

class Node:
    def __init__(self, data):
        self.data = data
        self.next = None`,
    cpp: `void insertAtBeginning(int data) {
    Node* newNode = new Node(data);
    newNode->next = head;
    head = newNode;
    size++;
}

struct Node {
    int data;
    Node* next;
    
    Node(int data) {
        this->data = data;
        this->next = nullptr;
    }
};`
  },

  insertAtEnd: {
    java: `public void insertAtEnd(int data) {
    Node newNode = new Node(data);
    
    if (head == null) {
        head = newNode;
        size++;
        return;
    }
    
    Node current = head;
    while (current.next != null) {
        current = current.next;
    }
    
    current.next = newNode;
    size++;
}`,
    python: `def insert_at_end(self, data):
    new_node = Node(data)
    
    if not self.head:
        self.head = new_node
        self.size += 1
        return
    
    current = self.head
    while current.next:
        current = current.next
    
    current.next = new_node
    self.size += 1`,
    cpp: `void insertAtEnd(int data) {
    Node* newNode = new Node(data);
    
    if (head == nullptr) {
        head = newNode;
        size++;
        return;
    }
    
    Node* current = head;
    while (current->next != nullptr) {
        current = current->next;
    }
    
    current->next = newNode;
    size++;
}`
  },

  insertAtPosition: {
    java: `public void insertAtPosition(int data, int position) {
    if (position < 0 || position > size) {
        throw new IndexOutOfBoundsException("Invalid position");
    }
    
    if (position == 0) {
        insertAtBeginning(data);
        return;
    }
    
    Node newNode = new Node(data);
    Node current = head;
    
    for (int i = 0; i < position - 1; i++) {
        current = current.next;
    }
    
    newNode.next = current.next;
    current.next = newNode;
    size++;
}`,
    python: `def insert_at_position(self, data, position):
    if position < 0 or position > self.size:
        raise IndexError("Invalid position")
    
    if position == 0:
        self.insert_at_beginning(data)
        return
    
    new_node = Node(data)
    current = self.head
    
    for i in range(position - 1):
        current = current.next
    
    new_node.next = current.next
    current.next = new_node
    self.size += 1`,
    cpp: `void insertAtPosition(int data, int position) {
    if (position < 0 || position > size) {
        throw std::out_of_range("Invalid position");
    }
    
    if (position == 0) {
        insertAtBeginning(data);
        return;
    }
    
    Node* newNode = new Node(data);
    Node* current = head;
    
    for (int i = 0; i < position - 1; i++) {
        current = current->next;
    }
    
    newNode->next = current->next;
    current->next = newNode;
    size++;
}`
  },

  deleteNode: {
    java: `public boolean delete(int data) {
    if (head == null) return false;
    
    // Delete head node
    if (head.data == data) {
        head = head.next;
        size--;
        return true;
    }
    
    Node current = head;
    while (current.next != null) {
        if (current.next.data == data) {
            current.next = current.next.next;
            size--;
            return true;
        }
        current = current.next;
    }
    
    return false; // Node not found
}`,
    python: `def delete(self, data):
    if not self.head:
        return False
    
    # Delete head node
    if self.head.data == data:
        self.head = self.head.next
        self.size -= 1
        return True
    
    current = self.head
    while current.next:
        if current.next.data == data:
            current.next = current.next.next
            self.size -= 1
            return True
        current = current.next
    
    return False  # Node not found`,
    cpp: `bool deleteNode(int data) {
    if (head == nullptr) return false;
    
    // Delete head node
    if (head->data == data) {
        Node* temp = head;
        head = head->next;
        delete temp;
        size--;
        return true;
    }
    
    Node* current = head;
    while (current->next != nullptr) {
        if (current->next->data == data) {
            Node* temp = current->next;
            current->next = current->next->next;
            delete temp;
            size--;
            return true;
        }
        current = current->next;
    }
    
    return false; // Node not found
}`
  },

  deleteAtPosition: {
    java: `public boolean deleteAtPosition(int position) {
    if (position < 0 || position >= size || head == null) {
        return false;
    }
    
    // Delete head node
    if (position == 0) {
        head = head.next;
        size--;
        return true;
    }
    
    Node current = head;
    for (int i = 0; i < position - 1; i++) {
        current = current.next;
    }
    
    current.next = current.next.next;
    size--;
    return true;
}`,
    python: `def delete_at_position(self, position):
    if position < 0 or position >= self.size or not self.head:
        return False
    
    # Delete head node
    if position == 0:
        self.head = self.head.next
        self.size -= 1
        return True
    
    current = self.head
    for i in range(position - 1):
        current = current.next
    
    current.next = current.next.next
    self.size -= 1
    return True`,
    cpp: `bool deleteAtPosition(int position) {
    if (position < 0 || position >= size || head == nullptr) {
        return false;
    }
    
    // Delete head node
    if (position == 0) {
        Node* temp = head;
        head = head->next;
        delete temp;
        size--;
        return true;
    }
    
    Node* current = head;
    for (int i = 0; i < position - 1; i++) {
        current = current->next;
    }
    
    Node* temp = current->next;
    current->next = current->next->next;
    delete temp;
    size--;
    return true;
}`
  },

  traverse: {
    java: `public void traverse() {
    Node current = head;
    System.out.print("LinkedList: ");
    
    while (current != null) {
        System.out.print(current.data + " -> ");
        current = current.next;
    }
    
    System.out.println("null");
}

public void traverseRecursive(Node node) {
    if (node == null) {
        System.out.println("null");
        return;
    }
    
    System.out.print(node.data + " -> ");
    traverseRecursive(node.next);
}`,
    python: `def traverse(self):
    current = self.head
    result = []
    
    while current:
        result.append(current.data)
        current = current.next
    
    print(" -> ".join(map(str, result)) + " -> None")
    return result

def traverse_recursive(self, node):
    if not node:
        print("None")
        return []
    
    result = [node.data]
    print(f"{node.data} -> ", end="")
    result.extend(self.traverse_recursive(node.next))
    return result`,
    cpp: `void traverse() {
    Node* current = head;
    cout << "LinkedList: ";
    
    while (current != nullptr) {
        cout << current->data << " -> ";
        current = current->next;
    }
    
    cout << "null" << endl;
}

void traverseRecursive(Node* node) {
    if (node == nullptr) {
        cout << "null" << endl;
        return;
    }
    
    cout << node->data << " -> ";
    traverseRecursive(node->next);
}`
  },

  reverse: {
    java: `public void reverse() {
    Node prev = null;
    Node current = head;
    Node next = null;
    
    while (current != null) {
        next = current.next;  // Store next node
        current.next = prev;  // Reverse the link
        prev = current;       // Move prev forward
        current = next;       // Move current forward
    }
    
    head = prev; // Update head to the new first node
}

public Node reverseRecursive(Node node) {
    // Base case
    if (node == null || node.next == null) {
        return node;
    }
    
    // Recursively reverse the rest of the list
    Node newHead = reverseRecursive(node.next);
    
    // Reverse the current connection
    node.next.next = node;
    node.next = null;
    
    return newHead;
}`,
    python: `def reverse(self):
    prev = None
    current = self.head
    
    while current:
        next_node = current.next  # Store next node
        current.next = prev       # Reverse the link
        prev = current            # Move prev forward
        current = next_node       # Move current forward
    
    self.head = prev  # Update head to the new first node

def reverse_recursive(self, node):
    # Base case
    if not node or not node.next:
        return node
    
    # Recursively reverse the rest of the list
    new_head = self.reverse_recursive(node.next)
    
    # Reverse the current connection
    node.next.next = node
    node.next = None
    
    return new_head`,
    cpp: `void reverse() {
    Node* prev = nullptr;
    Node* current = head;
    Node* next = nullptr;
    
    while (current != nullptr) {
        next = current->next;     // Store next node
        current->next = prev;     // Reverse the link
        prev = current;           // Move prev forward
        current = next;           // Move current forward
    }
    
    head = prev; // Update head to the new first node
}

Node* reverseRecursive(Node* node) {
    // Base case
    if (node == nullptr || node->next == nullptr) {
        return node;
    }
    
    // Recursively reverse the rest of the list
    Node* newHead = reverseRecursive(node->next);
    
    // Reverse the current connection
    node->next->next = node;
    node->next = nullptr;
    
    return newHead;
}`
  },

  search: {
    java: `public int search(int data) {
    Node current = head;
    int position = 0;
    
    while (current != null) {
        if (current.data == data) {
            return position;
        }
        current = current.next;
        position++;
    }
    
    return -1; // Not found
}

public boolean contains(int data) {
    return search(data) != -1;
}`,
    python: `def search(self, data):
    current = self.head
    position = 0
    
    while current:
        if current.data == data:
            return position
        current = current.next
        position += 1
    
    return -1  # Not found

def contains(self, data):
    return self.search(data) != -1`,
    cpp: `int search(int data) {
    Node* current = head;
    int position = 0;
    
    while (current != nullptr) {
        if (current->data == data) {
            return position;
        }
        current = current->next;
        position++;
    }
    
    return -1; // Not found
}

bool contains(int data) {
    return search(data) != -1;
}`
  },

  getSize: {
    java: `public int getSize() {
    return size;
}

public int getSizeByTraversal() {
    int count = 0;
    Node current = head;
    
    while (current != null) {
        count++;
        current = current.next;
    }
    
    return count;
}`,
    python: `def get_size(self):
    return self.size

def get_size_by_traversal(self):
    count = 0
    current = self.head
    
    while current:
        count += 1
        current = current.next
    
    return count`,
    cpp: `int getSize() {
    return size;
}

int getSizeByTraversal() {
    int count = 0;
    Node* current = head;
    
    while (current != nullptr) {
        count++;
        current = current->next;
    }
    
    return count;
}`
  },

  clear: {
    java: `public void clear() {
    head = null;
    size = 0;
}

public boolean isEmpty() {
    return head == null;
}`,
    python: `def clear(self):
    self.head = None
    self.size = 0

def is_empty(self):
    return self.head is None`,
    cpp: `void clear() {
    while (head != nullptr) {
        Node* temp = head;
        head = head->next;
        delete temp;
    }
    size = 0;
}

bool isEmpty() {
    return head == nullptr;
}`
  }
};

// src/data/allCodes.js
export const backtrackingAlgorithms = {
  nQueens: {
    java: `public class NQueens {
    public boolean solveNQueens(int n) {
        int[] board = new int[n];
        return placeQueens(board, 0, n);
    }

    private boolean placeQueens(int[] board, int row, int n) {
        if (row == n) return true;
        for (int col = 0; col < n; col++) {
            if (isSafe(board, row, col)) {
                board[row] = col;
                if (placeQueens(board, row + 1, n)) return true;
            }
        }
        return false;
    }

    private boolean isSafe(int[] board, int row, int col) {
        for (int i = 0; i < row; i++) {
            if (board[i] == col || Math.abs(board[i] - col) == row - i) return false;
        }
        return true;
    }
}`,
    python: `def solve_n_queens(n):
    board = [-1] * n
    def place_queens(row):
        if row == n:
            return True
        for col in range(n):
            if is_safe(row, col):
                board[row] = col
                if place_queens(row+1):
                    return True
        return False

    def is_safe(row, col):
        for i in range(row):
            if board[i] == col or abs(board[i]-col) == row-i:
                return False
        return True

    return place_queens(0)`,
    cpp: `bool isSafe(vector<int>& board, int row, int col) {
    for(int i=0;i<row;i++){
        if(board[i]==col || abs(board[i]-col)==row-i) return false;
    }
    return true;
}

bool solveNQueens(vector<int>& board, int row, int n){
    if(row==n) return true;
    for(int col=0; col<n; col++){
        if(isSafe(board,row,col)){
            board[row]=col;
            if(solveNQueens(board,row+1,n)) return true;
        }
    }
    return false;
}`,
    javascript: `function solveNQueens(n){
    const board = Array(n).fill(-1);
    function placeQueens(row){
        if(row===n) return true;
        for(let col=0;col<n;col++){
            if(isSafe(row,col)){
                board[row]=col;
                if(placeQueens(row+1)) return true;
            }
        }
        return false;
    }
    function isSafe(row,col){
        for(let i=0;i<row;i++){
            if(board[i]===col || Math.abs(board[i]-col)===row-i) return false;
        }
        return true;
    }
    return placeQueens(0);
}`
  },

  sudoku: {
    java: `public boolean solveSudoku(int[][] board){
    for(int row=0; row<9; row++){
        for(int col=0; col<9; col++){
            if(board[row][col]==0){
                for(int num=1; num<=9; num++){
                    if(isSafe(board,row,col,num)){
                        board[row][col]=num;
                        if(solveSudoku(board)) return true;
                        board[row][col]=0;
                    }
                }
                return false;
            }
        }
    }
    return true;
}

private boolean isSafe(int[][] board,int row,int col,int num){
    for(int i=0;i<9;i++){
        if(board[row][i]==num || board[i][col]==num) return false;
    }
    int startRow=row-row%3, startCol=col-col%3;
    for(int i=0;i<3;i++)
        for(int j=0;j<3;j++)
            if(board[startRow+i][startCol+j]==num) return false;
    return true;
}`,
    python: `def solve_sudoku(board):
    for i in range(9):
        for j in range(9):
            if board[i][j]==0:
                for num in range(1,10):
                    if is_safe(board,i,j,num):
                        board[i][j]=num
                        if solve_sudoku(board):
                            return True
                        board[i][j]=0
                return False
    return True

def is_safe(board,row,col,num):
    if num in board[row]: return False
    if num in [board[i][col] for i in range(9)]: return False
    startRow, startCol = 3*(row//3), 3*(col//3)
    for i in range(3):
        for j in range(3):
            if board[startRow+i][startCol+j]==num:
                return False
    return True`,
    cpp: `bool isSafe(int board[9][9], int row, int col, int num){
    for(int i=0;i<9;i++){
        if(board[row][i]==num || board[i][col]==num) return false;
    }
    int startRow=row-row%3, startCol=col-row%3;
    for(int i=0;i<3;i++)
        for(int j=0;j<3;j++)
            if(board[startRow+i][startCol+j]==num) return false;
    return true;
}

bool solveSudoku(int board[9][9]){
    for(int row=0; row<9; row++){
        for(int col=0; col<9; col++){
            if(board[row][col]==0){
                for(int num=1; num<=9; num++){
                    if(isSafe(board,row,col,num)){
                        board[row][col]=num;
                        if(solveSudoku(board)) return true;
                        board[row][col]=0;
                    }
                }
                return false;
            }
        }
    }
    return true;
}`,
    javascript: `function solveSudoku(board){
    for(let row=0; row<9; row++){
        for(let col=0; col<9; col++){
            if(board[row][col]===0){
                for(let num=1; num<=9; num++){
                    if(isSafe(board,row,col,num)){
                        board[row][col]=num;
                        if(solveSudoku(board)) return true;
                        board[row][col]=0;
                    }
                }
                return false;
            }
        }
    }
    return true;
}

function isSafe(board,row,col,num){
    for(let i=0;i<9;i++){
        if(board[row][i]===num || board[i][col]===num) return false;
    }
    let startRow=row-row%3, startCol=col-row%3;
    for(let i=0;i<3;i++)
        for(let j=0;j<3;j++)
            if(board[startRow+i][startCol+j]===num) return false;
    return true;
}`
  },

  ratInMaze: {
    java: `public class RatInMaze {
    public boolean solveMaze(int[][] maze, int n){
        int[][] sol = new int[n][n];
        return solveMazeUtil(maze, 0, 0, sol, n);
    }

    private boolean solveMazeUtil(int[][] maze, int x, int y, int[][] sol, int n){
        if(x==n-1 && y==n-1 && maze[x][y]==1){
            sol[x][y] = 1;
            return true;
        }
        if(isSafe(maze, x, y, n)){
            sol[x][y] = 1;
            if(solveMazeUtil(maze, x+1, y, sol, n)) return true;
            if(solveMazeUtil(maze, x, y+1, sol, n)) return true;
            sol[x][y] = 0;
        }
        return false;
    }

    private boolean isSafe(int[][] maze, int x, int y, int n){
        return (x>=0 && x<n && y>=0 && y<n && maze[x][y]==1);
    }
}`,
    python: `def solve_maze(maze):
    n = len(maze)
    sol = [[0]*n for _ in range(n)]
    def solve(x, y):
        if x==n-1 and y==n-1 and maze[x][y]==1:
            sol[x][y] = 1
            return True
        if is_safe(x, y):
            sol[x][y] = 1
            if solve(x+1, y) or solve(x, y+1):
                return True
            sol[x][y] = 0
        return False
    def is_safe(x, y):
        return 0<=x<n and 0<=y<n and maze[x][y]==1
    solve(0,0)
    return sol`,
    cpp: `bool isSafe(vector<vector<int>>& maze, int x, int y, int n){
    return x>=0 && x<n && y>=0 && y<n && maze[x][y]==1;
}

bool solveMazeUtil(vector<vector<int>>& maze, int x, int y, vector<vector<int>>& sol, int n){
    if(x==n-1 && y==n-1 && maze[x][y]==1){
        sol[x][y]=1;
        return true;
    }
    if(isSafe(maze,x,y,n)){
        sol[x][y]=1;
        if(solveMazeUtil(maze,x+1,y,sol,n)) return true;
        if(solveMazeUtil(maze,x,y+1,sol,n)) return true;
        sol[x][y]=0;
    }
    return false;
}`,
    javascript: `function solveMaze(maze){
    const n = maze.length;
    const sol = Array.from({length:n}, ()=>Array(n).fill(0));
    function isSafe(x,y){
        return x>=0 && x<n && y>=0 && y<n && maze[x][y]===1;
    }
    function solve(x,y){
        if(x===n-1 && y===n-1 && maze[x][y]===1){
            sol[x][y]=1;
            return true;
        }
        if(isSafe(x,y)){
            sol[x][y]=1;
            if(solve(x+1,y) || solve(x,y+1)) return true;
            sol[x][y]=0;
        }
        return false;
    }
    solve(0,0);
    return sol;
}`
  },

  combinationSum: {
    java: `public class CombinationSum {
    public void combinationSum(int[] nums, int target, List<List<Integer>> res){
        backtrack(res, new ArrayList<>(), nums, target, 0);
    }
    private void backtrack(List<List<Integer>> res, List<Integer> temp, int[] nums, int remain, int start){
        if(remain<0) return;
        if(remain==0) res.add(new ArrayList<>(temp));
        for(int i=start;i<nums.length;i++){
            temp.add(nums[i]);
            backtrack(res,temp,nums,remain-nums[i],i);
            temp.remove(temp.size()-1);
        }
    }
}`,
    python: `def combination_sum(nums, target):
    res=[]
    def backtrack(temp, remain, start):
        if remain<0: return
        if remain==0: res.append(list(temp))
        for i in range(start,len(nums)):
            temp.append(nums[i])
            backtrack(temp, remain-nums[i], i)
            temp.pop()
    backtrack([], target, 0)
    return res`,
    cpp: `void backtrack(vector<int>& nums, int remain, vector<int>& temp, vector<vector<int>>& res, int start){
    if(remain<0) return;
    if(remain==0) { res.push_back(temp); return; }
    for(int i=start;i<nums.size();i++){
        temp.push_back(nums[i]);
        backtrack(nums, remain-nums[i], temp, res, i);
        temp.pop_back();
    }
}

vector<vector<int>> combinationSum(vector<int>& nums, int target){
    vector<vector<int>> res;
    vector<int> temp;
    backtrack(nums,target,temp,res,0);
    return res;
}`,
    javascript: `function combinationSum(nums,target){
    const res=[];
    function backtrack(temp, remain, start){
        if(remain<0) return;
        if(remain===0) res.push([...temp]);
        for(let i=start;i<nums.length;i++){
            temp.push(nums[i]);
            backtrack(temp, remain-nums[i], i);
            temp.pop();
        }
    }
    backtrack([], target, 0);
    return res;
}`
  },

  wordSearch: {
    java: `public class WordSearch {
    public boolean exist(char[][] board, String word){
        int m=board.length, n=board[0].length;
        for(int i=0;i<m;i++){
            for(int j=0;j<n;j++){
                if(backtrack(board, word, i, j, 0)) return true;
            }
        }
        return false;
    }
    private boolean backtrack(char[][] board, String word, int i, int j, int index){
        if(index==word.length()) return true;
        if(i<0 || i>=board.length || j<0 || j>=board[0].length || board[i][j]!=word.charAt(index)) return false;
        char temp=board[i][j];
        board[i][j]='#';
        boolean found = backtrack(board,word,i+1,j,index+1)
                     || backtrack(board,word,i-1,j,index+1)
                     || backtrack(board,word,i,j+1,index+1)
                     || backtrack(board,word,i,j-1,index+1);
        board[i][j]=temp;
        return found;
    }
}`,
    python: `def exist(board, word):
    m,n=len(board),len(board[0])
    def backtrack(i,j,index):
        if index==len(word): return True
        if i<0 or i>=m or j<0 or j>=n or board[i][j]!=word[index]: return False
        temp=board[i][j]
        board[i][j]='#'
        found = backtrack(i+1,j,index+1) or backtrack(i-1,j,index+1) or backtrack(i,j+1,index+1) or backtrack(i,j-1,index+1)
        board[i][j]=temp
        return found
    for i in range(m):
        for j in range(n):
            if backtrack(i,j,0): return True
    return False`,
    cpp: `bool backtrack(vector<vector<char>>& board, string& word, int i, int j, int index){
    if(index==word.size()) return true;
    if(i<0 || i>=board.size() || j<0 || j>=board[0].size() || board[i][j]!=word[index]) return false;
    char temp = board[i][j];
    board[i][j]='#';
    bool found = backtrack(board, word, i+1, j, index+1)
              || backtrack(board, word, i-1, j, index+1)
              || backtrack(board, word, i, j+1, index+1)
              || backtrack(board, word, i, j-1, index+1);
    board[i][j]=temp;
    return found;
}

bool exist(vector<vector<char>>& board, string word){
    for(int i=0;i<board.size();i++)
        for(int j=0;j<board[0].size();j++)
            if(backtrack(board, word, i,j,0)) return true;
    return false;
}`,
    javascript: `function exist(board, word){
    const m=board.length,n=board[0].length;
    function backtrack(i,j,index){
        if(index===word.length) return true;
        if(i<0 || i>=m || j<0 || j>=n || board[i][j]!==word[index]) return false;
        const temp=board[i][j];
        board[i][j]='#';
        const found = backtrack(i+1,j,index+1) || backtrack(i-1,j,index+1) || backtrack(i,j+1,index+1) || backtrack(i,j-1,index+1);
        board[i][j]=temp;
        return found;
    }
    for(let i=0;i<m;i++)
        for(let j=0;j<n;j++)
            if(backtrack(i,j,0)) return true;
    return false;
}`
}
};

// src/data/allCodes.js
export const dpAlgorithms = {
  fibonacci: {
    java: `public class Fibonacci {
    public int fib(int n){
        if(n<=1) return n;
        int[] dp = new int[n+1];
        dp[0]=0; dp[1]=1;
        for(int i=2;i<=n;i++){
            dp[i]=dp[i-1]+dp[i-2];
        }
        return dp[n];
    }
}`,
    python: `def fib(n):
    if n<=1: return n
    dp = [0]*(n+1)
    dp[1] = 1
    for i in range(2,n+1):
        dp[i] = dp[i-1] + dp[i-2]
    return dp[n]`,
    cpp: `int fib(int n){
    if(n<=1) return n;
    vector<int> dp(n+1,0);
    dp[1]=1;
    for(int i=2;i<=n;i++)
        dp[i]=dp[i-1]+dp[i-2];
    return dp[n];
}`,
    javascript: `function fib(n){
    if(n<=1) return n;
    const dp = Array(n+1).fill(0);
    dp[1]=1;
    for(let i=2;i<=n;i++)
        dp[i]=dp[i-1]+dp[i-2];
    return dp[n];
}`
  },

  zeroOneKnapsack: {
    java: `public class Knapsack {
    public int knapsack(int[] wt, int[] val, int W){
        int n=wt.length;
        int[][] dp = new int[n+1][W+1];
        for(int i=1;i<=n;i++){
            for(int w=0;w<=W;w++){
                if(wt[i-1]<=w)
                    dp[i][w]=Math.max(val[i-1]+dp[i-1][w-wt[i-1]], dp[i-1][w]);
                else
                    dp[i][w]=dp[i-1][w];
            }
        }
        return dp[n][W];
    }
}`,
    python: `def knapsack(wt,val,W):
    n=len(wt)
    dp = [[0]*(W+1) for _ in range(n+1)]
    for i in range(1,n+1):
        for w in range(W+1):
            if wt[i-1]<=w:
                dp[i][w] = max(val[i-1]+dp[i-1][w-wt[i-1]], dp[i-1][w])
            else:
                dp[i][w]=dp[i-1][w]
    return dp[n][W]`,
    cpp: `int knapsack(vector<int>& wt, vector<int>& val, int W){
    int n=wt.size();
    vector<vector<int>> dp(n+1, vector<int>(W+1,0));
    for(int i=1;i<=n;i++){
        for(int w=0;w<=W;w++){
            if(wt[i-1]<=w)
                dp[i][w]=max(val[i-1]+dp[i-1][w-wt[i-1]], dp[i-1][w]);
            else
                dp[i][w]=dp[i-1][w];
        }
    }
    return dp[n][W];
}`,
    javascript: `function knapsack(wt,val,W){
    const n=wt.length;
    const dp = Array.from({length:n+1}, ()=>Array(W+1).fill(0));
    for(let i=1;i<=n;i++){
        for(let w=0;w<=W;w++){
            if(wt[i-1]<=w)
                dp[i][w]=Math.max(val[i-1]+dp[i-1][w-wt[i-1]], dp[i-1][w]);
            else
                dp[i][w]=dp[i-1][w];
        }
    }
    return dp[n][W];
}`
  },

  coinChange: {
    java: `public class CoinChange {
    public int coinChange(int[] coins, int amount){
        int[] dp = new int[amount+1];
        Arrays.fill(dp, amount+1);
        dp[0]=0;
        for(int i=1;i<=amount;i++){
            for(int coin: coins){
                if(coin<=i) dp[i]=Math.min(dp[i], 1+dp[i-coin]);
            }
        }
        return dp[amount]>amount?-1:dp[amount];
    }
}`,
    python: `def coinChange(coins, amount):
    dp = [amount+1]*(amount+1)
    dp[0]=0
    for i in range(1, amount+1):
        for coin in coins:
            if coin<=i:
                dp[i]=min(dp[i],1+dp[i-coin])
    return -1 if dp[amount]>amount else dp[amount]`,
    cpp: `int coinChange(vector<int>& coins, int amount){
    vector<int> dp(amount+1, amount+1);
    dp[0]=0;
    for(int i=1;i<=amount;i++){
        for(int coin: coins){
            if(coin<=i) dp[i]=min(dp[i],1+dp[i-coin]);
        }
    }
    return dp[amount]>amount?-1:dp[amount];
}`,
    javascript: `function coinChange(coins, amount){
    const dp = Array(amount+1).fill(amount+1);
    dp[0]=0;
    for(let i=1;i<=amount;i++){
        for(let coin of coins){
            if(coin<=i) dp[i]=Math.min(dp[i],1+dp[i-coin]);
        }
    }
    return dp[amount]>amount?-1:dp[amount];
}`
  },

  longestCommonSubsequence: {
    java: `public class LCS {
    public int lcs(String s1, String s2){
        int m=s1.length(), n=s2.length();
        int[][] dp=new int[m+1][n+1];
        for(int i=1;i<=m;i++){
            for(int j=1;j<=n;j++){
                if(s1.charAt(i-1)==s2.charAt(j-1))
                    dp[i][j]=dp[i-1][j-1]+1;
                else
                    dp[i][j]=Math.max(dp[i-1][j], dp[i][j-1]);
            }
        }
        return dp[m][n];
    }
}`,
    python: `def lcs(s1,s2):
    m,n=len(s1),len(s2)
    dp=[[0]*(n+1) for _ in range(m+1)]
    for i in range(1,m+1):
        for j in range(1,n+1):
            if s1[i-1]==s2[j-1]:
                dp[i][j]=dp[i-1][j-1]+1
            else:
                dp[i][j]=max(dp[i-1][j], dp[i][j-1])
    return dp[m][n]`,
    cpp: `int lcs(string s1, string s2){
    int m=s1.size(), n=s2.size();
    vector<vector<int>> dp(m+1, vector<int>(n+1,0));
    for(int i=1;i<=m;i++){
        for(int j=1;j<=n;j++){
            if(s1[i-1]==s2[j-1])
                dp[i][j]=dp[i-1][j-1]+1;
            else
                dp[i][j]=max(dp[i-1][j], dp[i][j-1]);
        }
    }
    return dp[m][n];
}`,
    javascript: `function lcs(s1,s2){
    const m=s1.length, n=s2.length;
    const dp=Array.from({length:m+1}, ()=>Array(n+1).fill(0));
    for(let i=1;i<=m;i++){
        for(let j=1;j<=n;j++){
            if(s1[i-1]===s2[j-1])
                dp[i][j]=dp[i-1][j-1]+1;
            else
                dp[i][j]=Math.max(dp[i-1][j], dp[i][j-1]);
        }
    }
    return dp[m][n];
}`
  },

  matrixChainMultiplication: {
    java: `public class MatrixChain {
    public int matrixChainOrder(int[] p){
        int n=p.length;
        int[][] dp = new int[n][n];
        for(int l=2;l<n;l++){
            for(int i=1;i<n-l+1;i++){
                int j=i+l-1;
                dp[i][j]=Integer.MAX_VALUE;
                for(int k=i;k<j;k++){
                    dp[i][j]=Math.min(dp[i][j], dp[i][k]+dp[k+1][j]+p[i-1]*p[k]*p[j]);
                }
            }
        }
        return dp[1][n-1];
    }
}`,
    python: `def matrixChainOrder(p):
    n=len(p)
    dp=[[0]*n for _ in range(n)]
    for l in range(2,n):
        for i in range(1,n-l+1):
            j=i+l-1
            dp[i][j]=float('inf')
            for k in range(i,j):
                dp[i][j]=min(dp[i][j], dp[i][k]+dp[k+1][j]+p[i-1]*p[k]*p[j])
    return dp[1][n-1]`,
    cpp: `int matrixChainOrder(vector<int>& p){
    int n=p.size();
    vector<vector<int>> dp(n, vector<int>(n,0));
    for(int l=2;l<n;l++){
        for(int i=1;i<n-l+1;i++){
            int j=i+l-1;
            dp[i][j]=INT_MAX;
            for(int k=i;k<j;k++){
                dp[i][j]=min(dp[i][j], dp[i][k]+dp[k+1][j]+p[i-1]*p[k]*p[j]);
            }
        }
    }
    return dp[1][n-1];
}`,
    javascript: `function matrixChainOrder(p){
    const n=p.length;
    const dp=Array.from({length:n}, ()=>Array(n).fill(0));
    for(let l=2;l<n;l++){
        for(let i=1;i<n-l+1;i++){
            let j=i+l-1;
            dp[i][j]=Infinity;
            for(let k=i;k<j;k++){
                dp[i][j]=Math.min(dp[i][j], dp[i][k]+dp[k+1][j]+p[i-1]*p[k]*p[j]);
            }
        }
    }
    return dp[1][n-1];
}`
  },

  minimumPathSum: {
    java: `public class MinPathSum {
    public int minPathSum(int[][] grid){
        int m=grid.length, n=grid[0].length;
        int[][] dp=new int[m][n];
        dp[0][0]=grid[0][0];
        for(int i=1;i<m;i++) dp[i][0]=dp[i-1][0]+grid[i][0];
        for(int j=1;j<n;j++) dp[0][j]=dp[0][j-1]+grid[0][j];
        for(int i=1;i<m;i++)
            for(int j=1;j<n;j++)
                dp[i][j]=Math.min(dp[i-1][j], dp[i][j-1])+grid[i][j];
        return dp[m-1][n-1];
    }
}`,
    python: `def minPathSum(grid):
    m,n=len(grid),len(grid[0])
    dp=[[0]*n for _ in range(m)]
    dp[0][0]=grid[0][0]
    for i in range(1,m): dp[i][0]=dp[i-1][0]+grid[i][0]
    for j in range(1,n): dp[0][j]=dp[0][j-1]+grid[0][j]
    for i in range(1,m):
        for j in range(1,n):
            dp[i][j]=min(dp[i-1][j], dp[i][j-1])+grid[i][j]
    return dp[m-1][n-1]`,
    cpp: `int minPathSum(vector<vector<int>>& grid){
    int m=grid.size(), n=grid[0].size();
    vector<vector<int>> dp(m, vector<int>(n,0));
    dp[0][0]=grid[0][0];
    for(int i=1;i<m;i++) dp[i][0]=dp[i-1][0]+grid[i][0];
    for(int j=1;j<n;j++) dp[0][j]=dp[0][j-1]+grid[0][j];
    for(int i=1;i<m;i++)
        for(int j=1;j<n;j++)
            dp[i][j]=min(dp[i-1][j], dp[i][j-1])+grid[i][j];
    return dp[m-1][n-1];
}`,
    javascript: `function minPathSum(grid){
    const m=grid.length, n=grid[0].length;
    const dp=Array.from({length:m}, ()=>Array(n).fill(0));
    dp[0][0]=grid[0][0];
    for(let i=1;i<m;i++) dp[i][0]=dp[i-1][0]+grid[i][0];
    for(let j=1;j<n;j++) dp[0][j]=dp[0][j-1]+grid[0][j];
    for(let i=1;i<m;i++)
        for(let j=1;j<n;j++)
            dp[i][j]=Math.min(dp[i-1][j], dp[i][j-1])+grid[i][j];
    return dp[m-1][n-1];
}`
  },

  subsetSum: {
    java: `public class SubsetSum {
    public boolean isSubsetSum(int[] arr, int sum){
        int n=arr.length;
        boolean[][] dp=new boolean[n+1][sum+1];
        for(int i=0;i<=n;i++) dp[i][0]=true;
        for(int i=1;i<=n;i++){
            for(int j=1;j<=sum;j++){
                if(arr[i-1]<=j)
                    dp[i][j]=dp[i-1][j]||dp[i-1][j-arr[i-1]];
                else
                    dp[i][j]=dp[i-1][j];
            }
        }
        return dp[n][sum];
    }
}`,
    python: `def isSubsetSum(arr,sum_):
    n=len(arr)
    dp=[[False]*(sum_+1) for _ in range(n+1)]
    for i in range(n+1): dp[i][0]=True
    for i in range(1,n+1):
        for j in range(1,sum_+1):
            if arr[i-1]<=j:
                dp[i][j]=dp[i-1][j] or dp[i-1][j-arr[i-1]]
            else:
                dp[i][j]=dp[i-1][j]
    return dp[n][sum_]`,
    cpp: `bool isSubsetSum(vector<int>& arr, int sum){
    int n=arr.size();
    vector<vector<bool>> dp(n+1, vector<bool>(sum+1,false));
    for(int i=0;i<=n;i++) dp[i][0]=true;
    for(int i=1;i<=n;i++){
        for(int j=1;j<=sum;j++){
            if(arr[i-1]<=j)
                dp[i][j]=dp[i-1][j]||dp[i-1][j-arr[i-1]];
            else
                dp[i][j]=dp[i-1][j];
        }
    }
    return dp[n][sum];
}`,
    javascript: `function isSubsetSum(arr,sum){
    const n=arr.length;
    const dp=Array.from({length:n+1}, ()=>Array(sum+1).fill(false));
    for(let i=0;i<=n;i++) dp[i][0]=true;
    for(let i=1;i<=n;i++){
        for(let j=1;j<=sum;j++){
            if(arr[i-1]<=j)
                dp[i][j]=dp[i-1][j]||dp[i-1][j-arr[i-1]];
            else
                dp[i][j]=dp[i-1][j];
        }
    }
    return dp[n][sum];
}`
  }
};
<<<<<<< HEAD
export const hashingAlgorithms = {
  hashTable: {
    java: `class HashTable {
    private int[] table;
    public HashTable(int size) { table = new int[size]; Arrays.fill(table, -1); }
    public void insert(int key) { table[key % table.length] = key; }
    public boolean search(int key) { return table[key % table.length] == key; }
    public void delete(int key) { if(table[key % table.length]==key) table[key % table.length]=-1; }
}`,
    python: `class HashTable:
    def __init__(self, size):
        self.table = [-1]*size
    def insert(self, key):
        self.table[key % len(self.table)] = key
    def search(self, key):
        return self.table[key % len(self.table)] == key
    def delete(self, key):
        if self.table[key % len(self.table)] == key:
            self.table[key % len(self.table)] = -1`,
    cpp: `class HashTable {
    vector<int> table;
    public:
    HashTable(int size) { table.assign(size, -1); }
    void insert(int key) { table[key % table.size()] = key; }
    bool search(int key) { return table[key % table.size()] == key; }
    void remove(int key) { if(table[key % table.size()]==key) table[key % table.size()]=-1; }
}`,
    javascript: `class HashTable {
    constructor(size){ this.table = Array(size).fill(-1); }
    insert(key){ this.table[key % this.table.length] = key; }
    search(key){ return this.table[key % this.table.length] === key; }
    delete(key){ if(this.table[key % this.table.length]===key) this.table[key % this.table.length]=-1; }
}`
  },

  chainingHash: {
    java: `import java.util.LinkedList;
class ChainingHashTable {
    private LinkedList<Integer>[] table;
    public ChainingHashTable(int size) {
        table = new LinkedList[size];
        for(int i=0;i<size;i++) table[i]=new LinkedList<>();
    }
    public void insert(int key){ table[key%table.length].add(key); }
    public boolean search(int key){ return table[key%table.length].contains(key); }
    public void delete(int key){ table[key%table.length].remove((Integer)key); }
}`,
    python: `class ChainingHashTable:
    def __init__(self, size):
        self.table = [[] for _ in range(size)]
    def insert(self,key): self.table[key%len(self.table)].append(key)
    def search(self,key): return key in self.table[key%len(self.table)]
    def delete(self,key):
        bucket = self.table[key%len(self.table)]
        if key in bucket: bucket.remove(key)`,
    cpp: `class ChainingHashTable {
    vector<list<int>> table;
    public:
    ChainingHashTable(int size){ table.resize(size); }
    void insert(int key){ table[key%table.size()].push_back(key); }
    bool search(int key){
        for(int k: table[key%table.size()]) if(k==key) return true;
        return false;
    }
    void remove(int key){ table[key%table.size()].remove(key); }
}`,
    javascript: `class ChainingHashTable {
    constructor(size){ this.table = Array.from({length:size}, ()=>[]); }
    insert(key){ this.table[key%this.table.length].push(key); }
    search(key){ return this.table[key%this.table.length].includes(key); }
    delete(key){
        const bucket = this.table[key%this.table.length];
        const idx = bucket.indexOf(key);
        if(idx>-1) bucket.splice(idx,1);
    }
}`
  },

  openAddressing: {
    java: `class OpenAddressingHashTable {
    private int[] table;
    public OpenAddressingHashTable(int size){ table = new int[size]; Arrays.fill(table,-1); }
    private int hash(int key, int i){ return (key+i)%table.length; }
    public void insert(int key){
        for(int i=0;i<table.length;i++){
            int idx=hash(key,i);
            if(table[idx]==-1){ table[idx]=key; return; }
        }
    }
    public boolean search(int key){
        for(int i=0;i<table.length;i++){
            int idx=hash(key,i);
            if(table[idx]==key) return true;
            if(table[idx]==-1) return false;
        }
        return false;
    }
    public void delete(int key){
        for(int i=0;i<table.length;i++){
            int idx=hash(key,i);
            if(table[idx]==key){ table[idx]=-1; return; }
            if(table[idx]==-1) return;
        }
    }
}`,
    python: `class OpenAddressingHashTable:
    def __init__(self,size): self.table=[-1]*size
    def hash(self,key,i): return (key+i)%len(self.table)
    def insert(self,key):
        for i in range(len(self.table)):
            idx=self.hash(key,i)
            if self.table[idx]==-1: self.table[idx]=key; return
    def search(self,key):
        for i in range(len(self.table)):
            idx=self.hash(key,i)
            if self.table[idx]==key: return True
            if self.table[idx]==-1: return False
        return False
    def delete(self,key):
        for i in range(len(self.table)):
            idx=self.hash(key,i)
            if self.table[idx]==key: self.table[idx]=-1; return
            if self.table[idx]==-1: return`,
    cpp: `class OpenAddressingHashTable {
    vector<int> table;
    public:
    OpenAddressingHashTable(int size){ table.assign(size,-1); }
    int hashFunc(int key,int i){ return (key+i)%table.size(); }
    void insert(int key){
        for(int i=0;i<table.size();i++){
            int idx=hashFunc(key,i);
            if(table[idx]==-1){ table[idx]=key; return; }
        }
    }
    bool search(int key){
        for(int i=0;i<table.size();i++){
            int idx=hashFunc(key,i);
            if(table[idx]==key) return true;
            if(table[idx]==-1) return false;
        }
        return false;
    }
    void remove(int key){
        for(int i=0;i<table.size();i++){
            int idx=hashFunc(key,i);
            if(table[idx]==key){ table[idx]=-1; return; }
            if(table[idx]==-1) return;
        }
    }
}`,
    javascript: `class OpenAddressingHashTable {
    constructor(size){ this.table = Array(size).fill(-1); }
    hash(key,i){ return (key+i)%this.table.length; }
    insert(key){ for(let i=0;i<this.table.length;i++){ const idx=this.hash(key,i); if(this.table[idx]===-1){ this.table[idx]=key; return; } } }
    search(key){ for(let i=0;i<this.table.length;i++){ const idx=this.hash(key,i); if(this.table[idx]===key) return true; if(this.table[idx]===-1) return false; } return false; }
    delete(key){ for(let i=0;i<this.table.length;i++){ const idx=this.hash(key,i); if(this.table[idx]===key){ this.table[idx]=-1; return; } if(this.table[idx]===-1) return; } }
}`
  },

  rollingHash: {
    java: `class RollingHash {
    public int computeHash(String s, int p, int m){
        int hash=0;
        for(char c:s.toCharArray())
            hash=(hash*p + c)%m;
        return hash;
    }
}`,
    python: `def rolling_hash(s, p, m):
    hash_val = 0
    for c in s:
        hash_val = (hash_val*p + ord(c)) % m
    return hash_val`,
    cpp: `int rollingHash(string s, int p, int m){
    int hash_val=0;
    for(char c:s)
        hash_val=(hash_val*p + c)%m;
    return hash_val;
}`,
    javascript: `function rollingHash(s,p,m){
    let hash=0;
    for(let c of s) hash=(hash*p + c.charCodeAt(0))%m;
    return hash;
}`
  },

  applications: {
    twoSum: {
      java: `class TwoSum {
    public int[] twoSum(int[] nums, int target){
        Map<Integer,Integer> map=new HashMap<>();
        for(int i=0;i<nums.length;i++){
            int complement=target-nums[i];
            if(map.containsKey(complement)) return new int[]{map.get(complement),i};
            map.put(nums[i],i);
        }
        return new int[]{};
    }
}`,
      python: `def two_sum(nums,target):
    mp={}
    for i,num in enumerate(nums):
        comp=target-num
        if comp in mp: return [mp[comp],i]
        mp[num]=i
    return []`,
      cpp: `vector<int> twoSum(vector<int>& nums,int target){
    unordered_map<int,int> mp;
    for(int i=0;i<nums.size();i++){
        int comp=target-nums[i];
        if(mp.count(comp)) return {mp[comp],i};
        mp[nums[i]]=i;
    }
    return {};
}`,
      javascript: `function twoSum(nums,target){
    const map=new Map();
    for(let i=0;i<nums.length;i++){
        const comp=target-nums[i];
        if(map.has(comp)) return [map.get(comp),i];
        map.set(nums[i],i);
    }
    return [];
}`
    },

    countingFrequencies: {
      java: `class FrequencyCounter {
    public Map<Integer,Integer> countFreq(int[] arr){
        Map<Integer,Integer> freq=new HashMap<>();
        for(int x:arr) freq.put(x,freq.getOrDefault(x,0)+1);
        return freq;
    }
}`,
      python: `from collections import Counter
def count_freq(arr): return dict(Counter(arr))`,
      cpp: `unordered_map<int,int> countFreq(vector<int>& arr){
    unordered_map<int,int> freq;
    for(int x:arr) freq[x]++;
    return freq;
}`,
      javascript: `function countFreq(arr){
    const freq={};
    for(const x of arr) freq[x]=(freq[x]||0)+1;
    return freq;
}`
    }
  }
}

=======
// src/data/allCodes.js

export const greedyAlgorithms = {
  activitySelection: {
    java: `import java.util.*;
public class ActivitySelection {
    public int maxActivities(int[] start, int[] end){
        int n = start.length;
        int[][] activities = new int[n][2];
        for(int i=0;i<n;i++){
            activities[i][0]=start[i];
            activities[i][1]=end[i];
        }
        Arrays.sort(activities, Comparator.comparingInt(a->a[1]));
        int count = 1, lastEnd = activities[0][1];
        for(int i=1;i<n;i++){
            if(activities[i][0]>=lastEnd){
                count++;
                lastEnd=activities[i][1];
            }
        }
        return count;
    }
}`,
    python: `def max_activities(start, end):
    activities = sorted(zip(start, end), key=lambda x:x[1])
    count = 1
    last_end = activities[0][1]
    for s, e in activities[1:]:
        if s >= last_end:
            count += 1
            last_end = e
    return count`,
    cpp: `#include <bits/stdc++.h>
using namespace std;
int maxActivities(vector<int>& start, vector<int>& end){
    int n=start.size();
    vector<pair<int,int>> activities(n);
    for(int i=0;i<n;i++) activities[i]={start[i], end[i]};
    sort(activities.begin(), activities.end(), [](pair<int,int> a, pair<int,int> b){ return a.second<b.second; });
    int count=1, lastEnd=activities[0].second;
    for(int i=1;i<n;i++){
        if(activities[i].first>=lastEnd){
            count++;
            lastEnd=activities[i].second;
        }
    }
    return count;
}`,
    javascript: `function maxActivities(start, end){
    let activities = start.map((s,i)=>[s,end[i]]);
    activities.sort((a,b)=>a[1]-b[1]);
    let count=1, lastEnd=activities[0][1];
    for(let i=1;i<activities.length;i++){
        if(activities[i][0]>=lastEnd){
            count++;
            lastEnd=activities[i][1];
        }
    }
    return count;
}`
  },

  fractionalKnapsack: {
    java: `import java.util.*;
public class FractionalKnapsack {
    class Item {
        int value, weight;
        Item(int v,int w){value=v; weight=w;}
    }
    public double knapsack(Item[] items, int W){
        Arrays.sort(items,(a,b)->Double.compare((double)b.value/a.weight, (double)a.value/b.weight));
        double total=0;
        for(Item item: items){
            if(W>=item.weight){
                W-=item.weight;
                total+=item.value;
            } else {
                total+=item.value*((double)W/item.weight);
                break;
            }
        }
        return total;
    }
}`,
    python: `def fractional_knapsack(values, weights, W):
    items = sorted(zip(values, weights), key=lambda x: x[0]/x[1], reverse=True)
    total = 0
    for v, w in items:
        if W>=w:
            W-=w
            total+=v
        else:
            total += v*(W/w)
            break
    return total`,
    cpp: `#include <bits/stdc++.h>
using namespace std;
double fractionalKnapsack(vector<int>& val, vector<int>& wt, int W){
    int n=val.size();
    vector<pair<double,int>> items(n);
    for(int i=0;i<n;i++) items[i]={(double)val[i]/wt[i], i};
    sort(items.rbegin(), items.rend());
    double total=0;
    for(auto [ratio,i]:items){
        if(W>=wt[i]){
            W-=wt[i];
            total+=val[i];
        } else {
            total += val[i]*((double)W/wt[i]);
            break;
        }
    }
    return total;
}`,
    javascript: `function fractionalKnapsack(values, weights, W){
    let items = values.map((v,i)=>({v,w:weights[i], ratio:v/weights[i]}));
    items.sort((a,b)=>b.ratio-a.ratio);
    let total=0;
    for(let item of items){
        if(W>=item.w){
            W-=item.w;
            total+=item.v;
        } else {
            total += item.v*(W/item.w);
            break;
        }
    }
    return total;
}`
  },

  huffmanEncoding: {
    java: `import java.util.*;
public class Huffman {
    class Node implements Comparable<Node> {
        char c; int freq; Node left,right;
        Node(char c,int freq){this.c=c;this.freq=freq;}
        Node(int freq, Node l, Node r){this.freq=freq; left=l; right=r;}
        public int compareTo(Node o){ return this.freq - o.freq;}
    }
    public Node buildTree(Map<Character,Integer> freqMap){
        PriorityQueue<Node> pq = new PriorityQueue<>();
        for(char c: freqMap.keySet()) pq.add(new Node(c,freqMap.get(c)));
        while(pq.size()>1){
            Node a=pq.poll(), b=pq.poll();
            pq.add(new Node(a.freq+b.freq,a,b));
        }
        return pq.poll();
    }
}`,
    python: `import heapq
class Node:
    def __init__(self,freq,c=None,left=None,right=None):
        self.freq=freq; self.c=c; self.left=left; self.right=right
    def __lt__(self,other): return self.freq<other.freq
def huffman(freq_map):
    heap = [Node(freq,c) for c,freq in freq_map.items()]
    heapq.heapify(heap)
    while len(heap)>1:
        a=heapq.heappop(heap)
        b=heapq.heappop(heap)
        heapq.heappush(heap, Node(a.freq+b.freq, left=a, right=b))
    return heap[0]`,
    cpp: `#include <bits/stdc++.h>
using namespace std;
struct Node{
    char c; int freq; Node *left,*right;
    Node(char ch,int f){c=ch; freq=f; left=nullptr; right=nullptr;}
    Node(int f, Node* l, Node* r){freq=f; left=l; right=r;}
};
struct compare{ bool operator()(Node* a, Node* b){ return a->freq>b->freq; }};
Node* buildHuffman(map<char,int>& freqMap){
    priority_queue<Node*, vector<Node*>, compare> pq;
    for(auto [c,f]:freqMap) pq.push(new Node(c,f));
    while(pq.size()>1){
        Node *a=pq.top(); pq.pop();
        Node *b=pq.top(); pq.pop();
        pq.push(new Node(a->freq+b->freq, a,b));
    }
    return pq.top();
}`,
    javascript: `class Node{
    constructor(freq,c=null,left=null,right=null){
        this.freq=freq; this.c=c; this.left=left; this.right=right;
    }
}
function huffman(freqMap){
    let pq = Object.entries(freqMap).map(([c,f])=>new Node(f,c));
    pq.sort((a,b)=>a.freq-b.freq);
    while(pq.length>1){
        let a=pq.shift(), b=pq.shift();
        pq.push(new Node(a.freq+b.freq,a,b));
        pq.sort((a,b)=>a.freq-b.freq);
    }
    return pq[0];
}`
  },

  jobScheduling: {
    java: `import java.util.*;
class Job {
    int id, deadline, profit;
    Job(int i,int d,int p){id=i; deadline=d; profit=p;}
}
public class JobScheduling {
    public int maxProfit(Job[] jobs){
        Arrays.sort(jobs,(a,b)->b.profit-a.profit);
        int n = jobs.length;
        boolean[] slot = new boolean[100];
        int profit=0;
        for(Job job: jobs){
            for(int j=Math.min(99,job.deadline-1); j>=0; j--){
                if(!slot[j]){
                    slot[j]=true;
                    profit+=job.profit;
                    break;
                }
            }
        }
        return profit;
    }
}`,
    python: `def job_scheduling(jobs):
    jobs.sort(key=lambda x: x[2], reverse=True)
    slot = [False]*100
    profit=0
    for id,d,p in jobs:
        for j in range(min(99,d-1), -1, -1):
            if not slot[j]:
                slot[j]=True
                profit+=p
                break
    return profit`,
    cpp: `#include <bits/stdc++.h>
using namespace std;
struct Job{ int id, deadline, profit; };
int jobScheduling(vector<Job>& jobs){
    sort(jobs.rbegin(), jobs.rend(), [](Job a, Job b){ return a.profit<b.profit; });
    vector<bool> slot(100,false);
    int profit=0;
    for(auto job: jobs){
        for(int j=min(99,job.deadline-1); j>=0; j--){
            if(!slot[j]){
                slot[j]=true;
                profit+=job.profit;
                break;
            }
        }
    }
    return profit;
}`,
    javascript: `function jobScheduling(jobs){
    jobs.sort((a,b)=>b[2]-a[2]);
    let slot=Array(100).fill(false), profit=0;
    for(let [id,d,p] of jobs){
        for(let j=Math.min(99,d-1); j>=0; j--){
            if(!slot[j]){
                slot[j]=true;
                profit+=p;
                break;
            }
        }
    }
    return profit;
}`
  },

  primKruskalMST: {
    java: `import java.util.*;
class Edge implements Comparable<Edge>{
    int u,v,weight;
    Edge(int u,int v,int w){this.u=u;this.v=v;this.weight=w;}
    public int compareTo(Edge o){ return this.weight - o.weight;}
}
public class MST {
    int find(int u, int[] parent){
        if(parent[u]==u) return u;
        return parent[u]=find(parent[u], parent);
    }
    public int kruskalMST(int n, List<Edge> edges){
        Collections.sort(edges);
        int[] parent = new int[n];
        for(int i=0;i<n;i++) parent[i]=i;
        int mstWeight=0;
        for(Edge e: edges){
            int pu=find(e.u,parent), pv=find(e.v,parent);
            if(pu!=pv){
                parent[pu]=pv;
                mstWeight+=e.weight;
            }
        }
        return mstWeight;
    }
}`,
    python: `def kruskalMST(n, edges):
    parent = list(range(n))
    def find(u):
        if parent[u]!=u: parent[u]=find(parent[u])
        return parent[u]
    edges.sort(key=lambda x:x[2])
    mstWeight=0
    for u,v,w in edges:
        pu,pv=find(u),find(v)
        if pu!=pv:
            parent[pu]=pv
            mstWeight+=w
    return mstWeight`,
    cpp: `#include <bits/stdc++.h>
using namespace std;
struct Edge{ int u,v,weight; };
int find(int u, vector<int>& parent){ if(parent[u]==u) return u; return parent[u]=find(parent[u],parent);}
int kruskalMST(int n, vector<Edge>& edges){
    vector<int> parent(n); iota(parent.begin(), parent.end(),0);
    sort(edges.begin(), edges.end(), [](Edge a, Edge b){ return a.weight<b.weight; });
    int mstWeight=0;
    for(auto e: edges){
        int pu=find(e.u,parent), pv=find(e.v,parent);
        if(pu!=pv){
            parent[pu]=pv;
            mstWeight+=e.weight;
        }
    }
    return mstWeight;
}`,
    javascript: `function kruskalMST(n, edges){
    let parent = Array.from({length:n}, (_,i)=>i);
    function find(u){ if(parent[u]!==u) parent[u]=find(parent[u]); return parent[u]; }
    edges.sort((a,b)=>a[2]-b[2]);
    let mstWeight=0;
    for(let [u,v,w] of edges){
        let pu=find(u), pv=find(v);
        if(pu!==pv){
            parent[pu]=pv;
            mstWeight+=w;
        }
    }
    return mstWeight;
}`
  }
}


>>>>>>> ca30810d
<|MERGE_RESOLUTION|>--- conflicted
+++ resolved
@@ -2560,7 +2560,7 @@
 }`
   }
 };
-<<<<<<< HEAD
+
 export const hashingAlgorithms = {
   hashTable: {
     java: `class HashTable {
@@ -2811,7 +2811,7 @@
   }
 }
 
-=======
+
 // src/data/allCodes.js
 
 export const greedyAlgorithms = {
@@ -3154,5 +3154,3 @@
   }
 }
 
-
->>>>>>> ca30810d
