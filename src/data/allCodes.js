--- conflicted
+++ resolved
@@ -3626,7 +3626,78 @@
         self.weight=w
         self.value=v
 
-<<<<<<< HEAD
+def bound(val, wt, idx, items, W):
+    if wt>=W: return 0
+    profit_bound=val
+    totWt=wt
+    for i in range(idx,len(items)):
+        if totWt+items[i].weight<=W:
+            totWt+=items[i].weight
+            profit_bound+=items[i].value
+        else:
+            profit_bound+=(W-totWt)*(items[i].value/items[i].weight)
+            break
+    return profit_bound`,
+    cpp: `struct Item{
+    int weight,value;
+};
+int bound(int uVal,int uWt,int idx,vector<Item>& items,int W){
+    if(uWt>=W) return 0;
+    int profitBound=uVal, totWt=uWt;
+    for(int i=idx;i<items.size();i++){
+        if(totWt+items[i].weight<=W){
+            totWt+=items[i].weight;
+            profitBound+=items[i].value;
+        } else {
+            profitBound+=(W-totWt)*items[i].value/items[i].weight;
+            break;
+        }
+    }
+    return profitBound;
+}`,
+    javascript: `class Item{
+  constructor(w,v){ this.weight=w; this.value=v; }
+}
+function bound(val,wt,idx,items,W){
+  if(wt>=W) return 0;
+  let profitBound=val, totWt=wt;
+  for(let i=idx;i<items.length;i++){
+    if(totWt+items[i].weight<=W){
+      totWt+=items[i].weight;
+      profitBound+=items[i].value;
+    } else {
+      profitBound+=(W-totWt)*(items[i].value/items[i].weight);
+      break;
+    }
+  }
+  return profitBound;
+}`
+  },
+
+  tsp: {
+    java: `int tspBound(int cost, int level, int[] reducedMatrix){
+    // cost = path cost till now, reducedMatrix = current reduced cost matrix
+    // Typically bound = cost + sum of two minimum edges from each unvisited node
+    return cost + level; // placeholder for actual bound calculation
+}`,
+    python: `def tsp_bound(cost, level, reduced_matrix):
+    # cost = path cost till now
+    # reduced_matrix = current reduced cost matrix
+    # bound = cost + heuristic estimate
+    return cost + level  # placeholder`,
+    cpp: `int tspBound(int cost, int level, vector<vector<int>>& reducedMatrix){
+    // cost = path cost till now
+    // reducedMatrix = current reduced cost matrix
+    return cost + level; // placeholder
+}`,
+    javascript: `function tspBound(cost, level, reducedMatrix){
+  // cost = path cost till now
+  // reducedMatrix = current reduced cost matrix
+  return cost + level; // placeholder
+}`
+  }
+}
+
 ;
 
 export const gameSearch = {
@@ -3861,77 +3932,3 @@
 };`
   }
 };
-=======
-def bound(val, wt, idx, items, W):
-    if wt>=W: return 0
-    profit_bound=val
-    totWt=wt
-    for i in range(idx,len(items)):
-        if totWt+items[i].weight<=W:
-            totWt+=items[i].weight
-            profit_bound+=items[i].value
-        else:
-            profit_bound+=(W-totWt)*(items[i].value/items[i].weight)
-            break
-    return profit_bound`,
-    cpp: `struct Item{
-    int weight,value;
-};
-int bound(int uVal,int uWt,int idx,vector<Item>& items,int W){
-    if(uWt>=W) return 0;
-    int profitBound=uVal, totWt=uWt;
-    for(int i=idx;i<items.size();i++){
-        if(totWt+items[i].weight<=W){
-            totWt+=items[i].weight;
-            profitBound+=items[i].value;
-        } else {
-            profitBound+=(W-totWt)*items[i].value/items[i].weight;
-            break;
-        }
-    }
-    return profitBound;
-}`,
-    javascript: `class Item{
-  constructor(w,v){ this.weight=w; this.value=v; }
-}
-function bound(val,wt,idx,items,W){
-  if(wt>=W) return 0;
-  let profitBound=val, totWt=wt;
-  for(let i=idx;i<items.length;i++){
-    if(totWt+items[i].weight<=W){
-      totWt+=items[i].weight;
-      profitBound+=items[i].value;
-    } else {
-      profitBound+=(W-totWt)*(items[i].value/items[i].weight);
-      break;
-    }
-  }
-  return profitBound;
-}`
-  },
->>>>>>> 470ffed6
-
-  tsp: {
-    java: `int tspBound(int cost, int level, int[] reducedMatrix){
-    // cost = path cost till now, reducedMatrix = current reduced cost matrix
-    // Typically bound = cost + sum of two minimum edges from each unvisited node
-    return cost + level; // placeholder for actual bound calculation
-}`,
-    python: `def tsp_bound(cost, level, reduced_matrix):
-    # cost = path cost till now
-    # reduced_matrix = current reduced cost matrix
-    # bound = cost + heuristic estimate
-    return cost + level  # placeholder`,
-    cpp: `int tspBound(int cost, int level, vector<vector<int>>& reducedMatrix){
-    // cost = path cost till now
-    // reducedMatrix = current reduced cost matrix
-    return cost + level; // placeholder
-}`,
-    javascript: `function tspBound(cost, level, reducedMatrix){
-  // cost = path cost till now
-  // reducedMatrix = current reduced cost matrix
-  return cost + level; // placeholder
-}`
-  }
-}
-
