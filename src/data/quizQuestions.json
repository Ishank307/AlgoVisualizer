[
<<<<<<< HEAD
  {
    "id": 1,
    "topic": "Sorting",
    "algorithm": "Bubble Sort",
    "difficulty": "Easy",
    "question": "What is the basic idea of Bubble Sort?",
    "options": [
      "Bubble Sort compares and processes elements step by step",
      "It uses dynamic programming",
      "It uses hashing",
      "It uses recursion with memoization"
    ],
    "correctAnswer": 0,
    "explanation": "Bubble Sort is based on a fundamental step-by-step process, not advanced techniques like DP or hashing."
  },
  {
    "id": 2,
    "topic": "Sorting",
    "algorithm": "Bubble Sort",
    "difficulty": "Easy",
    "question": "What is the best case time complexity of Bubble Sort?",
    "options": [
      "O(1)",
      "O(n)",
      "O(n log n)",
      "O(n\u00b2)"
    ],
    "correctAnswer": 1,
    "explanation": "In the best case, Bubble Sort can often achieve O(n), especially when data is already partially structured."
  },
  {
    "id": 3,
    "topic": "Sorting",
    "algorithm": "Bubble Sort",
    "difficulty": "Medium",
    "question": "What is the average case time complexity of Bubble Sort?",
    "options": [
      "O(n\u00b2)",
      "O(n log n)",
      "O(n\u00b2)",
      "O(log n)"
    ],
    "correctAnswer": 0,
    "explanation": "Typically, Bubble Sort has an average case of O(n\u00b2)."
  },
  {
    "id": 4,
    "topic": "Sorting",
    "algorithm": "Bubble Sort",
    "difficulty": "Medium",
    "question": "Which data structure is commonly associated with Bubble Sort?",
    "options": [
      "Array",
      "Stack",
      "Queue",
      "Tree"
    ],
    "correctAnswer": 0,
    "explanation": "Bubble Sort usually works directly on arrays in basic implementations."
  },
  {
    "id": 5,
    "topic": "Sorting",
    "algorithm": "Bubble Sort",
    "difficulty": "Hard",
    "question": "What is the worst case space complexity of Bubble Sort?",
    "options": [
      "O(1)",
      "O(log n)",
      "O(n)",
      "O(n\u00b2)"
    ],
    "correctAnswer": 0,
    "explanation": "Bubble Sort requires O(1) extra space in the worst case."
  },
  {
    "id": 6,
    "topic": "Sorting",
    "algorithm": "Bubble Sort",
    "difficulty": "Hard",
    "question": "What makes Bubble Sort less efficient compared to advanced algorithms?",
    "options": [
      "Higher time complexity",
      "More space usage",
      "Not adaptive",
      "All of the above"
    ],
    "correctAnswer": 3,
    "explanation": "Bubble Sort is often less efficient due to multiple factors like higher time complexity, space usage, and lack of adaptability."
  },
  {
    "id": 7,
    "topic": "Sorting",
    "algorithm": "Selection Sort",
    "difficulty": "Easy",
    "question": "What is the basic idea of Selection Sort?",
    "options": [
      "Selection Sort compares and processes elements step by step",
      "It uses dynamic programming",
      "It uses hashing",
      "It uses recursion with memoization"
    ],
    "correctAnswer": 0,
    "explanation": "Selection Sort is based on a fundamental step-by-step process, not advanced techniques like DP or hashing."
  },
  {
    "id": 8,
    "topic": "Sorting",
    "algorithm": "Selection Sort",
    "difficulty": "Easy",
    "question": "What is the best case time complexity of Selection Sort?",
    "options": [
      "O(1)",
      "O(n)",
      "O(n log n)",
      "O(n\u00b2)"
    ],
    "correctAnswer": 1,
    "explanation": "In the best case, Selection Sort can often achieve O(n), especially when data is already partially structured."
  },
  {
    "id": 9,
    "topic": "Sorting",
    "algorithm": "Selection Sort",
    "difficulty": "Medium",
    "question": "What is the average case time complexity of Selection Sort?",
    "options": [
      "O(n)",
      "O(n log n)",
      "O(n\u00b2)",
      "O(log n)"
    ],
    "correctAnswer": 1,
    "explanation": "Typically, Selection Sort has an average case of O(n log n)."
  },
  {
    "id": 10,
    "topic": "Sorting",
    "algorithm": "Selection Sort",
    "difficulty": "Medium",
    "question": "Which data structure is commonly associated with Selection Sort?",
    "options": [
      "Array",
      "Stack",
      "Queue",
      "Tree"
    ],
    "correctAnswer": 0,
    "explanation": "Selection Sort usually works directly on arrays in basic implementations."
  },
  {
    "id": 11,
    "topic": "Sorting",
    "algorithm": "Selection Sort",
    "difficulty": "Hard",
    "question": "What is the worst case space complexity of Selection Sort?",
    "options": [
      "O(1)",
      "O(log n)",
      "O(n)",
      "O(n\u00b2)"
    ],
    "correctAnswer": 0,
    "explanation": "Selection Sort requires O(1) extra space in the worst case."
  },
  {
    "id": 12,
    "topic": "Sorting",
    "algorithm": "Selection Sort",
    "difficulty": "Hard",
    "question": "What makes Selection Sort less efficient compared to advanced algorithms?",
    "options": [
      "Higher time complexity",
      "More space usage",
      "Not adaptive",
      "All of the above"
    ],
    "correctAnswer": 3,
    "explanation": "Selection Sort is often less efficient due to multiple factors like higher time complexity, space usage, and lack of adaptability."
  },
  {
    "id": 13,
    "topic": "Sorting",
    "algorithm": "Insertion Sort",
    "difficulty": "Easy",
    "question": "What is the basic idea of Insertion Sort?",
    "options": [
      "Insertion Sort compares and processes elements step by step",
      "It uses dynamic programming",
      "It uses hashing",
      "It uses recursion with memoization"
    ],
    "correctAnswer": 0,
    "explanation": "Insertion Sort is based on a fundamental step-by-step process, not advanced techniques like DP or hashing."
  },
  {
    "id": 14,
    "topic": "Sorting",
    "algorithm": "Insertion Sort",
    "difficulty": "Easy",
    "question": "What is the best case time complexity of Insertion Sort?",
    "options": [
      "O(1)",
      "O(n)",
      "O(n log n)",
      "O(n\u00b2)"
    ],
    "correctAnswer": 1,
    "explanation": "In the best case, Insertion Sort can often achieve O(n), especially when data is already partially structured."
  },
  {
    "id": 15,
    "topic": "Sorting",
    "algorithm": "Insertion Sort",
    "difficulty": "Medium",
    "question": "What is the average case time complexity of Insertion Sort?",
    "options": [
      "O(n)",
      "O(n log n)",
      "O(n\u00b2)",
      "O(n\u00b2)"
    ],
    "correctAnswer": 3,
    "explanation": "Typically, Insertion Sort has an average case of O(n\u00b2)."
  },
  {
    "id": 16,
    "topic": "Sorting",
    "algorithm": "Insertion Sort",
    "difficulty": "Medium",
    "question": "Which data structure is commonly associated with Insertion Sort?",
    "options": [
      "Array",
      "Stack",
      "Queue",
      "Tree"
    ],
    "correctAnswer": 0,
    "explanation": "Insertion Sort usually works directly on arrays in basic implementations."
  },
  {
    "id": 17,
    "topic": "Sorting",
    "algorithm": "Insertion Sort",
    "difficulty": "Hard",
    "question": "What is the worst case space complexity of Insertion Sort?",
    "options": [
      "O(1)",
      "O(log n)",
      "O(n)",
      "O(n\u00b2)"
    ],
    "correctAnswer": 0,
    "explanation": "Insertion Sort requires O(1) extra space in the worst case."
  },
  {
    "id": 18,
    "topic": "Sorting",
    "algorithm": "Insertion Sort",
    "difficulty": "Hard",
    "question": "What makes Insertion Sort less efficient compared to advanced algorithms?",
    "options": [
      "Higher time complexity",
      "More space usage",
      "Not adaptive",
      "All of the above"
    ],
    "correctAnswer": 3,
    "explanation": "Insertion Sort is often less efficient due to multiple factors like higher time complexity, space usage, and lack of adaptability."
  },
  {
    "id": 19,
    "topic": "Sorting",
    "algorithm": "Merge Sort",
    "difficulty": "Easy",
    "question": "What is the basic idea of Merge Sort?",
    "options": [
      "Merge Sort compares and processes elements step by step",
      "It uses dynamic programming",
      "It uses hashing",
      "It uses recursion with memoization"
    ],
    "correctAnswer": 0,
    "explanation": "Merge Sort is based on a fundamental step-by-step process, not advanced techniques like DP or hashing."
  },
  {
    "id": 20,
    "topic": "Sorting",
    "algorithm": "Merge Sort",
    "difficulty": "Easy",
    "question": "What is the best case time complexity of Merge Sort?",
    "options": [
      "O(1)",
      "O(n)",
      "O(n log n)",
      "O(n\u00b2)"
    ],
    "correctAnswer": 1,
    "explanation": "In the best case, Merge Sort can often achieve O(n), especially when data is already partially structured."
  },
  {
    "id": 21,
    "topic": "Sorting",
    "algorithm": "Merge Sort",
    "difficulty": "Medium",
    "question": "What is the average case time complexity of Merge Sort?",
    "options": [
      "O(n)",
      "O(n log n)",
      "O(n\u00b2)",
      "O(log n)"
    ],
    "correctAnswer": 1,
    "explanation": "Typically, Merge Sort has an average case of O(n log n)."
  },
  {
    "id": 22,
    "topic": "Sorting",
    "algorithm": "Merge Sort",
    "difficulty": "Medium",
    "question": "Which data structure is commonly associated with Merge Sort?",
    "options": [
      "Array",
      "Stack",
      "Queue",
      "Tree"
    ],
    "correctAnswer": 0,
    "explanation": "Merge Sort usually works directly on arrays in basic implementations."
  },
  {
    "id": 23,
    "topic": "Sorting",
    "algorithm": "Merge Sort",
    "difficulty": "Hard",
    "question": "What is the worst case space complexity of Merge Sort?",
    "options": [
      "O(1)",
      "O(log n)",
      "O(n)",
      "O(n\u00b2)"
    ],
    "correctAnswer": 2,
    "explanation": "Merge Sort requires O(n) extra space in the worst case."
  },
  {
    "id": 24,
    "topic": "Sorting",
    "algorithm": "Merge Sort",
    "difficulty": "Hard",
    "question": "What makes Merge Sort less efficient compared to advanced algorithms?",
    "options": [
      "Higher time complexity",
      "More space usage",
      "Not adaptive",
      "All of the above"
    ],
    "correctAnswer": 3,
    "explanation": "Merge Sort is often less efficient due to multiple factors like higher time complexity, space usage, and lack of adaptability."
  },
  {
    "id": 25,
    "topic": "Sorting",
    "algorithm": "Quick Sort",
    "difficulty": "Easy",
    "question": "What is the basic idea of Quick Sort?",
    "options": [
      "Quick Sort compares and processes elements step by step",
      "It uses dynamic programming",
      "It uses hashing",
      "It uses recursion with memoization"
    ],
    "correctAnswer": 0,
    "explanation": "Quick Sort is based on a fundamental step-by-step process, not advanced techniques like DP or hashing."
  },
  {
    "id": 26,
    "topic": "Sorting",
    "algorithm": "Quick Sort",
    "difficulty": "Easy",
    "question": "What is the best case time complexity of Quick Sort?",
    "options": [
      "O(1)",
      "O(n)",
      "O(n log n)",
      "O(n\u00b2)"
    ],
    "correctAnswer": 1,
    "explanation": "In the best case, Quick Sort can often achieve O(n), especially when data is already partially structured."
  },
  {
    "id": 27,
    "topic": "Sorting",
    "algorithm": "Quick Sort",
    "difficulty": "Medium",
    "question": "What is the average case time complexity of Quick Sort?",
    "options": [
      "O(n)",
      "O(n log n)",
      "O(n\u00b2)",
      "O(log n)"
    ],
    "correctAnswer": 1,
    "explanation": "Typically, Quick Sort has an average case of O(n log n)."
  },
  {
    "id": 28,
    "topic": "Sorting",
    "algorithm": "Quick Sort",
    "difficulty": "Medium",
    "question": "Which data structure is commonly associated with Quick Sort?",
    "options": [
      "Array",
      "Stack",
      "Queue",
      "Tree"
    ],
    "correctAnswer": 0,
    "explanation": "Quick Sort usually works directly on arrays in basic implementations."
  },
  {
    "id": 29,
    "topic": "Sorting",
    "algorithm": "Quick Sort",
    "difficulty": "Hard",
    "question": "What is the worst case space complexity of Quick Sort?",
    "options": [
      "O(1)",
      "O(log n)",
      "O(n)",
      "O(n\u00b2)"
    ],
    "correctAnswer": 0,
    "explanation": "Quick Sort requires O(1) extra space in the worst case."
  },
  {
    "id": 30,
    "topic": "Sorting",
    "algorithm": "Quick Sort",
    "difficulty": "Hard",
    "question": "What makes Quick Sort less efficient compared to advanced algorithms?",
    "options": [
      "Higher time complexity",
      "More space usage",
      "Not adaptive",
      "All of the above"
    ],
    "correctAnswer": 3,
    "explanation": "Quick Sort is often less efficient due to multiple factors like higher time complexity, space usage, and lack of adaptability."
  },
  {
    "id": 31,
    "topic": "Sorting",
    "algorithm": "Tim Sort",
    "difficulty": "Easy",
    "question": "What is the basic idea of Tim Sort?",
    "options": [
      "Tim Sort compares and processes elements step by step",
      "It uses dynamic programming",
      "It uses hashing",
      "It uses recursion with memoization"
    ],
    "correctAnswer": 0,
    "explanation": "Tim Sort is based on a fundamental step-by-step process, not advanced techniques like DP or hashing."
  },
  {
    "id": 32,
    "topic": "Sorting",
    "algorithm": "Tim Sort",
    "difficulty": "Easy",
    "question": "What is the best case time complexity of Tim Sort?",
    "options": [
      "O(1)",
      "O(n)",
      "O(n log n)",
      "O(n\u00b2)"
    ],
    "correctAnswer": 1,
    "explanation": "In the best case, Tim Sort can often achieve O(n), especially when data is already partially structured."
  },
  {
    "id": 33,
    "topic": "Sorting",
    "algorithm": "Tim Sort",
    "difficulty": "Medium",
    "question": "What is the average case time complexity of Tim Sort?",
    "options": [
      "O(n)",
      "O(n log n)",
      "O(n\u00b2)",
      "O(log n)"
    ],
    "correctAnswer": 1,
    "explanation": "Typically, Tim Sort has an average case of O(n log n)."
  },
  {
    "id": 34,
    "topic": "Sorting",
    "algorithm": "Tim Sort",
    "difficulty": "Medium",
    "question": "Which data structure is commonly associated with Tim Sort?",
    "options": [
      "Array",
      "Stack",
      "Queue",
      "Tree"
    ],
    "correctAnswer": 0,
    "explanation": "Tim Sort usually works directly on arrays in basic implementations."
  },
  {
    "id": 35,
    "topic": "Sorting",
    "algorithm": "Tim Sort",
    "difficulty": "Hard",
    "question": "What is the worst case space complexity of Tim Sort?",
    "options": [
      "O(1)",
      "O(log n)",
      "O(n)",
      "O(n\u00b2)"
    ],
    "correctAnswer": 0,
    "explanation": "Tim Sort requires O(1) extra space in the worst case."
  },
  {
    "id": 36,
    "topic": "Sorting",
    "algorithm": "Tim Sort",
    "difficulty": "Hard",
    "question": "What makes Tim Sort less efficient compared to advanced algorithms?",
    "options": [
      "Higher time complexity",
      "More space usage",
      "Not adaptive",
      "All of the above"
    ],
    "correctAnswer": 3,
    "explanation": "Tim Sort is often less efficient due to multiple factors like higher time complexity, space usage, and lack of adaptability."
  },
  {
    "id": 37,
    "topic": "Sorting",
    "algorithm": "Intro Sort",
    "difficulty": "Easy",
    "question": "What is the basic idea of Intro Sort?",
    "options": [
      "Intro Sort compares and processes elements step by step",
      "It uses dynamic programming",
      "It uses hashing",
      "It uses recursion with memoization"
    ],
    "correctAnswer": 0,
    "explanation": "Intro Sort is based on a fundamental step-by-step process, not advanced techniques like DP or hashing."
  },
  {
    "id": 38,
    "topic": "Sorting",
    "algorithm": "Intro Sort",
    "difficulty": "Easy",
    "question": "What is the best case time complexity of Intro Sort?",
    "options": [
      "O(1)",
      "O(n)",
      "O(n log n)",
      "O(n\u00b2)"
    ],
    "correctAnswer": 1,
    "explanation": "In the best case, Intro Sort can often achieve O(n), especially when data is already partially structured."
  },
  {
    "id": 39,
    "topic": "Sorting",
    "algorithm": "Intro Sort",
    "difficulty": "Medium",
    "question": "What is the average case time complexity of Intro Sort?",
    "options": [
      "O(n)",
      "O(n log n)",
      "O(n\u00b2)",
      "O(log n)"
    ],
    "correctAnswer": 1,
    "explanation": "Typically, Intro Sort has an average case of O(n log n)."
  },
  {
    "id": 40,
    "topic": "Sorting",
    "algorithm": "Intro Sort",
    "difficulty": "Medium",
    "question": "Which data structure is commonly associated with Intro Sort?",
    "options": [
      "Array",
      "Stack",
      "Queue",
      "Tree"
    ],
    "correctAnswer": 0,
    "explanation": "Intro Sort usually works directly on arrays in basic implementations."
  },
  {
    "id": 41,
    "topic": "Sorting",
    "algorithm": "Intro Sort",
    "difficulty": "Hard",
    "question": "What is the worst case space complexity of Intro Sort?",
    "options": [
      "O(1)",
      "O(log n)",
      "O(n)",
      "O(n\u00b2)"
    ],
    "correctAnswer": 0,
    "explanation": "Intro Sort requires O(1) extra space in the worst case."
  },
  {
    "id": 42,
    "topic": "Sorting",
    "algorithm": "Intro Sort",
    "difficulty": "Hard",
    "question": "What makes Intro Sort less efficient compared to advanced algorithms?",
    "options": [
      "Higher time complexity",
      "More space usage",
      "Not adaptive",
      "All of the above"
    ],
    "correctAnswer": 3,
    "explanation": "Intro Sort is often less efficient due to multiple factors like higher time complexity, space usage, and lack of adaptability."
  },
  {
    "id": 43,
    "topic": "Sorting",
    "algorithm": "Shell Sort",
    "difficulty": "Easy",
    "question": "What is the basic idea of Shell Sort?",
    "options": [
      "Shell Sort compares and processes elements step by step",
      "It uses dynamic programming",
      "It uses hashing",
      "It uses recursion with memoization"
    ],
    "correctAnswer": 0,
    "explanation": "Shell Sort is based on a fundamental step-by-step process, not advanced techniques like DP or hashing."
  },
  {
    "id": 44,
    "topic": "Sorting",
    "algorithm": "Shell Sort",
    "difficulty": "Easy",
    "question": "What is the best case time complexity of Shell Sort?",
    "options": [
      "O(1)",
      "O(n)",
      "O(n log n)",
      "O(n\u00b2)"
    ],
    "correctAnswer": 1,
    "explanation": "In the best case, Shell Sort can often achieve O(n), especially when data is already partially structured."
  },
  {
    "id": 45,
    "topic": "Sorting",
    "algorithm": "Shell Sort",
    "difficulty": "Medium",
    "question": "What is the average case time complexity of Shell Sort?",
    "options": [
      "O(n)",
      "O(n log n)",
      "O(n\u00b2)",
      "O(log n)"
    ],
    "correctAnswer": 1,
    "explanation": "Typically, Shell Sort has an average case of O(n log n)."
  },
  {
    "id": 46,
    "topic": "Sorting",
    "algorithm": "Shell Sort",
    "difficulty": "Medium",
    "question": "Which data structure is commonly associated with Shell Sort?",
    "options": [
      "Array",
      "Stack",
      "Queue",
      "Tree"
    ],
    "correctAnswer": 0,
    "explanation": "Shell Sort usually works directly on arrays in basic implementations."
  },
  {
    "id": 47,
    "topic": "Sorting",
    "algorithm": "Shell Sort",
    "difficulty": "Hard",
    "question": "What is the worst case space complexity of Shell Sort?",
    "options": [
      "O(1)",
      "O(log n)",
      "O(n)",
      "O(n\u00b2)"
    ],
    "correctAnswer": 0,
    "explanation": "Shell Sort requires O(1) extra space in the worst case."
  },
  {
    "id": 48,
    "topic": "Sorting",
    "algorithm": "Shell Sort",
    "difficulty": "Hard",
    "question": "What makes Shell Sort less efficient compared to advanced algorithms?",
    "options": [
      "Higher time complexity",
      "More space usage",
      "Not adaptive",
      "All of the above"
    ],
    "correctAnswer": 3,
    "explanation": "Shell Sort is often less efficient due to multiple factors like higher time complexity, space usage, and lack of adaptability."
  },
  {
    "id": 49,
    "topic": "Searching",
    "algorithm": "Linear Search",
    "difficulty": "Easy",
    "question": "What is the basic idea of Linear Search?",
    "options": [
      "Linear Search compares and processes elements step by step",
      "It uses dynamic programming",
      "It uses hashing",
      "It uses recursion with memoization"
    ],
    "correctAnswer": 0,
    "explanation": "Linear Search is based on a fundamental step-by-step process, not advanced techniques like DP or hashing."
  },
  {
    "id": 50,
    "topic": "Searching",
    "algorithm": "Linear Search",
    "difficulty": "Easy",
    "question": "What is the best case time complexity of Linear Search?",
    "options": [
      "O(1)",
      "O(n)",
      "O(n log n)",
      "O(n\u00b2)"
    ],
    "correctAnswer": 0,
    "explanation": "In the best case, Linear Search can often achieve O(1), especially when target is the first element in array."
  },
  {
    "id": 51,
    "topic": "Searching",
    "algorithm": "Linear Search",
    "difficulty": "Medium",
    "question": "What is the average case time complexity of Linear Search?",
    "options": [
      "O(n)",
      "O(n log n)",
      "O(n\u00b2)",
      "O(log n)"
    ],
    "correctAnswer": 0,
    "explanation": "Typically, Linear Search has an average case of O(n)."
  },
  {
    "id": 52,
    "topic": "Searching",
    "algorithm": "Linear Search",
    "difficulty": "Medium",
    "question": "Which data structure is commonly associated with Linear Search?",
    "options": [
      "Array",
      "Stack",
      "Queue",
      "Tree"
    ],
    "correctAnswer": 0,
    "explanation": "Linear Search usually works directly on arrays in basic implementations."
  },
  {
    "id": 53,
    "topic": "Searching",
    "algorithm": "Linear Search",
    "difficulty": "Hard",
    "question": "What is the worst case time complexity of Linear Search?",
    "options": [
      "O(1)",
      "O(log n)",
      "O(n)",
      "O(n\u00b2)"
    ],
    "correctAnswer": 2,
    "explanation": "Linear Search takes O(n) time to search through the entire array in the worst case."
  },
  {
    "id": 54,
    "topic": "Searching",
    "algorithm": "Linear Search",
    "difficulty": "Hard",
    "question": "What makes Linear Search less efficient compared to advanced algorithms?",
    "options": [
      "Higher time complexity",
      "More space usage",
      "Not adaptive",
      "All of the above"
    ],
    "correctAnswer": 3,
    "explanation": "Linear Search is often less efficient due to multiple factors like higher time complexity, space usage, and lack of adaptability."
  },
  {
    "id": 55,
    "topic": "Searching",
    "algorithm": "Binary Search",
    "difficulty": "Easy",
    "question": "What is the basic idea of Binary Search?",
    "options": [
      "Binary Search compares and processes elements step by step",
      "It uses dynamic programming",
      "It uses hashing",
      "It uses recursion with memoization"
    ],
    "correctAnswer": 0,
    "explanation": "Binary Search is based on a fundamental step-by-step process, not advanced techniques like DP or hashing."
  },
  {
    "id": 56,
    "topic": "Searching",
    "algorithm": "Binary Search",
    "difficulty": "Easy",
    "question": "What is the best case time complexity of Binary Search?",
    "options": [
      "O(1)",
      "O(n)",
      "O(n log n)",
      "O(n\u00b2)"
    ],
    "correctAnswer": 1,
    "explanation": "In the best case, Binary Search can often achieve O(1), especially when data is already partially structured."
  },
  {
    "id": 57,
    "topic": "Searching",
    "algorithm": "Binary Search",
    "difficulty": "Medium",
    "question": "What is the average case time complexity of Binary Search?",
    "options": [
      "O(n)",
      "O(n log n)",
      "O(n\u00b2)",
      "O(log n)"
    ],
    "correctAnswer": 3,
    "explanation": "Typically, Binary Search has an average case of O(log n)."
  },
  {
    "id": 58,
    "topic": "Searching",
    "algorithm": "Binary Search",
    "difficulty": "Medium",
    "question": "Which data structure is commonly associated with Binary Search?",
    "options": [
      "Array",
      "Stack",
      "Queue",
      "Tree"
    ],
    "correctAnswer": 0,
    "explanation": "Binary Search usually works directly on arrays in basic implementations."
  },
  {
    "id": 59,
    "topic": "Searching",
    "algorithm": "Binary Search",
    "difficulty": "Hard",
    "question": "What is the worst case space complexity of Binary Search?",
    "options": [
      "O(1)",
      "O(log n)",
      "O(n)",
      "O(n\u00b2)"
    ],
    "correctAnswer": 1,
    "explanation": "Binary Search requires O(log n) time complexity in the worst case."
  },
  {
    "id": 60,
    "topic": "Searching",
    "algorithm": "Binary Search",
    "difficulty": "Hard",
    "question": "What makes Binary Search less efficient compared to advanced algorithms?",
    "options": [
      "Higher time complexity",
      "More space usage",
      "Not adaptive",
      "All of the above"
    ],
    "correctAnswer": 3,
    "explanation": "Binary Search is often less efficient due to multiple factors like higher time complexity, space usage, and lack of adaptability."
  },
  {
    "id": 61,
    "topic": "Data Structures",
    "algorithm": "Linked List",
    "difficulty": "Easy",
    "question": "What is the basic idea of Linked List?",
    "options": [
      "Linked List compares and processes elements step by step",
      "It uses dynamic programming",
      "It uses hashing",
      "It uses recursion with memoization"
    ],
    "correctAnswer": 0,
    "explanation": "Linked List is based on a fundamental step-by-step process, not advanced techniques like DP or hashing."
  },
  {
    "id": 62,
    "topic": "Data Structures",
    "algorithm": "Linked List",
    "difficulty": "Easy",
    "question": "What is the best case time complexity of Linked List?",
    "options": [
      "O(1)",
      "O(n)",
      "O(n log n)",
      "O(n\u00b2)"
    ],
    "correctAnswer": 1,
    "explanation": "In the best case, Linked List can often achieve O(n), especially when data is already partially structured."
  },
  {
    "id": 63,
    "topic": "Data Structures",
    "algorithm": "Linked List",
    "difficulty": "Medium",
    "question": "What is the average case time complexity of Linked List?",
    "options": [
      "O(n)",
      "O(n log n)",
      "O(n\u00b2)",
      "O(log n)"
    ],
    "correctAnswer": 2,
    "explanation": "Typically, Linked List has an average case of O(n\u00b2)."
  },
  {
    "id": 64,
    "topic": "Data Structures",
    "algorithm": "Linked List",
    "difficulty": "Medium",
    "question": "Which data structure is commonly associated with Linked List?",
    "options": [
      "Array",
      "Stack",
      "Queue",
      "Tree"
    ],
    "correctAnswer": 0,
    "explanation": "Linked List usually works directly on arrays in basic implementations."
  },
  {
    "id": 65,
    "topic": "Data Structures",
    "algorithm": "Linked List",
    "difficulty": "Hard",
    "question": "What is the worst case space complexity of Linked List?",
    "options": [
      "O(1)",
      "O(log n)",
      "O(n)",
      "O(n\u00b2)"
    ],
    "correctAnswer": 0,
    "explanation": "Linked List requires O(1) extra space in the worst case."
  },
  {
    "id": 66,
    "topic": "Data Structures",
    "algorithm": "Linked List",
    "difficulty": "Hard",
    "question": "What makes Linked List less efficient compared to advanced algorithms?",
    "options": [
      "Higher time complexity",
      "More space usage",
      "Not adaptive",
      "All of the above"
    ],
    "correctAnswer": 3,
    "explanation": "Linked List is often less efficient due to multiple factors like higher time complexity, space usage, and lack of adaptability."
  },
  {
    "id": 67,
    "topic": "Data Structures",
    "algorithm": "Stack",
    "difficulty": "Easy",
    "question": "What is the basic idea of Stack?",
    "options": [
      "Stack compares and processes elements step by step",
      "It uses dynamic programming",
      "It uses hashing",
      "It uses recursion with memoization"
    ],
    "correctAnswer": 0,
    "explanation": "Stack is based on a fundamental step-by-step process, not advanced techniques like DP or hashing."
  },
  {
    "id": 68,
    "topic": "Data Structures",
    "algorithm": "Stack",
    "difficulty": "Easy",
    "question": "What is the best case time complexity of Stack?",
    "options": [
      "O(1)",
      "O(n)",
      "O(n log n)",
      "O(n\u00b2)"
    ],
    "correctAnswer": 1,
    "explanation": "In the best case, Stack can often achieve O(n), especially when data is already partially structured."
  },
  {
    "id": 69,
    "topic": "Data Structures",
    "algorithm": "Stack",
    "difficulty": "Medium",
    "question": "What is the average case time complexity of Stack?",
    "options": [
      "O(n)",
      "O(n log n)",
      "O(n\u00b2)",
      "O(log n)"
    ],
    "correctAnswer": 2,
    "explanation": "Typically, Stack has an average case of O(n\u00b2)."
  },
  {
    "id": 70,
    "topic": "Data Structures",
    "algorithm": "Stack",
    "difficulty": "Medium",
    "question": "Which data structure is commonly associated with Stack?",
    "options": [
      "Array",
      "Stack",
      "Queue",
      "Tree"
    ],
    "correctAnswer": 0,
    "explanation": "Stack usually works directly on arrays in basic implementations."
  },
  {
    "id": 71,
    "topic": "Data Structures",
    "algorithm": "Stack",
    "difficulty": "Hard",
    "question": "What is the worst case space complexity of Stack?",
    "options": [
      "O(1)",
      "O(log n)",
      "O(n)",
      "O(n\u00b2)"
    ],
    "correctAnswer": 0,
    "explanation": "Stack requires O(1) extra space in the worst case."
  },
  {
    "id": 72,
    "topic": "Data Structures",
    "algorithm": "Stack",
    "difficulty": "Hard",
    "question": "What makes Stack less efficient compared to advanced algorithms?",
    "options": [
      "Higher time complexity",
      "More space usage",
      "Not adaptive",
      "All of the above"
    ],
    "correctAnswer": 3,
    "explanation": "Stack is often less efficient due to multiple factors like higher time complexity, space usage, and lack of adaptability."
  },
  {
    "id": 73,
    "topic": "Data Structures",
    "algorithm": "Queue",
    "difficulty": "Easy",
    "question": "What is the basic idea of Queue?",
    "options": [
      "Queue compares and processes elements step by step",
      "It uses dynamic programming",
      "It uses hashing",
      "It uses recursion with memoization"
    ],
    "correctAnswer": 0,
    "explanation": "Queue is based on a fundamental step-by-step process, not advanced techniques like DP or hashing."
  },
  {
    "id": 74,
    "topic": "Data Structures",
    "algorithm": "Queue",
    "difficulty": "Easy",
    "question": "What is the best case time complexity of Queue?",
    "options": [
      "O(1)",
      "O(n)",
      "O(n log n)",
      "O(n\u00b2)"
    ],
    "correctAnswer": 1,
    "explanation": "In the best case, Queue can often achieve O(n), especially when data is already partially structured."
  },
  {
    "id": 75,
    "topic": "Data Structures",
    "algorithm": "Queue",
    "difficulty": "Medium",
    "question": "What is the average case time complexity of Queue?",
    "options": [
      "O(n)",
      "O(n log n)",
      "O(n\u00b2)",
      "O(log n)"
    ],
    "correctAnswer": 2,
    "explanation": "Typically, Queue has an average case of O(n\u00b2)."
  },
  {
    "id": 76,
    "topic": "Data Structures",
    "algorithm": "Queue",
    "difficulty": "Medium",
    "question": "Which data structure is commonly associated with Queue?",
    "options": [
      "Array",
      "Stack",
      "Queue",
      "Tree"
    ],
    "correctAnswer": 0,
    "explanation": "Queue usually works directly on arrays in basic implementations."
  },
  {
    "id": 77,
    "topic": "Data Structures",
    "algorithm": "Queue",
    "difficulty": "Hard",
    "question": "What is the worst case space complexity of Queue?",
    "options": [
      "O(1)",
      "O(log n)",
      "O(n)",
      "O(n\u00b2)"
    ],
    "correctAnswer": 0,
    "explanation": "Queue requires O(1) extra space in the worst case."
  },
  {
    "id": 78,
    "topic": "Data Structures",
    "algorithm": "Queue",
    "difficulty": "Hard",
    "question": "What makes Queue less efficient compared to advanced algorithms?",
    "options": [
      "Higher time complexity",
      "More space usage",
      "Not adaptive",
      "All of the above"
    ],
    "correctAnswer": 3,
    "explanation": "Queue is often less efficient due to multiple factors like higher time complexity, space usage, and lack of adaptability."
  },
  {
    "id": 79,
    "topic": "Data Structures",
    "algorithm": "Binary Tree",
    "difficulty": "Easy",
    "question": "What is the basic idea of Binary Tree?",
    "options": [
      "Binary Tree compares and processes elements step by step",
      "It uses dynamic programming",
      "It uses hashing",
      "It uses recursion with memoization"
    ],
    "correctAnswer": 0,
    "explanation": "Binary Tree is based on a fundamental step-by-step process, not advanced techniques like DP or hashing."
  },
  {
    "id": 80,
    "topic": "Data Structures",
    "algorithm": "Binary Tree",
    "difficulty": "Easy",
    "question": "What is the best case time complexity of Binary Tree?",
    "options": [
      "O(1)",
      "O(n)",
      "O(n log n)",
      "O(n\u00b2)"
    ],
    "correctAnswer": 1,
    "explanation": "In the best case, Binary Tree can often achieve O(n), especially when data is already partially structured."
  },
  {
    "id": 81,
    "topic": "Data Structures",
    "algorithm": "Binary Tree",
    "difficulty": "Medium",
    "question": "What is the average case time complexity of Binary Tree?",
    "options": [
      "O(n)",
      "O(n log n)",
      "O(n\u00b2)",
      "O(log n)"
    ],
    "correctAnswer": 2,
    "explanation": "Typically, Binary Tree has an average case of O(n\u00b2)."
  },
  {
    "id": 82,
    "topic": "Data Structures",
    "algorithm": "Binary Tree",
    "difficulty": "Medium",
    "question": "Which data structure is commonly associated with Binary Tree?",
    "options": [
      "Array",
      "Stack",
      "Queue",
      "Tree"
    ],
    "correctAnswer": 0,
    "explanation": "Binary Tree usually works directly on arrays in basic implementations."
  },
  {
    "id": 83,
    "topic": "Data Structures",
    "algorithm": "Binary Tree",
    "difficulty": "Hard",
    "question": "What is the worst case space complexity of Binary Tree?",
    "options": [
      "O(1)",
      "O(log n)",
      "O(n)",
      "O(n\u00b2)"
    ],
    "correctAnswer": 2,
    "explanation": "Binary Tree requires O(n) extra space in the worst case."
  },
  {
    "id": 84,
    "topic": "Data Structures",
    "algorithm": "Binary Tree",
    "difficulty": "Hard",
    "question": "What makes Binary Tree less efficient compared to advanced algorithms?",
    "options": [
      "Higher time complexity",
      "More space usage",
      "Not adaptive",
      "All of the above"
    ],
    "correctAnswer": 3,
    "explanation": "Binary Tree is often less efficient due to multiple factors like higher time complexity, space usage, and lack of adaptability."
  },
  {
    "id": 109,
    "topic": "Branch & Bound",
    "algorithm": "Knapsack 01",
    "difficulty": "Easy",
    "question": "What is the basic concept of the 0/1 Knapsack problem?",
    "options": [
      "Selecting items with binary choice (take or leave) to maximize value within weight limit",
      "Sorting items by weight",
      "Finding the shortest path in a graph",
      "Minimizing the number of items"
    ],
    "correctAnswer": 0,
    "explanation": "The 0/1 Knapsack problem involves making binary (yes/no) decisions for each item to maximize total value while respecting weight constraints."
  },
  {
    "id": 110,
    "topic": "Branch & Bound",
    "algorithm": "Knapsack 01",
    "difficulty": "Easy",
    "question": "What is the role of bounding in the Knapsack problem?",
    "options": [
      "To estimate the best possible value achievable in a subtree",
      "To sort items by weight",
      "To count the number of items",
      "To calculate the minimum weight"
    ],
    "correctAnswer": 0,
    "explanation": "Bounding functions estimate the maximum possible value achievable in a branch, helping prune unpromising paths."
  },
  {
    "id": 111,
    "topic": "Branch & Bound",
    "algorithm": "Knapsack 01",
    "difficulty": "Medium",
    "question": "How does Branch & Bound improve upon brute force for the Knapsack problem?",
    "options": [
      "By pruning branches that cannot lead to better solutions",
      "By sorting items first",
      "By using dynamic programming",
      "By using greedy selection"
    ],
    "correctAnswer": 0,
    "explanation": "Branch & Bound improves efficiency by eliminating branches that cannot produce better solutions than the current best."
  },
  {
    "id": 112,
    "topic": "Branch & Bound",
    "algorithm": "Knapsack 01",
    "difficulty": "Medium",
    "question": "What is the most effective bounding function for the Knapsack problem?",
    "options": [
      "Fractional knapsack value",
      "Total weight",
      "Item count",
      "Random estimation"
    ],
    "correctAnswer": 0,
    "explanation": "The fractional knapsack solution provides an optimistic estimate of the best possible value achievable in a branch."
  },
  {
    "id": 113,
    "topic": "Branch & Bound",
    "algorithm": "Knapsack 01",
    "difficulty": "Hard",
    "question": "What is the worst-case time complexity of Branch & Bound for Knapsack?",
    "options": [
      "O(2\u207f)",
      "O(n log n)",
      "O(n)",
      "O(n\u00b2)"
    ],
    "correctAnswer": 0,
    "explanation": "In the worst case, Branch & Bound might still need to explore all possible combinations, leading to O(2\u207f)."
  },
  {
    "id": 114,
    "topic": "Branch & Bound",
    "algorithm": "Knapsack 01",
    "difficulty": "Hard",
    "question": "How does the ordering of items affect Knapsack Branch & Bound efficiency?",
    "options": [
      "Sorting by value/weight ratio can improve pruning effectiveness",
      "Order doesn't matter",
      "Random ordering is best",
      "Sorting by weight only is optimal"
    ],
    "correctAnswer": 0,
    "explanation": "Sorting items by value/weight ratio can help find good solutions early, enabling more effective pruning."
  },
  {
    "id": 115,
    "topic": "Branch & Bound",
    "algorithm": "Traveling Salesman",
    "difficulty": "Easy",
    "question": "What is the basic idea of TSP Branch & Bound?",
    "options": [
      "Finding the shortest tour visiting all cities exactly once",
      "Finding the longest path",
      "Finding all possible paths",
      "Finding multiple tours"
    ],
    "correctAnswer": 0,
    "explanation": "TSP aims to find the minimum cost tour that visits each city exactly once and returns to the starting city."
  },
  {
    "id": 116,
    "topic": "Branch & Bound",
    "algorithm": "Traveling Salesman",
    "difficulty": "Easy",
    "question": "What is a lower bound in TSP Branch & Bound?",
    "options": [
      "Minimum possible cost of completing a partial tour",
      "Maximum possible tour length",
      "Number of cities",
      "Average distance between cities"
    ],
    "correctAnswer": 0,
    "explanation": "A lower bound estimates the minimum possible cost to complete a partial tour, used for pruning unpromising branches."
  },
  {
    "id": 117,
    "topic": "Branch & Bound",
    "algorithm": "Traveling Salesman",
    "difficulty": "Medium",
    "question": "What is the role of the reduced cost matrix in TSP?",
    "options": [
      "To provide better lower bounds for partial solutions",
      "To increase the tour length",
      "To count cities",
      "To maximize distance"
    ],
    "correctAnswer": 0,
    "explanation": "The reduced cost matrix helps calculate tighter lower bounds, making branch pruning more effective."
  },
  {
    "id": 118,
    "topic": "Branch & Bound",
    "algorithm": "Traveling Salesman",
    "difficulty": "Medium",
    "question": "How are subtours eliminated in TSP Branch & Bound?",
    "options": [
      "By maintaining a path and checking for cycles",
      "By increasing distances",
      "By removing cities",
      "By adding random edges"
    ],
    "correctAnswer": 0,
    "explanation": "The algorithm maintains a valid path and ensures no cycles are formed until the final edge of the tour."
  },
  {
    "id": 119,
    "topic": "Branch & Bound",
    "algorithm": "Traveling Salesman",
    "difficulty": "Hard",
    "question": "What is the most effective branching strategy for TSP?",
    "options": [
      "Selecting cities based on minimum cost edges",
      "Random selection",
      "Maximum cost edges",
      "Middle edges"
    ],
    "correctAnswer": 0,
    "explanation": "Choosing cities connected by minimum cost edges first often leads to better solutions earlier."
  },
  {
    "id": 120,
    "topic": "Branch & Bound",
    "algorithm": "Traveling Salesman",
    "difficulty": "Hard",
    "question": "What makes TSP particularly challenging for Branch & Bound?",
    "options": [
      "The combination of tour constraints and optimization",
      "The number of cities",
      "The distance calculation",
      "The path finding"
    ],
    "correctAnswer": 0,
    "explanation": "TSP combines the challenges of maintaining valid tours while optimizing the total cost, making effective pruning crucial."
  },
  {
    "id": 121,
    "topic": "Game Search Algorithms",
    "algorithm": "Minimax",
    "difficulty": "Easy",
    "question": "What is the fundamental principle of the Minimax algorithm?",
    "options": [
      "Alternating between maximizing and minimizing player moves",
      "Always choosing random moves",
      "Always selecting the first available move",
      "Ignoring opponent moves"
    ],
    "correctAnswer": 0,
    "explanation": "Minimax alternates between maximizing the current player's position and minimizing the opponent's opportunities."
  },
  {
    "id": 122,
    "topic": "Game Search Algorithms",
    "algorithm": "Minimax",
    "difficulty": "Easy",
    "question": "What type of games is Minimax best suited for?",
    "options": [
      "Two-player, zero-sum games with perfect information",
      "Single-player games",
      "Games of chance",
      "Multiplayer games"
    ],
    "correctAnswer": 0,
    "explanation": "Minimax works best for games like chess or tic-tac-toe where two players compete and all information is visible."
  },
  {
    "id": 123,
    "topic": "Game Search Algorithms",
    "algorithm": "Minimax",
    "difficulty": "Medium",
    "question": "How does Minimax handle game tree depth limitations?",
    "options": [
      "Using evaluation functions at cutoff depth",
      "Ignoring deeper nodes",
      "Random selection",
      "Continuing indefinitely"
    ],
    "correctAnswer": 0,
    "explanation": "When the search can't reach terminal positions, Minimax uses heuristic evaluation functions to estimate position value."
  },
  {
    "id": 124,
    "topic": "Game Search Algorithms",
    "algorithm": "Minimax",
    "difficulty": "Medium",
    "question": "What determines the effectiveness of a Minimax evaluation function?",
    "options": [
      "Its ability to accurately estimate position strength",
      "The speed of calculation",
      "The number of moves considered",
      "The game tree depth"
    ],
    "correctAnswer": 0,
    "explanation": "A good evaluation function must provide reliable estimates of position strength to make effective decisions."
  },
  {
    "id": 125,
    "topic": "Game Search Algorithms",
    "algorithm": "Minimax",
    "difficulty": "Hard",
    "question": "What is the time complexity of Minimax without pruning?",
    "options": [
      "O(b\u1d48) where b is branching factor and d is depth",
      "O(n)",
      "O(log n)",
      "O(n\u00b2)"
    ],
    "correctAnswer": 0,
    "explanation": "Minimax must explore all possible moves to a given depth, leading to exponential time complexity."
  },
  {
    "id": 126,
    "topic": "Game Search Algorithms",
    "algorithm": "Minimax",
    "difficulty": "Hard",
    "question": "How does Minimax handle transpositions in the game tree?",
    "options": [
      "Using a transposition table to cache results",
      "Recalculating every position",
      "Ignoring repeated positions",
      "Random selection"
    ],
    "correctAnswer": 0,
    "explanation": "Transposition tables store previously evaluated positions to avoid redundant calculations."
  },
  {
    "id": 127,
    "topic": "Game Search Algorithms",
    "algorithm": "Alpha-Beta",
    "difficulty": "Easy",
    "question": "What is the main purpose of Alpha-Beta pruning?",
    "options": [
      "To reduce the number of nodes evaluated by Minimax",
      "To increase search depth",
      "To evaluate more nodes",
      "To randomize search"
    ],
    "correctAnswer": 0,
    "explanation": "Alpha-Beta pruning improves Minimax efficiency by skipping evaluation of irrelevant branches."
  },
  {
    "id": 128,
    "topic": "Game Search Algorithms",
    "algorithm": "Alpha-Beta",
    "difficulty": "Easy",
    "question": "What do Alpha and Beta values represent?",
    "options": [
      "Best already explored alternatives for both players",
      "Random values",
      "Node depths",
      "Number of moves"
    ],
    "correctAnswer": 0,
    "explanation": "Alpha represents the best value for the maximizing player, Beta for the minimizing player."
  },
  {
    "id": 129,
    "topic": "Game Search Algorithms",
    "algorithm": "Alpha-Beta",
    "difficulty": "Medium",
    "question": "How does move ordering affect Alpha-Beta efficiency?",
    "options": [
      "Good move ordering increases pruning opportunities",
      "Move order doesn't matter",
      "Random ordering is best",
      "Worst moves should be first"
    ],
    "correctAnswer": 0,
    "explanation": "Examining better moves first increases the likelihood of pruning subsequent branches."
  },
  {
    "id": 130,
    "topic": "Game Search Algorithms",
    "algorithm": "Alpha-Beta",
    "difficulty": "Medium",
    "question": "What is a null window search in Alpha-Beta?",
    "options": [
      "A search with Alpha and Beta values very close together",
      "A search with no pruning",
      "A random search",
      "A complete tree search"
    ],
    "correctAnswer": 0,
    "explanation": "Null window searches are used to efficiently determine if a position is above or below a specific value."
  },
  {
    "id": 131,
    "topic": "Game Search Algorithms",
    "algorithm": "Alpha-Beta",
    "difficulty": "Hard",
    "question": "What is the best-case time complexity of Alpha-Beta?",
    "options": [
      "O(b\u1d48/\u00b2) where b is branching factor and d is depth",
      "O(b\u1d48)",
      "O(n)",
      "O(log n)"
    ],
    "correctAnswer": 0,
    "explanation": "With perfect move ordering, Alpha-Beta can reduce the effective branching factor by roughly its square root."
  },
  {
    "id": 132,
    "topic": "Game Search Algorithms",
    "algorithm": "Alpha-Beta",
    "difficulty": "Hard",
    "question": "How can iterative deepening improve Alpha-Beta pruning?",
    "options": [
      "By providing move ordering information for deeper searches",
      "By reducing search depth",
      "By increasing branching factor",
      "By randomizing search"
    ],
    "correctAnswer": 0,
    "explanation": "Results from shallower searches can guide move ordering in deeper searches, improving pruning efficiency."
  },
  {
    "id": 133,
    "topic": "Game Search Algorithms",
    "algorithm": "Expectimax",
    "difficulty": "Easy",
    "question": "What type of games is Expectimax designed for?",
    "options": [
      "Games with chance elements or uncertainty",
      "Perfect information games",
      "Two-player games only",
      "Single-player games"
    ],
    "correctAnswer": 0,
    "explanation": "Expectimax handles games where some outcomes are determined by chance or probability."
  },
  {
    "id": 134,
    "topic": "Game Search Algorithms",
    "algorithm": "Expectimax",
    "difficulty": "Easy",
    "question": "How does Expectimax differ from Minimax?",
    "options": [
      "It uses probability-weighted averages instead of minimizing",
      "It searches deeper",
      "It uses no heuristics",
      "It's always faster"
    ],
    "correctAnswer": 0,
    "explanation": "Expectimax accounts for chance events by calculating expected values rather than assuming optimal opponent play."
  },
  {
    "id": 135,
    "topic": "Game Search Algorithms",
    "algorithm": "Expectimax",
    "difficulty": "Medium",
    "question": "How are chance nodes handled in Expectimax?",
    "options": [
      "By computing weighted averages of all possible outcomes",
      "By choosing the highest value",
      "By choosing the lowest value",
      "By random selection"
    ],
    "correctAnswer": 0,
    "explanation": "Chance nodes compute the expected value by weighing each possible outcome by its probability."
  },
  {
    "id": 136,
    "topic": "Game Search Algorithms",
    "algorithm": "Expectimax",
    "difficulty": "Medium",
    "question": "What is the impact of depth on Expectimax computational cost?",
    "options": [
      "It grows exponentially with both branching factor and chance outcomes",
      "It's constant",
      "It grows linearly",
      "It decreases with depth"
    ],
    "correctAnswer": 0,
    "explanation": "Each level of depth multiplies the computation by both the branching factor and number of chance outcomes."
  },
  {
    "id": 137,
    "topic": "Game Search Algorithms",
    "algorithm": "Expectimax",
    "difficulty": "Hard",
    "question": "Why can't alpha-beta pruning be fully applied to Expectimax?",
    "options": [
      "Because chance nodes must consider all outcomes",
      "Because it's not needed",
      "Because it makes it slower",
      "Because it's too complex"
    ],
    "correctAnswer": 0,
    "explanation": "Chance nodes must evaluate all possibilities to compute the correct expected value, preventing full pruning."
  },
  {
    "id": 138,
    "topic": "Game Search Algorithms",
    "algorithm": "Expectimax",
    "difficulty": "Hard",
    "question": "How can Expectimax be optimized for practical use?",
    "options": [
      "By pruning extremely unlikely or low-impact outcomes",
      "By ignoring probabilities",
      "By reducing depth",
      "By increasing branching"
    ],
    "correctAnswer": 0,
    "explanation": "Practical implementations often ignore outcomes with very low probability or minimal impact on the expected value."
  },
  {
    "id": 139,
    "topic": "Game Search Algorithms",
    "algorithm": "Monte Carlo Tree",
    "difficulty": "Easy",
    "question": "What is the basic idea of Monte Carlo Tree Search (MCTS)?",
    "options": [
      "Using random simulations to evaluate positions",
      "Calculating exact values",
      "Following fixed strategies",
      "Ignoring tree structure"
    ],
    "correctAnswer": 0,
    "explanation": "MCTS uses random playouts to estimate position value through statistical sampling."
  },
  {
    "id": 140,
    "topic": "Game Search Algorithms",
    "algorithm": "Monte Carlo Tree",
    "difficulty": "Easy",
    "question": "What are the four main steps of MCTS?",
    "options": [
      "Selection, Expansion, Simulation, Backpropagation",
      "Search, Evaluate, Update, Repeat",
      "Choose, Play, Win, Lose",
      "Start, Middle, End, Reset"
    ],
    "correctAnswer": 0,
    "explanation": "These four steps form the core MCTS algorithm cycle, balancing exploration and exploitation."
  },
  {
    "id": 141,
    "topic": "Game Search Algorithms",
    "algorithm": "Monte Carlo Tree",
    "difficulty": "Medium",
    "question": "What is the role of UCT in MCTS?",
    "options": [
      "Balancing exploration and exploitation",
      "Speeding up simulations",
      "Reducing memory usage",
      "Simplifying the tree"
    ],
    "correctAnswer": 0,
    "explanation": "Upper Confidence bounds for Trees (UCT) helps balance between exploring new nodes and exploiting known good moves."
  },
  {
    "id": 142,
    "topic": "Game Search Algorithms",
    "algorithm": "Monte Carlo Tree",
    "difficulty": "Medium",
    "question": "How does MCTS handle large branching factors?",
    "options": [
      "By gradually building the tree through sampling",
      "By exploring all branches",
      "By ignoring some moves",
      "By random selection"
    ],
    "correctAnswer": 0,
    "explanation": "MCTS manages large branching factors by focusing resources on promising branches identified through sampling."
  },
  {
    "id": 143,
    "topic": "Game Search Algorithms",
    "algorithm": "Monte Carlo Tree",
    "difficulty": "Hard",
    "question": "What determines the quality of MCTS playouts?",
    "options": [
      "The balance between speed and simulation accuracy",
      "The number of nodes",
      "The tree depth",
      "The branching factor"
    ],
    "correctAnswer": 0,
    "explanation": "Good playouts must balance quick execution with reasonable approximation of actual game play."
  },
  {
    "id": 144,
    "topic": "Game Search Algorithms",
    "algorithm": "Monte Carlo Tree",
    "difficulty": "Hard",
    "question": "How can MCTS be parallelized effectively?",
    "options": [
      "By running multiple independent trees or parallel playouts",
      "It cannot be parallelized",
      "By splitting the game board",
      "By reducing search depth"
    ],
    "correctAnswer": 0,
    "explanation": "MCTS can be parallelized through root parallelization, tree parallelization, or leaf parallelization."
  }
=======
    {
        "id": 1,
        "topic": "Sorting",
        "algorithm": "Bubble Sort",
        "difficulty": "Easy",
        "question": "What is the basic idea of Bubble Sort?",
        "options": [
            "Bubble Sort compares and processes elements step by step",
            "It uses dynamic programming",
            "It uses hashing",
            "It uses recursion with memoization"
        ],
        "correctAnswer": 0,
        "explanation": "Bubble Sort is based on a fundamental step-by-step process, not advanced techniques like DP or hashing."
    },
    {
        "id": 2,
        "topic": "Sorting",
        "algorithm": "Bubble Sort",
        "difficulty": "Easy",
        "question": "What is the best case time complexity of Bubble Sort?",
        "options": [
            "O(1)",
            "O(n)",
            "O(n log n)",
            "O(n\u00b2)"
        ],
        "correctAnswer": 1,
        "explanation": "In the best case, Bubble Sort can often achieve O(n), especially when data is already partially structured."
    },
    {
        "id": 3,
        "topic": "Sorting",
        "algorithm": "Bubble Sort",
        "difficulty": "Medium",
        "question": "What is the average case time complexity of Bubble Sort?",
        "options": [
            "O(n^2)",
            "O(n log n)",
            "O(n\u00b2)",
            "O(log n)"
        ],
        "correctAnswer": 0,
        "explanation": "Typically, Bubble Sort has an average case of O(n^2)."
    },
    {
        "id": 4,
        "topic": "Sorting",
        "algorithm": "Bubble Sort",
        "difficulty": "Medium",
        "question": "Which data structure is commonly associated with Bubble Sort?",
        "options": [
            "Array",
            "Stack",
            "Queue",
            "Tree"
        ],
        "correctAnswer": 0,
        "explanation": "Bubble Sort usually works directly on arrays in basic implementations."
    },
    {
        "id": 5,
        "topic": "Sorting",
        "algorithm": "Bubble Sort",
        "difficulty": "Hard",
        "question": "What is the worst case space complexity of Bubble Sort?",
        "options": [
            "O(1)",
            "O(log n)",
            "O(n)",
            "O(n\u00b2)"
        ],
        "correctAnswer": 0,
        "explanation": "Bubble Sort requires O(1) extra space in the worst case."
    },
    {
        "id": 6,
        "topic": "Sorting",
        "algorithm": "Bubble Sort",
        "difficulty": "Hard",
        "question": "What makes Bubble Sort less efficient compared to advanced algorithms?",
        "options": [
            "Higher time complexity",
            "More space usage",
            "Not adaptive",
            "All of the above"
        ],
        "correctAnswer": 3,
        "explanation": "Bubble Sort is often less efficient due to multiple factors like higher time complexity, space usage, and lack of adaptability."
    },
    {
        "id": 7,
        "topic": "Sorting",
        "algorithm": "Selection Sort",
        "difficulty": "Easy",
        "question": "What is the basic idea of Selection Sort?",
        "options": [
            "Selection Sort compares and processes elements step by step",
            "It uses dynamic programming",
            "It uses hashing",
            "It uses recursion with memoization"
        ],
        "correctAnswer": 0,
        "explanation": "Selection Sort is based on a fundamental step-by-step process, not advanced techniques like DP or hashing."
    },
    {
        "id": 8,
        "topic": "Sorting",
        "algorithm": "Selection Sort",
        "difficulty": "Easy",
        "question": "What is the best case time complexity of Selection Sort?",
        "options": [
            "O(1)",
            "O(n)",
            "O(n log n)",
            "O(n\u00b2)"
        ],
        "correctAnswer": 1,
        "explanation": "In the best case, Selection Sort can often achieve O(n), especially when data is already partially structured."
    },
    {
        "id": 9,
        "topic": "Sorting",
        "algorithm": "Selection Sort",
        "difficulty": "Medium",
        "question": "What is the average case time complexity of Selection Sort?",
        "options": [
            "O(n)",
            "O(n log n)",
            "O(n\u00b2)",
            "O(log n)"
        ],
        "correctAnswer": 1,
        "explanation": "Typically, Selection Sort has an average case of O(n log n)."
    },
    {
        "id": 10,
        "topic": "Sorting",
        "algorithm": "Selection Sort",
        "difficulty": "Medium",
        "question": "Which data structure is commonly associated with Selection Sort?",
        "options": [
            "Array",
            "Stack",
            "Queue",
            "Tree"
        ],
        "correctAnswer": 0,
        "explanation": "Selection Sort usually works directly on arrays in basic implementations."
    },
    {
        "id": 11,
        "topic": "Sorting",
        "algorithm": "Selection Sort",
        "difficulty": "Hard",
        "question": "What is the worst case space complexity of Selection Sort?",
        "options": [
            "O(1)",
            "O(log n)",
            "O(n)",
            "O(n\u00b2)"
        ],
        "correctAnswer": 0,
        "explanation": "Selection Sort requires O(1) extra space in the worst case."
    },
    {
        "id": 12,
        "topic": "Sorting",
        "algorithm": "Selection Sort",
        "difficulty": "Hard",
        "question": "What makes Selection Sort less efficient compared to advanced algorithms?",
        "options": [
            "Higher time complexity",
            "More space usage",
            "Not adaptive",
            "All of the above"
        ],
        "correctAnswer": 3,
        "explanation": "Selection Sort is often less efficient due to multiple factors like higher time complexity, space usage, and lack of adaptability."
    },
    {
        "id": 13,
        "topic": "Sorting",
        "algorithm": "Insertion Sort",
        "difficulty": "Easy",
        "question": "What is the basic idea of Insertion Sort?",
        "options": [
            "Insertion Sort compares and processes elements step by step",
            "It uses dynamic programming",
            "It uses hashing",
            "It uses recursion with memoization"
        ],
        "correctAnswer": 0,
        "explanation": "Insertion Sort is based on a fundamental step-by-step process, not advanced techniques like DP or hashing."
    },
    {
        "id": 14,
        "topic": "Sorting",
        "algorithm": "Insertion Sort",
        "difficulty": "Easy",
        "question": "What is the best case time complexity of Insertion Sort?",
        "options": [
            "O(1)",
            "O(n)",
            "O(n log n)",
            "O(n\u00b2)"
        ],
        "correctAnswer": 1,
        "explanation": "In the best case, Insertion Sort can often achieve O(n), especially when data is already partially structured."
    },
    {
        "id": 15,
        "topic": "Sorting",
        "algorithm": "Insertion Sort",
        "difficulty": "Medium",
        "question": "What is the average case time complexity of Insertion Sort?",
        "options": [
            "O(n)",
            "O(n log n)",
            "O(n\u00b2)",
            "O(n^2)"
        ],
        "correctAnswer": 3,
        "explanation": "Typically, Insertion Sort has an average case of O(n^2)."
    },
    {
        "id": 16,
        "topic": "Sorting",
        "algorithm": "Insertion Sort",
        "difficulty": "Medium",
        "question": "Which data structure is commonly associated with Insertion Sort?",
        "options": [
            "Array",
            "Stack",
            "Queue",
            "Tree"
        ],
        "correctAnswer": 0,
        "explanation": "Insertion Sort usually works directly on arrays in basic implementations."
    },
    {
        "id": 17,
        "topic": "Sorting",
        "algorithm": "Insertion Sort",
        "difficulty": "Hard",
        "question": "What is the worst case space complexity of Insertion Sort?",
        "options": [
            "O(1)",
            "O(log n)",
            "O(n)",
            "O(n\u00b2)"
        ],
        "correctAnswer": 0,
        "explanation": "Insertion Sort requires O(1) extra space in the worst case."
    },
    {
        "id": 18,
        "topic": "Sorting",
        "algorithm": "Insertion Sort",
        "difficulty": "Hard",
        "question": "What makes Insertion Sort less efficient compared to advanced algorithms?",
        "options": [
            "Higher time complexity",
            "More space usage",
            "Not adaptive",
            "All of the above"
        ],
        "correctAnswer": 3,
        "explanation": "Insertion Sort is often less efficient due to multiple factors like higher time complexity, space usage, and lack of adaptability."
    },
    {
        "id": 19,
        "topic": "Sorting",
        "algorithm": "Merge Sort",
        "difficulty": "Easy",
        "question": "What is the basic idea of Merge Sort?",
        "options": [
            "Merge Sort compares and processes elements step by step",
            "It uses dynamic programming",
            "It uses hashing",
            "It uses recursion with memoization"
        ],
        "correctAnswer": 0,
        "explanation": "Merge Sort is based on a fundamental step-by-step process, not advanced techniques like DP or hashing."
    },
    {
        "id": 20,
        "topic": "Sorting",
        "algorithm": "Merge Sort",
        "difficulty": "Easy",
        "question": "What is the best case time complexity of Merge Sort?",
        "options": [
            "O(1)",
            "O(n)",
            "O(n log n)",
            "O(n\u00b2)"
        ],
        "correctAnswer": 1,
        "explanation": "In the best case, Merge Sort can often achieve O(n), especially when data is already partially structured."
    },
    {
        "id": 21,
        "topic": "Sorting",
        "algorithm": "Merge Sort",
        "difficulty": "Medium",
        "question": "What is the average case time complexity of Merge Sort?",
        "options": [
            "O(n)",
            "O(n log n)",
            "O(n\u00b2)",
            "O(log n)"
        ],
        "correctAnswer": 1,
        "explanation": "Typically, Merge Sort has an average case of O(n log n)."
    },
    {
        "id": 22,
        "topic": "Sorting",
        "algorithm": "Merge Sort",
        "difficulty": "Medium",
        "question": "Which data structure is commonly associated with Merge Sort?",
        "options": [
            "Array",
            "Stack",
            "Queue",
            "Tree"
        ],
        "correctAnswer": 0,
        "explanation": "Merge Sort usually works directly on arrays in basic implementations."
    },
    {
        "id": 23,
        "topic": "Sorting",
        "algorithm": "Merge Sort",
        "difficulty": "Hard",
        "question": "What is the worst case space complexity of Merge Sort?",
        "options": [
            "O(1)",
            "O(log n)",
            "O(n)",
            "O(n\u00b2)"
        ],
        "correctAnswer": 2,
        "explanation": "Merge Sort requires O(n) extra space in the worst case."
    },
    {
        "id": 24,
        "topic": "Sorting",
        "algorithm": "Merge Sort",
        "difficulty": "Hard",
        "question": "What makes Merge Sort less efficient compared to advanced algorithms?",
        "options": [
            "Higher time complexity",
            "More space usage",
            "Not adaptive",
            "All of the above"
        ],
        "correctAnswer": 3,
        "explanation": "Merge Sort is often less efficient due to multiple factors like higher time complexity, space usage, and lack of adaptability."
    },
    {
        "id": 25,
        "topic": "Sorting",
        "algorithm": "Quick Sort",
        "difficulty": "Easy",
        "question": "What is the basic idea of Quick Sort?",
        "options": [
            "Quick Sort compares and processes elements step by step",
            "It uses dynamic programming",
            "It uses hashing",
            "It uses recursion with memoization"
        ],
        "correctAnswer": 0,
        "explanation": "Quick Sort is based on a fundamental step-by-step process, not advanced techniques like DP or hashing."
    },
    {
        "id": 26,
        "topic": "Sorting",
        "algorithm": "Quick Sort",
        "difficulty": "Easy",
        "question": "What is the best case time complexity of Quick Sort?",
        "options": [
            "O(1)",
            "O(n)",
            "O(n log n)",
            "O(n\u00b2)"
        ],
        "correctAnswer": 1,
        "explanation": "In the best case, Quick Sort can often achieve O(n), especially when data is already partially structured."
    },
    {
        "id": 27,
        "topic": "Sorting",
        "algorithm": "Quick Sort",
        "difficulty": "Medium",
        "question": "What is the average case time complexity of Quick Sort?",
        "options": [
            "O(n)",
            "O(n log n)",
            "O(n\u00b2)",
            "O(log n)"
        ],
        "correctAnswer": 1,
        "explanation": "Typically, Quick Sort has an average case of O(n log n)."
    },
    {
        "id": 28,
        "topic": "Sorting",
        "algorithm": "Quick Sort",
        "difficulty": "Medium",
        "question": "Which data structure is commonly associated with Quick Sort?",
        "options": [
            "Array",
            "Stack",
            "Queue",
            "Tree"
        ],
        "correctAnswer": 0,
        "explanation": "Quick Sort usually works directly on arrays in basic implementations."
    },
    {
        "id": 29,
        "topic": "Sorting",
        "algorithm": "Quick Sort",
        "difficulty": "Hard",
        "question": "What is the worst case space complexity of Quick Sort?",
        "options": [
            "O(1)",
            "O(log n)",
            "O(n)",
            "O(n\u00b2)"
        ],
        "correctAnswer": 0,
        "explanation": "Quick Sort requires O(1) extra space in the worst case."
    },
    {
        "id": 30,
        "topic": "Sorting",
        "algorithm": "Quick Sort",
        "difficulty": "Hard",
        "question": "What makes Quick Sort less efficient compared to advanced algorithms?",
        "options": [
            "Higher time complexity",
            "More space usage",
            "Not adaptive",
            "All of the above"
        ],
        "correctAnswer": 3,
        "explanation": "Quick Sort is often less efficient due to multiple factors like higher time complexity, space usage, and lack of adaptability."
    },
    {
        "id": 31,
        "topic": "Sorting",
        "algorithm": "Tim Sort",
        "difficulty": "Easy",
        "question": "What is the basic idea of Tim Sort?",
        "options": [
            "Tim Sort compares and processes elements step by step",
            "It uses dynamic programming",
            "It uses hashing",
            "It uses recursion with memoization"
        ],
        "correctAnswer": 0,
        "explanation": "Tim Sort is based on a fundamental step-by-step process, not advanced techniques like DP or hashing."
    },
    {
        "id": 32,
        "topic": "Sorting",
        "algorithm": "Tim Sort",
        "difficulty": "Easy",
        "question": "What is the best case time complexity of Tim Sort?",
        "options": [
            "O(1)",
            "O(n)",
            "O(n log n)",
            "O(n\u00b2)"
        ],
        "correctAnswer": 1,
        "explanation": "In the best case, Tim Sort can often achieve O(n), especially when data is already partially structured."
    },
    {
        "id": 33,
        "topic": "Sorting",
        "algorithm": "Tim Sort",
        "difficulty": "Medium",
        "question": "What is the average case time complexity of Tim Sort?",
        "options": [
            "O(n)",
            "O(n log n)",
            "O(n\u00b2)",
            "O(log n)"
        ],
        "correctAnswer": 1,
        "explanation": "Typically, Tim Sort has an average case of O(n log n)."
    },
    {
        "id": 34,
        "topic": "Sorting",
        "algorithm": "Tim Sort",
        "difficulty": "Medium",
        "question": "Which data structure is commonly associated with Tim Sort?",
        "options": [
            "Array",
            "Stack",
            "Queue",
            "Tree"
        ],
        "correctAnswer": 0,
        "explanation": "Tim Sort usually works directly on arrays in basic implementations."
    },
    {
        "id": 35,
        "topic": "Sorting",
        "algorithm": "Tim Sort",
        "difficulty": "Hard",
        "question": "What is the worst case space complexity of Tim Sort?",
        "options": [
            "O(1)",
            "O(log n)",
            "O(n)",
            "O(n\u00b2)"
        ],
        "correctAnswer": 0,
        "explanation": "Tim Sort requires O(1) extra space in the worst case."
    },
    {
        "id": 36,
        "topic": "Sorting",
        "algorithm": "Tim Sort",
        "difficulty": "Hard",
        "question": "What makes Tim Sort less efficient compared to advanced algorithms?",
        "options": [
            "Higher time complexity",
            "More space usage",
            "Not adaptive",
            "All of the above"
        ],
        "correctAnswer": 3,
        "explanation": "Tim Sort is often less efficient due to multiple factors like higher time complexity, space usage, and lack of adaptability."
    },
    {
        "id": 37,
        "topic": "Sorting",
        "algorithm": "Intro Sort",
        "difficulty": "Easy",
        "question": "What is the basic idea of Intro Sort?",
        "options": [
            "Intro Sort compares and processes elements step by step",
            "It uses dynamic programming",
            "It uses hashing",
            "It uses recursion with memoization"
        ],
        "correctAnswer": 0,
        "explanation": "Intro Sort is based on a fundamental step-by-step process, not advanced techniques like DP or hashing."
    },
    {
        "id": 38,
        "topic": "Sorting",
        "algorithm": "Intro Sort",
        "difficulty": "Easy",
        "question": "What is the best case time complexity of Intro Sort?",
        "options": [
            "O(1)",
            "O(n)",
            "O(n log n)",
            "O(n\u00b2)"
        ],
        "correctAnswer": 1,
        "explanation": "In the best case, Intro Sort can often achieve O(n), especially when data is already partially structured."
    },
    {
        "id": 39,
        "topic": "Sorting",
        "algorithm": "Intro Sort",
        "difficulty": "Medium",
        "question": "What is the average case time complexity of Intro Sort?",
        "options": [
            "O(n)",
            "O(n log n)",
            "O(n\u00b2)",
            "O(log n)"
        ],
        "correctAnswer": 1,
        "explanation": "Typically, Intro Sort has an average case of O(n log n)."
    },
    {
        "id": 40,
        "topic": "Sorting",
        "algorithm": "Intro Sort",
        "difficulty": "Medium",
        "question": "Which data structure is commonly associated with Intro Sort?",
        "options": [
            "Array",
            "Stack",
            "Queue",
            "Tree"
        ],
        "correctAnswer": 0,
        "explanation": "Intro Sort usually works directly on arrays in basic implementations."
    },
    {
        "id": 41,
        "topic": "Sorting",
        "algorithm": "Intro Sort",
        "difficulty": "Hard",
        "question": "What is the worst case space complexity of Intro Sort?",
        "options": [
            "O(1)",
            "O(log n)",
            "O(n)",
            "O(n\u00b2)"
        ],
        "correctAnswer": 0,
        "explanation": "Intro Sort requires O(1) extra space in the worst case."
    },
    {
        "id": 42,
        "topic": "Sorting",
        "algorithm": "Intro Sort",
        "difficulty": "Hard",
        "question": "What makes Intro Sort less efficient compared to advanced algorithms?",
        "options": [
            "Higher time complexity",
            "More space usage",
            "Not adaptive",
            "All of the above"
        ],
        "correctAnswer": 3,
        "explanation": "Intro Sort is often less efficient due to multiple factors like higher time complexity, space usage, and lack of adaptability."
    },
    {
        "id": 43,
        "topic": "Sorting",
        "algorithm": "Shell Sort",
        "difficulty": "Easy",
        "question": "What is the basic idea of Shell Sort?",
        "options": [
            "Shell Sort compares and processes elements step by step",
            "It uses dynamic programming",
            "It uses hashing",
            "It uses recursion with memoization"
        ],
        "correctAnswer": 0,
        "explanation": "Shell Sort is based on a fundamental step-by-step process, not advanced techniques like DP or hashing."
    },
    {
        "id": 44,
        "topic": "Sorting",
        "algorithm": "Shell Sort",
        "difficulty": "Easy",
        "question": "What is the best case time complexity of Shell Sort?",
        "options": [
            "O(1)",
            "O(n)",
            "O(n log n)",
            "O(n\u00b2)"
        ],
        "correctAnswer": 1,
        "explanation": "In the best case, Shell Sort can often achieve O(n), especially when data is already partially structured."
    },
    {
        "id": 45,
        "topic": "Sorting",
        "algorithm": "Shell Sort",
        "difficulty": "Medium",
        "question": "What is the average case time complexity of Shell Sort?",
        "options": [
            "O(n)",
            "O(n log n)",
            "O(n\u00b2)",
            "O(log n)"
        ],
        "correctAnswer": 1,
        "explanation": "Typically, Shell Sort has an average case of O(n log n)."
    },
    {
        "id": 46,
        "topic": "Sorting",
        "algorithm": "Shell Sort",
        "difficulty": "Medium",
        "question": "Which data structure is commonly associated with Shell Sort?",
        "options": [
            "Array",
            "Stack",
            "Queue",
            "Tree"
        ],
        "correctAnswer": 0,
        "explanation": "Shell Sort usually works directly on arrays in basic implementations."
    },
    {
        "id": 47,
        "topic": "Sorting",
        "algorithm": "Shell Sort",
        "difficulty": "Hard",
        "question": "What is the worst case space complexity of Shell Sort?",
        "options": [
            "O(1)",
            "O(log n)",
            "O(n)",
            "O(n\u00b2)"
        ],
        "correctAnswer": 0,
        "explanation": "Shell Sort requires O(1) extra space in the worst case."
    },
    {
        "id": 48,
        "topic": "Sorting",
        "algorithm": "Shell Sort",
        "difficulty": "Hard",
        "question": "What makes Shell Sort less efficient compared to advanced algorithms?",
        "options": [
            "Higher time complexity",
            "More space usage",
            "Not adaptive",
            "All of the above"
        ],
        "correctAnswer": 3,
        "explanation": "Shell Sort is often less efficient due to multiple factors like higher time complexity, space usage, and lack of adaptability."
    },
    {
        "id": 49,
        "topic": "Searching",
        "algorithm": "Linear Search",
        "difficulty": "Easy",
        "question": "What is the basic idea of Linear Search?",
        "options": [
            "Linear Search compares and processes elements step by step",
            "It uses dynamic programming",
            "It uses hashing",
            "It uses recursion with memoization"
        ],
        "correctAnswer": 0,
        "explanation": "Linear Search is based on a fundamental step-by-step process, not advanced techniques like DP or hashing."
    },
    {
        "id": 50,
        "topic": "Searching",
        "algorithm": "Linear Search",
        "difficulty": "Easy",
        "question": "What is the best case time complexity of Linear Search?",
        "options": [
            "O(1)",
            "O(n)",
            "O(n log n)",
            "O(n\u00b2)"
        ],
        "correctAnswer": 0,
        "explanation": "In the best case, Linear Search can often achieve O(1), especially when target is the first element in array."
    },
    {
        "id": 51,
        "topic": "Searching",
        "algorithm": "Linear Search",
        "difficulty": "Medium",
        "question": "What is the average case time complexity of Linear Search?",
        "options": [
            "O(n)",
            "O(n log n)",
            "O(n\u00b2)",
            "O(log n)"
        ],
        "correctAnswer": 0,
        "explanation": "Typically, Linear Search has an average case of O(n)."
    },
    {
        "id": 52,
        "topic": "Searching",
        "algorithm": "Linear Search",
        "difficulty": "Medium",
        "question": "Which data structure is commonly associated with Linear Search?",
        "options": [
            "Array",
            "Stack",
            "Queue",
            "Tree"
        ],
        "correctAnswer": 0,
        "explanation": "Linear Search usually works directly on arrays in basic implementations."
    },
    {
        "id": 53,
        "topic": "Searching",
        "algorithm": "Linear Search",
        "difficulty": "Hard",
        "question": "What is the worst case time complexity of Linear Search?",
        "options": [
            "O(1)",
            "O(log n)",
            "O(n)",
            "O(n\u00b2)"
        ],
        "correctAnswer": 2,
        "explanation": "Linear Search takes O(n) time to search through the entire array in the worst case."
    },
    {
        "id": 54,
        "topic": "Searching",
        "algorithm": "Linear Search",
        "difficulty": "Hard",
        "question": "What makes Linear Search less efficient compared to advanced algorithms?",
        "options": [
            "Higher time complexity",
            "More space usage",
            "Not adaptive",
            "All of the above"
        ],
        "correctAnswer": 3,
        "explanation": "Linear Search is often less efficient due to multiple factors like higher time complexity, space usage, and lack of adaptability."
    },
    {
        "id": 55,
        "topic": "Searching",
        "algorithm": "Binary Search",
        "difficulty": "Easy",
        "question": "What is the basic idea of Binary Search?",
        "options": [
            "Binary Search compares and processes elements step by step",
            "It uses dynamic programming",
            "It uses hashing",
            "It uses recursion with memoization"
        ],
        "correctAnswer": 0,
        "explanation": "Binary Search is based on a fundamental step-by-step process, not advanced techniques like DP or hashing."
    },
    {
        "id": 56,
        "topic": "Searching",
        "algorithm": "Binary Search",
        "difficulty": "Easy",
        "question": "What is the best case time complexity of Binary Search?",
        "options": [
            "O(1)",
            "O(n)",
            "O(n log n)",
            "O(n\u00b2)"
        ],
        "correctAnswer": 1,
        "explanation": "In the best case, Binary Search can often achieve O(1), especially when data is already partially structured."
    },
    {
        "id": 57,
        "topic": "Searching",
        "algorithm": "Binary Search",
        "difficulty": "Medium",
        "question": "What is the average case time complexity of Binary Search?",
        "options": [
            "O(n)",
            "O(n log n)",
            "O(n\u00b2)",
            "O(log n)"
        ],
        "correctAnswer": 3,
        "explanation": "Typically, Binary Search has an average case of O(log n)."
    },
    {
        "id": 58,
        "topic": "Searching",
        "algorithm": "Binary Search",
        "difficulty": "Medium",
        "question": "Which data structure is commonly associated with Binary Search?",
        "options": [
            "Array",
            "Stack",
            "Queue",
            "Tree"
        ],
        "correctAnswer": 0,
        "explanation": "Binary Search usually works directly on arrays in basic implementations."
    },
    {
        "id": 59,
        "topic": "Searching",
        "algorithm": "Binary Search",
        "difficulty": "Hard",
        "question": "What is the worst case space complexity of Binary Search?",
        "options": [
            "O(1)",
            "O(log n)",
            "O(n)",
            "O(n\u00b2)"
        ],
        "correctAnswer": 1,
        "explanation": "Binary Search requires O(log n) time complexity in the worst case."
    },
    {
        "id": 60,
        "topic": "Searching",
        "algorithm": "Binary Search",
        "difficulty": "Hard",
        "question": "What makes Binary Search less efficient compared to advanced algorithms?",
        "options": [
            "Higher time complexity",
            "More space usage",
            "Not adaptive",
            "All of the above"
        ],
        "correctAnswer": 3,
        "explanation": "Binary Search is often less efficient due to multiple factors like higher time complexity, space usage, and lack of adaptability."
    },
    {
        "id": 61,
        "topic": "Data Structures",
        "algorithm": "Linked List",
        "difficulty": "Easy",
        "question": "What is the basic idea of Linked List?",
        "options": [
            "Linked List compares and processes elements step by step",
            "It uses dynamic programming",
            "It uses hashing",
            "It uses recursion with memoization"
        ],
        "correctAnswer": 0,
        "explanation": "Linked List is based on a fundamental step-by-step process, not advanced techniques like DP or hashing."
    },
    {
        "id": 62,
        "topic": "Data Structures",
        "algorithm": "Linked List",
        "difficulty": "Easy",
        "question": "What is the best case time complexity of Linked List?",
        "options": [
            "O(1)",
            "O(n)",
            "O(n log n)",
            "O(n\u00b2)"
        ],
        "correctAnswer": 1,
        "explanation": "In the best case, Linked List can often achieve O(n), especially when data is already partially structured."
    },
    {
        "id": 63,
        "topic": "Data Structures",
        "algorithm": "Linked List",
        "difficulty": "Medium",
        "question": "What is the average case time complexity of Linked List?",
        "options": [
            "O(n)",
            "O(n log n)",
            "O(n\u00b2)",
            "O(log n)"
        ],
        "correctAnswer": 2,
        "explanation": "Typically, Linked List has an average case of O(n\u00b2)."
    },
    {
        "id": 64,
        "topic": "Data Structures",
        "algorithm": "Linked List",
        "difficulty": "Medium",
        "question": "Which data structure is commonly associated with Linked List?",
        "options": [
            "Array",
            "Stack",
            "Queue",
            "Tree"
        ],
        "correctAnswer": 0,
        "explanation": "Linked List usually works directly on arrays in basic implementations."
    },
    {
        "id": 65,
        "topic": "Data Structures",
        "algorithm": "Linked List",
        "difficulty": "Hard",
        "question": "What is the worst case space complexity of Linked List?",
        "options": [
            "O(1)",
            "O(log n)",
            "O(n)",
            "O(n\u00b2)"
        ],
        "correctAnswer": 0,
        "explanation": "Linked List requires O(1) extra space in the worst case."
    },
    {
        "id": 66,
        "topic": "Data Structures",
        "algorithm": "Linked List",
        "difficulty": "Hard",
        "question": "What makes Linked List less efficient compared to advanced algorithms?",
        "options": [
            "Higher time complexity",
            "More space usage",
            "Not adaptive",
            "All of the above"
        ],
        "correctAnswer": 3,
        "explanation": "Linked List is often less efficient due to multiple factors like higher time complexity, space usage, and lack of adaptability."
    },
    {
        "id": 67,
        "topic": "Data Structures",
        "algorithm": "Stack",
        "difficulty": "Easy",
        "question": "What is the basic idea of Stack?",
        "options": [
            "Stack compares and processes elements step by step",
            "It uses dynamic programming",
            "It uses hashing",
            "It uses recursion with memoization"
        ],
        "correctAnswer": 0,
        "explanation": "Stack is based on a fundamental step-by-step process, not advanced techniques like DP or hashing."
    },
    {
        "id": 68,
        "topic": "Data Structures",
        "algorithm": "Stack",
        "difficulty": "Easy",
        "question": "What is the best case time complexity of Stack?",
        "options": [
            "O(1)",
            "O(n)",
            "O(n log n)",
            "O(n\u00b2)"
        ],
        "correctAnswer": 1,
        "explanation": "In the best case, Stack can often achieve O(n), especially when data is already partially structured."
    },
    {
        "id": 69,
        "topic": "Data Structures",
        "algorithm": "Stack",
        "difficulty": "Medium",
        "question": "What is the average case time complexity of Stack?",
        "options": [
            "O(n)",
            "O(n log n)",
            "O(n\u00b2)",
            "O(log n)"
        ],
        "correctAnswer": 2,
        "explanation": "Typically, Stack has an average case of O(n\u00b2)."
    },
    {
        "id": 70,
        "topic": "Data Structures",
        "algorithm": "Stack",
        "difficulty": "Medium",
        "question": "Which data structure is commonly associated with Stack?",
        "options": [
            "Array",
            "Stack",
            "Queue",
            "Tree"
        ],
        "correctAnswer": 0,
        "explanation": "Stack usually works directly on arrays in basic implementations."
    },
    {
        "id": 71,
        "topic": "Data Structures",
        "algorithm": "Stack",
        "difficulty": "Hard",
        "question": "What is the worst case space complexity of Stack?",
        "options": [
            "O(1)",
            "O(log n)",
            "O(n)",
            "O(n\u00b2)"
        ],
        "correctAnswer": 0,
        "explanation": "Stack requires O(1) extra space in the worst case."
    },
    {
        "id": 72,
        "topic": "Data Structures",
        "algorithm": "Stack",
        "difficulty": "Hard",
        "question": "What makes Stack less efficient compared to advanced algorithms?",
        "options": [
            "Higher time complexity",
            "More space usage",
            "Not adaptive",
            "All of the above"
        ],
        "correctAnswer": 3,
        "explanation": "Stack is often less efficient due to multiple factors like higher time complexity, space usage, and lack of adaptability."
    },
    {
        "id": 73,
        "topic": "Data Structures",
        "algorithm": "Queue",
        "difficulty": "Easy",
        "question": "What is the basic idea of Queue?",
        "options": [
            "Queue compares and processes elements step by step",
            "It uses dynamic programming",
            "It uses hashing",
            "It uses recursion with memoization"
        ],
        "correctAnswer": 0,
        "explanation": "Queue is based on a fundamental step-by-step process, not advanced techniques like DP or hashing."
    },
    {
        "id": 74,
        "topic": "Data Structures",
        "algorithm": "Queue",
        "difficulty": "Easy",
        "question": "What is the best case time complexity of Queue?",
        "options": [
            "O(1)",
            "O(n)",
            "O(n log n)",
            "O(n\u00b2)"
        ],
        "correctAnswer": 1,
        "explanation": "In the best case, Queue can often achieve O(n), especially when data is already partially structured."
    },
    {
        "id": 75,
        "topic": "Data Structures",
        "algorithm": "Queue",
        "difficulty": "Medium",
        "question": "What is the average case time complexity of Queue?",
        "options": [
            "O(n)",
            "O(n log n)",
            "O(n\u00b2)",
            "O(log n)"
        ],
        "correctAnswer": 2,
        "explanation": "Typically, Queue has an average case of O(n\u00b2)."
    },
    {
        "id": 76,
        "topic": "Data Structures",
        "algorithm": "Queue",
        "difficulty": "Medium",
        "question": "Which data structure is commonly associated with Queue?",
        "options": [
            "Array",
            "Stack",
            "Queue",
            "Tree"
        ],
        "correctAnswer": 0,
        "explanation": "Queue usually works directly on arrays in basic implementations."
    },
    {
        "id": 77,
        "topic": "Data Structures",
        "algorithm": "Queue",
        "difficulty": "Hard",
        "question": "What is the worst case space complexity of Queue?",
        "options": [
            "O(1)",
            "O(log n)",
            "O(n)",
            "O(n\u00b2)"
        ],
        "correctAnswer": 0,
        "explanation": "Queue requires O(1) extra space in the worst case."
    },
    {
        "id": 78,
        "topic": "Data Structures",
        "algorithm": "Queue",
        "difficulty": "Hard",
        "question": "What makes Queue less efficient compared to advanced algorithms?",
        "options": [
            "Higher time complexity",
            "More space usage",
            "Not adaptive",
            "All of the above"
        ],
        "correctAnswer": 3,
        "explanation": "Queue is often less efficient due to multiple factors like higher time complexity, space usage, and lack of adaptability."
    },
    {
        "id": 79,
        "topic": "Data Structures",
        "algorithm": "Binary Tree",
        "difficulty": "Easy",
        "question": "What is the basic idea of Binary Tree?",
        "options": [
            "Binary Tree compares and processes elements step by step",
            "It uses dynamic programming",
            "It uses hashing",
            "It uses recursion with memoization"
        ],
        "correctAnswer": 0,
        "explanation": "Binary Tree is based on a fundamental step-by-step process, not advanced techniques like DP or hashing."
    },
    {
        "id": 80,
        "topic": "Data Structures",
        "algorithm": "Binary Tree",
        "difficulty": "Easy",
        "question": "What is the best case time complexity of Binary Tree?",
        "options": [
            "O(1)",
            "O(n)",
            "O(n log n)",
            "O(n\u00b2)"
        ],
        "correctAnswer": 1,
        "explanation": "In the best case, Binary Tree can often achieve O(n), especially when data is already partially structured."
    },
    {
        "id": 81,
        "topic": "Data Structures",
        "algorithm": "Binary Tree",
        "difficulty": "Medium",
        "question": "What is the average case time complexity of Binary Tree?",
        "options": [
            "O(n)",
            "O(n log n)",
            "O(n\u00b2)",
            "O(log n)"
        ],
        "correctAnswer": 2,
        "explanation": "Typically, Binary Tree has an average case of O(n\u00b2)."
    },
    {
        "id": 82,
        "topic": "Data Structures",
        "algorithm": "Binary Tree",
        "difficulty": "Medium",
        "question": "Which data structure is commonly associated with Binary Tree?",
        "options": [
            "Array",
            "Stack",
            "Queue",
            "Tree"
        ],
        "correctAnswer": 0,
        "explanation": "Binary Tree usually works directly on arrays in basic implementations."
    },
    {
        "id": 83,
        "topic": "Data Structures",
        "algorithm": "Binary Tree",
        "difficulty": "Hard",
        "question": "What is the worst case space complexity of Binary Tree?",
        "options": [
            "O(1)",
            "O(log n)",
            "O(n)",
            "O(n\u00b2)"
        ],
        "correctAnswer": 2,
        "explanation": "Binary Tree requires O(n) extra space in the worst case."
    },
    {
        "id": 84,
        "topic": "Data Structures",
        "algorithm": "Binary Tree",
        "difficulty": "Hard",
        "question": "What makes Binary Tree less efficient compared to advanced algorithms?",
        "options": [
            "Higher time complexity",
            "More space usage",
            "Not adaptive",
            "All of the above"
        ],
        "correctAnswer": 3,
        "explanation": "Binary Tree is often less efficient due to multiple factors like higher time complexity, space usage, and lack of adaptability."
    },
    {
        "id": 85,
        "topic": "Other Topics",
        "algorithm": "Hashing",
        "difficulty": "Easy",
        "question": "What is the main purpose of hashing?",
        "options": [
            "Store data sequentially",
            "Map data to fixed-size values for fast access",
            "Sort data efficiently",
            "Compress data to smaller size"
        ],
        "correctAnswer": 1,
        "explanation": "Hashing maps arbitrary-sized data to fixed-size values (hash codes) to allow fast insertion, deletion, and lookup."
    },
    {
        "id": 86,
        "topic": "Other Topics",
        "algorithm": "Hashing",
        "difficulty": "Easy",
        "question": "Which data structure commonly uses hashing for fast access?",
        "options": [
            "Array",
            "Linked List",
            "Hash Table",
            "Stack"
        ],
        "correctAnswer": 2,
        "explanation": "Hash tables use hashing to map keys to indices, allowing O(1) average-time lookup."
    },
    {
        "id": 87,
        "topic": "Other Topics",
        "algorithm": "Hashing",
        "difficulty": "Medium",
        "question": "Which of the following is a collision resolution technique in hashing?",
        "options": [
            "Binary Search",
            "Chaining",
            "Heapify",
            "Merge Sort"
        ],
        "correctAnswer": 1,
        "explanation": "Chaining is used to store multiple elements at the same index in case of a collision."
    },
    {
        "id": 88,
        "topic": "Other Topics",
        "algorithm": "Hashing",
        "difficulty": "Medium",
        "question": "What is a hash function?",
        "options": [
            "A function that sorts elements",
            "A function that maps keys to integer indices",
            "A function that compares two arrays",
            "A function that computes factorial"
        ],
        "correctAnswer": 1,
        "explanation": "A hash function converts a key into an integer index for storage in a hash table."
    },
    {
        "id": 89,
        "topic": "Other Topics",
        "algorithm": "Hashing",
        "difficulty": "Hard",
        "question": "Why is the choice of a good hash function important?",
        "options": [
            "To ensure fewer collisions and uniform distribution",
            "To make the table smaller",
            "To sort the keys automatically",
            "To compress data efficiently"
        ],
        "correctAnswer": 0,
        "explanation": "A good hash function reduces collisions and distributes keys uniformly, ensuring O(1) performance."
    },
    {
        "id": 90,
        "topic": "Other Topics",
        "algorithm": "Hashing",
        "difficulty": "Hard",
        "question": "What can happen if all keys hash to the same index?",
        "options": [
            "The hash table becomes empty",
            "The hash table degenerates into a linked list",
            "The hash table sorts automatically",
            "Nothing significant"
        ],
        "correctAnswer": 1,
        "explanation": "If all keys collide to the same index, chaining will make a long list, degrading performance to O(n)."
    },
    {
        "id": 91,
        "topic": "Other Topics",
        "algorithm": "Hash Table",
        "difficulty": "Easy",
        "question": "What is stored at each index of a hash table?",
        "options": [
            "Elements or key-value pairs",
            "Only keys",
            "Only indices",
            "Sorted arrays"
        ],
        "correctAnswer": 0,
        "explanation": "Each index of a hash table stores elements, usually as key-value pairs."
    },
    {
        "id": 92,
        "topic": "Other Topics",
        "algorithm": "Hash Table",
        "difficulty": "Easy",
        "question": "Hash tables provide which average time complexity for search operations?",
        "options": [
            "O(n)",
            "O(log n)",
            "O(1)",
            "O(n log n)"
        ],
        "correctAnswer": 2,
        "explanation": "Search in hash tables is O(1) on average due to direct mapping by hash codes."
    },
    {
        "id": 93,
        "topic": "Other Topics",
        "algorithm": "Hash Table",
        "difficulty": "Medium",
        "question": "Which of the following affects hash table performance?",
        "options": [
            "Load factor",
            "Hash function quality",
            "Collision resolution technique",
            "All of the above"
        ],
        "correctAnswer": 3,
        "explanation": "Load factor, hash function, and collision resolution all impact hash table efficiency."
    },
    {
        "id": 94,
        "topic": "Other Topics",
        "algorithm": "Hash Table",
        "difficulty": "Medium",
        "question": "What happens when the load factor exceeds a threshold in a hash table?",
        "options": [
            "The table resizes",
            "Elements are deleted",
            "The hash function changes",
            "Nothing"
        ],
        "correctAnswer": 0,
        "explanation": "When the load factor is high, the table is resized to reduce collisions and maintain O(1) performance."
    },
    {
        "id": 95,
        "topic": "Other Topics",
        "algorithm": "Hash Table",
        "difficulty": "Hard",
        "question": "Worst-case time complexity of search in a hash table using chaining is?",
        "options": [
            "O(1)",
            "O(log n)",
            "O(n)",
            "O(n log n)"
        ],
        "correctAnswer": 2,
        "explanation": "In the worst case, all keys hash to the same index, forming a list of size n, giving O(n) search time."
    },
    {
        "id": 96,
        "topic": "Other Topics",
        "algorithm": "Hash Table",
        "difficulty": "Hard",
        "question": "Which of the following is NOT a valid collision resolution technique?",
        "options": [
            "Chaining",
            "Linear probing",
            "Heap sort",
            "Double hashing"
        ],
        "correctAnswer": 2,
        "explanation": "Heap sort is unrelated to collision resolution in hash tables."
    },
    {
        "id": 97,
        "topic": "Other Topics",
        "algorithm": "chainingHash",
        "difficulty": "Easy",
        "question": "In chaining, where are colliding elements stored?",
        "options": [
            "In a separate hash table",
            "In a linked list at the same index",
            "In a stack",
            "In an array sorted by key"
        ],
        "correctAnswer": 1,
        "explanation": "Chaining stores multiple colliding elements in a linked list at the same table index."
    },
    {
        "id": 98,
        "topic": "Other Topics",
        "algorithm": "chainingHash",
        "difficulty": "Easy",
        "question": "Which data structure is commonly used in chaining?",
        "options": [
            "Queue",
            "Linked List",
            "Binary Tree",
            "Heap"
        ],
        "correctAnswer": 1,
        "explanation": "Linked lists are used at each index to store multiple colliding elements."
    },
    {
        "id": 99,
        "topic": "Other Topics",
        "algorithm": "chainingHash",
        "difficulty": "Medium",
        "question": "What is the average search complexity in chaining with a low load factor?",
        "options": [
            "O(1)",
            "O(log n)",
            "O(n)",
            "O(n log n)"
        ],
        "correctAnswer": 0,
        "explanation": "With a low load factor, most indices have very few elements, giving O(1) average search time."
    },
    {
        "id": 100,
        "topic": "Other Topics",
        "algorithm": "chainingHash",
        "difficulty": "Medium",
        "question": "If a hash table uses chaining and all keys hash to the same index, what is the worst-case search time?",
        "options": [
            "O(1)",
            "O(log n)",
            "O(n)",
            "O(n^2)"
        ],
        "correctAnswer": 2,
        "explanation": "All keys in one linked list give O(n) search in the worst case."
    },
    {
        "id": 101,
        "topic": "Other Topics",
        "algorithm": "chainingHash",
        "difficulty": "Hard",
        "question": "Which of the following improves search efficiency in chaining?",
        "options": [
            "Using balanced BSTs instead of linked lists",
            "Increasing table size",
            "Reducing load factor",
            "All of the above"
        ],
        "correctAnswer": 3,
        "explanation": "All options help: BSTs improve lookup, larger table reduces collisions, lower load factor reduces chain length."
    },
    {
        "id": 102,
        "topic": "Other Topics",
        "algorithm": "chainingHash",
        "difficulty": "Hard",
        "question": "Which is a disadvantage of chaining?",
        "options": [
            "Wastes memory due to pointers",
            "Cannot handle collisions",
            "Always slower than open addressing",
            "Does not allow deletion"
        ],
        "correctAnswer": 0,
        "explanation": "Chaining requires extra memory for pointers in linked lists, which is a trade-off for simpler collision handling."
    },
    {
        "id": 103,
        "topic": "Other Topics",
        "algorithm": "Open Addressing",
        "difficulty": "Easy",
        "question": "In open addressing, where is a colliding element stored?",
        "options": [
            "In a linked list",
            "In another empty table slot",
            "At the same index",
            "In a separate array"
        ],
        "correctAnswer": 1,
        "explanation": "Open addressing finds another empty slot in the table to store the colliding element."
    },
    {
        "id": 104,
        "topic": "Other Topics",
        "algorithm": "Open Addressing",
        "difficulty": "Easy",
        "question": "Which is NOT an open addressing method?",
        "options": [
            "Linear probing",
            "Quadratic probing",
            "Double hashing",
            "Chaining"
        ],
        "correctAnswer": 3,
        "explanation": "Chaining is a separate collision handling technique, not open addressing."
    },
    {
        "id": 105,
        "topic": "Other Topics",
        "algorithm": "Open Addressing",
        "difficulty": "Medium",
        "question": "What is primary clustering in open addressing?",
        "options": [
            "When multiple elements hash to the same index",
            "When clusters of occupied slots form, slowing insert/search",
            "When the hash table resizes",
            "When hash function fails"
        ],
        "correctAnswer": 1,
        "explanation": "Primary clustering occurs when clusters of consecutive occupied slots form, increasing probe length."
    },
    {
        "id": 106,
        "topic": "Other Topics",
        "algorithm": "Open Addressing",
        "difficulty": "Medium",
        "question": "What is the average search complexity of open addressing with low load factor?",
        "options": [
            "O(n)",
            "O(log n)",
            "O(1)",
            "O(n log n)"
        ],
        "correctAnswer": 2,
        "explanation": "With a low load factor, most searches find their element quickly, giving O(1) average complexity."
    },
    {
        "id": 107,
        "topic": "Other Topics",
        "algorithm": "Open Addressing",
        "difficulty": "Hard",
        "question": "What is the worst-case search time in open addressing?",
        "options": [
            "O(1)",
            "O(log n)",
            "O(n)",
            "O(n log n)"
        ],
        "correctAnswer": 2,
        "explanation": "If all elements form a cluster or table is nearly full, worst-case search can take O(n)."
    },
    {
        "id": 108,
        "topic": "Other Topics",
        "algorithm": "Open Addressing",
        "difficulty": "Hard",
        "question": "Which of these helps reduce clustering in open addressing?",
        "options": [
            "Linear probing",
            "Quadratic probing or double hashing",
            "Always resizing table",
            "Using linked lists"
        ],
        "correctAnswer": 1,
        "explanation": "Quadratic probing and double hashing reduce clustering by spreading keys more uniformly."
    },
    {
        "id": 109,
        "topic": "Other Topics",
        "algorithm": "Rolling Hash",
        "difficulty": "Easy",
        "question": "Rolling hash is used primarily in which type of algorithms?",
        "options": [
            "Sorting algorithms",
            "Substring search algorithms",
            "Graph traversal algorithms",
            "Dynamic programming"
        ],
        "correctAnswer": 1,
        "explanation": "Rolling hash allows fast substring search, used in algorithms like Rabin-Karp."
    },
    {
        "id": 110,
        "topic": "Other Topics",
        "algorithm": "Rolling Hash",
        "difficulty": "Easy",
        "question": "What is the advantage of rolling hash over normal hash in string matching?",
        "options": [
            "Faster hash recomputation when sliding window",
            "No collisions",
            "Uses less memory",
            "Automatically sorts substrings"
        ],
        "correctAnswer": 0,
        "explanation": "Rolling hash lets you compute the next hash by updating the previous one, avoiding full recomputation."
    },
    {
        "id": 111,
        "topic": "Other Topics",
        "algorithm": "Rolling Hash",
        "difficulty": "Medium",
        "question": "Which problem is solved efficiently using rolling hash?",
        "options": [
            "Merge Sort",
            "Rabin-Karp string search",
            "DFS on trees",
            "Binary search"
        ],
        "correctAnswer": 1,
        "explanation": "Rabin-Karp uses rolling hash for fast substring matching."
    },
    {
        "id": 112,
        "topic": "Other Topics",
        "algorithm": "Rolling Hash",
        "difficulty": "Medium",
        "question": "What is the time complexity of substring search using Rabin-Karp with rolling hash?",
        "options": [
            "O(N × M)",
            "O(N + M)",
            "O(N log M)",
            "O(1)"
        ],
        "correctAnswer": 1,
        "explanation": "With rolling hash, Rabin-Karp runs in O(N + M) average time for pattern matching."
    },
    {
        "id": 113,
        "topic": "Other Topics",
        "algorithm": "Rolling Hash",
        "difficulty": "Hard",
        "question": "Which property of rolling hash is critical for efficient substring matching?",
        "options": [
            "Incremental hash computation",
            "No collisions",
            "Sorting substrings",
            "Dynamic memory allocation"
        ],
        "correctAnswer": 0,
        "explanation": "Incremental update of hash values enables efficient sliding window substring search."
    },
    {
        "id": 114,
        "topic": "Other Topics",
        "algorithm": "Rolling Hash",
        "difficulty": "Hard",
        "question": "Which problem arises if the rolling hash is not designed carefully?",
        "options": [
            "Increased memory usage",
            "Hash collisions causing false positives",
            "Slower sorting",
            "Unable to store keys"
        ],
        "correctAnswer": 1,
        "explanation": "Poor hash design can cause collisions, resulting in false matches during substring search."
    },
    {
        "id": 115,
        "topic": "Other Topics",
        "algorithm": "Hash - Applications",
        "difficulty": "Easy",
        "question": "Which of the following is a common use of hashing?",
        "options": [
            "Sorting arrays",
            "Finding duplicates",
            "DFS traversal",
            "Dynamic programming"
        ],
        "correctAnswer": 1,
        "explanation": "Hashing is often used to find duplicates efficiently using sets or hash maps."
    },
    {
        "id": 116,
        "topic": "Other Topics",
        "algorithm": "Hash - Applications",
        "difficulty": "Easy",
        "question": "Which data structure is typically implemented using hashing?",
        "options": [
            "Queue",
            "Stack",
            "Map or Dictionary",
            "Binary Tree"
        ],
        "correctAnswer": 2,
        "explanation": "Maps or dictionaries use hashing to map keys to values with O(1) access."
    },
    {
        "id": 117,
        "topic": "Other Topics",
        "algorithm": "Hash - Applications",
        "difficulty": "Medium",
        "question": "Hashing is often used in which common algorithmic problem?",
        "options": [
            "Two-sum problem",
            "Merge sort",
            "Binary search",
            "DFS traversal"
        ],
        "correctAnswer": 0,
        "explanation": "Hashing allows checking complements efficiently, solving the two-sum problem in O(n) time."
    },
    {
        "id": 118,
        "topic": "Other Topics",
        "algorithm": "Hash - Applications",
        "difficulty": "Medium",
        "question": "Which application benefits from counting frequencies using hashing?",
        "options": [
            "Finding duplicates",
            "Word frequency in documents",
            "Histogram generation",
            "All of the above"
        ],
        "correctAnswer": 3,
        "explanation": "Hashing can efficiently count frequencies for all these applications."
    },
    {
        "id": 119,
        "topic": "Other Topics",
        "algorithm": "Hash - Applications",
        "difficulty": "Hard",
        "question": "Which problem requires careful hash function design to avoid collisions?",
        "options": [
            "Counting frequencies",
            "Two-sum problem",
            "Substring matching",
            "All of the above"
        ],
        "correctAnswer": 3,
        "explanation": "All listed problems can be impacted by hash collisions, requiring good hash functions."
    },
    {
        "id": 120,
        "topic": "Other Topics",
        "algorithm": "Hash - Applications",
        "difficulty": "Hard",
        "question": "Which of these algorithms heavily rely on hashing?",
        "options": [
            "Rabin-Karp string search",
            "Frequency counter in data streams",
            "Hash-based caches and memoization",
            "All of the above"
        ],
        "correctAnswer": 3,
        "explanation": "Hashing is crucial in substring search, frequency counting, and cache/memoization implementations."
    }
>>>>>>> 2fee315f
]<|MERGE_RESOLUTION|>--- conflicted
+++ resolved
@@ -1,1267 +1,1807 @@
 [
-<<<<<<< HEAD
-  {
-    "id": 1,
-    "topic": "Sorting",
-    "algorithm": "Bubble Sort",
-    "difficulty": "Easy",
-    "question": "What is the basic idea of Bubble Sort?",
-    "options": [
-      "Bubble Sort compares and processes elements step by step",
-      "It uses dynamic programming",
-      "It uses hashing",
-      "It uses recursion with memoization"
-    ],
-    "correctAnswer": 0,
-    "explanation": "Bubble Sort is based on a fundamental step-by-step process, not advanced techniques like DP or hashing."
-  },
-  {
-    "id": 2,
-    "topic": "Sorting",
-    "algorithm": "Bubble Sort",
-    "difficulty": "Easy",
-    "question": "What is the best case time complexity of Bubble Sort?",
-    "options": [
-      "O(1)",
-      "O(n)",
-      "O(n log n)",
-      "O(n\u00b2)"
-    ],
-    "correctAnswer": 1,
-    "explanation": "In the best case, Bubble Sort can often achieve O(n), especially when data is already partially structured."
-  },
-  {
-    "id": 3,
-    "topic": "Sorting",
-    "algorithm": "Bubble Sort",
-    "difficulty": "Medium",
-    "question": "What is the average case time complexity of Bubble Sort?",
-    "options": [
-      "O(n\u00b2)",
-      "O(n log n)",
-      "O(n\u00b2)",
-      "O(log n)"
-    ],
-    "correctAnswer": 0,
-    "explanation": "Typically, Bubble Sort has an average case of O(n\u00b2)."
-  },
-  {
-    "id": 4,
-    "topic": "Sorting",
-    "algorithm": "Bubble Sort",
-    "difficulty": "Medium",
-    "question": "Which data structure is commonly associated with Bubble Sort?",
-    "options": [
-      "Array",
-      "Stack",
-      "Queue",
-      "Tree"
-    ],
-    "correctAnswer": 0,
-    "explanation": "Bubble Sort usually works directly on arrays in basic implementations."
-  },
-  {
-    "id": 5,
-    "topic": "Sorting",
-    "algorithm": "Bubble Sort",
-    "difficulty": "Hard",
-    "question": "What is the worst case space complexity of Bubble Sort?",
-    "options": [
-      "O(1)",
-      "O(log n)",
-      "O(n)",
-      "O(n\u00b2)"
-    ],
-    "correctAnswer": 0,
-    "explanation": "Bubble Sort requires O(1) extra space in the worst case."
-  },
-  {
-    "id": 6,
-    "topic": "Sorting",
-    "algorithm": "Bubble Sort",
-    "difficulty": "Hard",
-    "question": "What makes Bubble Sort less efficient compared to advanced algorithms?",
-    "options": [
-      "Higher time complexity",
-      "More space usage",
-      "Not adaptive",
-      "All of the above"
-    ],
-    "correctAnswer": 3,
-    "explanation": "Bubble Sort is often less efficient due to multiple factors like higher time complexity, space usage, and lack of adaptability."
-  },
-  {
-    "id": 7,
-    "topic": "Sorting",
-    "algorithm": "Selection Sort",
-    "difficulty": "Easy",
-    "question": "What is the basic idea of Selection Sort?",
-    "options": [
-      "Selection Sort compares and processes elements step by step",
-      "It uses dynamic programming",
-      "It uses hashing",
-      "It uses recursion with memoization"
-    ],
-    "correctAnswer": 0,
-    "explanation": "Selection Sort is based on a fundamental step-by-step process, not advanced techniques like DP or hashing."
-  },
-  {
-    "id": 8,
-    "topic": "Sorting",
-    "algorithm": "Selection Sort",
-    "difficulty": "Easy",
-    "question": "What is the best case time complexity of Selection Sort?",
-    "options": [
-      "O(1)",
-      "O(n)",
-      "O(n log n)",
-      "O(n\u00b2)"
-    ],
-    "correctAnswer": 1,
-    "explanation": "In the best case, Selection Sort can often achieve O(n), especially when data is already partially structured."
-  },
-  {
-    "id": 9,
-    "topic": "Sorting",
-    "algorithm": "Selection Sort",
-    "difficulty": "Medium",
-    "question": "What is the average case time complexity of Selection Sort?",
-    "options": [
-      "O(n)",
-      "O(n log n)",
-      "O(n\u00b2)",
-      "O(log n)"
-    ],
-    "correctAnswer": 1,
-    "explanation": "Typically, Selection Sort has an average case of O(n log n)."
-  },
-  {
-    "id": 10,
-    "topic": "Sorting",
-    "algorithm": "Selection Sort",
-    "difficulty": "Medium",
-    "question": "Which data structure is commonly associated with Selection Sort?",
-    "options": [
-      "Array",
-      "Stack",
-      "Queue",
-      "Tree"
-    ],
-    "correctAnswer": 0,
-    "explanation": "Selection Sort usually works directly on arrays in basic implementations."
-  },
-  {
-    "id": 11,
-    "topic": "Sorting",
-    "algorithm": "Selection Sort",
-    "difficulty": "Hard",
-    "question": "What is the worst case space complexity of Selection Sort?",
-    "options": [
-      "O(1)",
-      "O(log n)",
-      "O(n)",
-      "O(n\u00b2)"
-    ],
-    "correctAnswer": 0,
-    "explanation": "Selection Sort requires O(1) extra space in the worst case."
-  },
-  {
-    "id": 12,
-    "topic": "Sorting",
-    "algorithm": "Selection Sort",
-    "difficulty": "Hard",
-    "question": "What makes Selection Sort less efficient compared to advanced algorithms?",
-    "options": [
-      "Higher time complexity",
-      "More space usage",
-      "Not adaptive",
-      "All of the above"
-    ],
-    "correctAnswer": 3,
-    "explanation": "Selection Sort is often less efficient due to multiple factors like higher time complexity, space usage, and lack of adaptability."
-  },
-  {
-    "id": 13,
-    "topic": "Sorting",
-    "algorithm": "Insertion Sort",
-    "difficulty": "Easy",
-    "question": "What is the basic idea of Insertion Sort?",
-    "options": [
-      "Insertion Sort compares and processes elements step by step",
-      "It uses dynamic programming",
-      "It uses hashing",
-      "It uses recursion with memoization"
-    ],
-    "correctAnswer": 0,
-    "explanation": "Insertion Sort is based on a fundamental step-by-step process, not advanced techniques like DP or hashing."
-  },
-  {
-    "id": 14,
-    "topic": "Sorting",
-    "algorithm": "Insertion Sort",
-    "difficulty": "Easy",
-    "question": "What is the best case time complexity of Insertion Sort?",
-    "options": [
-      "O(1)",
-      "O(n)",
-      "O(n log n)",
-      "O(n\u00b2)"
-    ],
-    "correctAnswer": 1,
-    "explanation": "In the best case, Insertion Sort can often achieve O(n), especially when data is already partially structured."
-  },
-  {
-    "id": 15,
-    "topic": "Sorting",
-    "algorithm": "Insertion Sort",
-    "difficulty": "Medium",
-    "question": "What is the average case time complexity of Insertion Sort?",
-    "options": [
-      "O(n)",
-      "O(n log n)",
-      "O(n\u00b2)",
-      "O(n\u00b2)"
-    ],
-    "correctAnswer": 3,
-    "explanation": "Typically, Insertion Sort has an average case of O(n\u00b2)."
-  },
-  {
-    "id": 16,
-    "topic": "Sorting",
-    "algorithm": "Insertion Sort",
-    "difficulty": "Medium",
-    "question": "Which data structure is commonly associated with Insertion Sort?",
-    "options": [
-      "Array",
-      "Stack",
-      "Queue",
-      "Tree"
-    ],
-    "correctAnswer": 0,
-    "explanation": "Insertion Sort usually works directly on arrays in basic implementations."
-  },
-  {
-    "id": 17,
-    "topic": "Sorting",
-    "algorithm": "Insertion Sort",
-    "difficulty": "Hard",
-    "question": "What is the worst case space complexity of Insertion Sort?",
-    "options": [
-      "O(1)",
-      "O(log n)",
-      "O(n)",
-      "O(n\u00b2)"
-    ],
-    "correctAnswer": 0,
-    "explanation": "Insertion Sort requires O(1) extra space in the worst case."
-  },
-  {
-    "id": 18,
-    "topic": "Sorting",
-    "algorithm": "Insertion Sort",
-    "difficulty": "Hard",
-    "question": "What makes Insertion Sort less efficient compared to advanced algorithms?",
-    "options": [
-      "Higher time complexity",
-      "More space usage",
-      "Not adaptive",
-      "All of the above"
-    ],
-    "correctAnswer": 3,
-    "explanation": "Insertion Sort is often less efficient due to multiple factors like higher time complexity, space usage, and lack of adaptability."
-  },
-  {
-    "id": 19,
-    "topic": "Sorting",
-    "algorithm": "Merge Sort",
-    "difficulty": "Easy",
-    "question": "What is the basic idea of Merge Sort?",
-    "options": [
-      "Merge Sort compares and processes elements step by step",
-      "It uses dynamic programming",
-      "It uses hashing",
-      "It uses recursion with memoization"
-    ],
-    "correctAnswer": 0,
-    "explanation": "Merge Sort is based on a fundamental step-by-step process, not advanced techniques like DP or hashing."
-  },
-  {
-    "id": 20,
-    "topic": "Sorting",
-    "algorithm": "Merge Sort",
-    "difficulty": "Easy",
-    "question": "What is the best case time complexity of Merge Sort?",
-    "options": [
-      "O(1)",
-      "O(n)",
-      "O(n log n)",
-      "O(n\u00b2)"
-    ],
-    "correctAnswer": 1,
-    "explanation": "In the best case, Merge Sort can often achieve O(n), especially when data is already partially structured."
-  },
-  {
-    "id": 21,
-    "topic": "Sorting",
-    "algorithm": "Merge Sort",
-    "difficulty": "Medium",
-    "question": "What is the average case time complexity of Merge Sort?",
-    "options": [
-      "O(n)",
-      "O(n log n)",
-      "O(n\u00b2)",
-      "O(log n)"
-    ],
-    "correctAnswer": 1,
-    "explanation": "Typically, Merge Sort has an average case of O(n log n)."
-  },
-  {
-    "id": 22,
-    "topic": "Sorting",
-    "algorithm": "Merge Sort",
-    "difficulty": "Medium",
-    "question": "Which data structure is commonly associated with Merge Sort?",
-    "options": [
-      "Array",
-      "Stack",
-      "Queue",
-      "Tree"
-    ],
-    "correctAnswer": 0,
-    "explanation": "Merge Sort usually works directly on arrays in basic implementations."
-  },
-  {
-    "id": 23,
-    "topic": "Sorting",
-    "algorithm": "Merge Sort",
-    "difficulty": "Hard",
-    "question": "What is the worst case space complexity of Merge Sort?",
-    "options": [
-      "O(1)",
-      "O(log n)",
-      "O(n)",
-      "O(n\u00b2)"
-    ],
-    "correctAnswer": 2,
-    "explanation": "Merge Sort requires O(n) extra space in the worst case."
-  },
-  {
-    "id": 24,
-    "topic": "Sorting",
-    "algorithm": "Merge Sort",
-    "difficulty": "Hard",
-    "question": "What makes Merge Sort less efficient compared to advanced algorithms?",
-    "options": [
-      "Higher time complexity",
-      "More space usage",
-      "Not adaptive",
-      "All of the above"
-    ],
-    "correctAnswer": 3,
-    "explanation": "Merge Sort is often less efficient due to multiple factors like higher time complexity, space usage, and lack of adaptability."
-  },
-  {
-    "id": 25,
-    "topic": "Sorting",
-    "algorithm": "Quick Sort",
-    "difficulty": "Easy",
-    "question": "What is the basic idea of Quick Sort?",
-    "options": [
-      "Quick Sort compares and processes elements step by step",
-      "It uses dynamic programming",
-      "It uses hashing",
-      "It uses recursion with memoization"
-    ],
-    "correctAnswer": 0,
-    "explanation": "Quick Sort is based on a fundamental step-by-step process, not advanced techniques like DP or hashing."
-  },
-  {
-    "id": 26,
-    "topic": "Sorting",
-    "algorithm": "Quick Sort",
-    "difficulty": "Easy",
-    "question": "What is the best case time complexity of Quick Sort?",
-    "options": [
-      "O(1)",
-      "O(n)",
-      "O(n log n)",
-      "O(n\u00b2)"
-    ],
-    "correctAnswer": 1,
-    "explanation": "In the best case, Quick Sort can often achieve O(n), especially when data is already partially structured."
-  },
-  {
-    "id": 27,
-    "topic": "Sorting",
-    "algorithm": "Quick Sort",
-    "difficulty": "Medium",
-    "question": "What is the average case time complexity of Quick Sort?",
-    "options": [
-      "O(n)",
-      "O(n log n)",
-      "O(n\u00b2)",
-      "O(log n)"
-    ],
-    "correctAnswer": 1,
-    "explanation": "Typically, Quick Sort has an average case of O(n log n)."
-  },
-  {
-    "id": 28,
-    "topic": "Sorting",
-    "algorithm": "Quick Sort",
-    "difficulty": "Medium",
-    "question": "Which data structure is commonly associated with Quick Sort?",
-    "options": [
-      "Array",
-      "Stack",
-      "Queue",
-      "Tree"
-    ],
-    "correctAnswer": 0,
-    "explanation": "Quick Sort usually works directly on arrays in basic implementations."
-  },
-  {
-    "id": 29,
-    "topic": "Sorting",
-    "algorithm": "Quick Sort",
-    "difficulty": "Hard",
-    "question": "What is the worst case space complexity of Quick Sort?",
-    "options": [
-      "O(1)",
-      "O(log n)",
-      "O(n)",
-      "O(n\u00b2)"
-    ],
-    "correctAnswer": 0,
-    "explanation": "Quick Sort requires O(1) extra space in the worst case."
-  },
-  {
-    "id": 30,
-    "topic": "Sorting",
-    "algorithm": "Quick Sort",
-    "difficulty": "Hard",
-    "question": "What makes Quick Sort less efficient compared to advanced algorithms?",
-    "options": [
-      "Higher time complexity",
-      "More space usage",
-      "Not adaptive",
-      "All of the above"
-    ],
-    "correctAnswer": 3,
-    "explanation": "Quick Sort is often less efficient due to multiple factors like higher time complexity, space usage, and lack of adaptability."
-  },
-  {
-    "id": 31,
-    "topic": "Sorting",
-    "algorithm": "Tim Sort",
-    "difficulty": "Easy",
-    "question": "What is the basic idea of Tim Sort?",
-    "options": [
-      "Tim Sort compares and processes elements step by step",
-      "It uses dynamic programming",
-      "It uses hashing",
-      "It uses recursion with memoization"
-    ],
-    "correctAnswer": 0,
-    "explanation": "Tim Sort is based on a fundamental step-by-step process, not advanced techniques like DP or hashing."
-  },
-  {
-    "id": 32,
-    "topic": "Sorting",
-    "algorithm": "Tim Sort",
-    "difficulty": "Easy",
-    "question": "What is the best case time complexity of Tim Sort?",
-    "options": [
-      "O(1)",
-      "O(n)",
-      "O(n log n)",
-      "O(n\u00b2)"
-    ],
-    "correctAnswer": 1,
-    "explanation": "In the best case, Tim Sort can often achieve O(n), especially when data is already partially structured."
-  },
-  {
-    "id": 33,
-    "topic": "Sorting",
-    "algorithm": "Tim Sort",
-    "difficulty": "Medium",
-    "question": "What is the average case time complexity of Tim Sort?",
-    "options": [
-      "O(n)",
-      "O(n log n)",
-      "O(n\u00b2)",
-      "O(log n)"
-    ],
-    "correctAnswer": 1,
-    "explanation": "Typically, Tim Sort has an average case of O(n log n)."
-  },
-  {
-    "id": 34,
-    "topic": "Sorting",
-    "algorithm": "Tim Sort",
-    "difficulty": "Medium",
-    "question": "Which data structure is commonly associated with Tim Sort?",
-    "options": [
-      "Array",
-      "Stack",
-      "Queue",
-      "Tree"
-    ],
-    "correctAnswer": 0,
-    "explanation": "Tim Sort usually works directly on arrays in basic implementations."
-  },
-  {
-    "id": 35,
-    "topic": "Sorting",
-    "algorithm": "Tim Sort",
-    "difficulty": "Hard",
-    "question": "What is the worst case space complexity of Tim Sort?",
-    "options": [
-      "O(1)",
-      "O(log n)",
-      "O(n)",
-      "O(n\u00b2)"
-    ],
-    "correctAnswer": 0,
-    "explanation": "Tim Sort requires O(1) extra space in the worst case."
-  },
-  {
-    "id": 36,
-    "topic": "Sorting",
-    "algorithm": "Tim Sort",
-    "difficulty": "Hard",
-    "question": "What makes Tim Sort less efficient compared to advanced algorithms?",
-    "options": [
-      "Higher time complexity",
-      "More space usage",
-      "Not adaptive",
-      "All of the above"
-    ],
-    "correctAnswer": 3,
-    "explanation": "Tim Sort is often less efficient due to multiple factors like higher time complexity, space usage, and lack of adaptability."
-  },
-  {
-    "id": 37,
-    "topic": "Sorting",
-    "algorithm": "Intro Sort",
-    "difficulty": "Easy",
-    "question": "What is the basic idea of Intro Sort?",
-    "options": [
-      "Intro Sort compares and processes elements step by step",
-      "It uses dynamic programming",
-      "It uses hashing",
-      "It uses recursion with memoization"
-    ],
-    "correctAnswer": 0,
-    "explanation": "Intro Sort is based on a fundamental step-by-step process, not advanced techniques like DP or hashing."
-  },
-  {
-    "id": 38,
-    "topic": "Sorting",
-    "algorithm": "Intro Sort",
-    "difficulty": "Easy",
-    "question": "What is the best case time complexity of Intro Sort?",
-    "options": [
-      "O(1)",
-      "O(n)",
-      "O(n log n)",
-      "O(n\u00b2)"
-    ],
-    "correctAnswer": 1,
-    "explanation": "In the best case, Intro Sort can often achieve O(n), especially when data is already partially structured."
-  },
-  {
-    "id": 39,
-    "topic": "Sorting",
-    "algorithm": "Intro Sort",
-    "difficulty": "Medium",
-    "question": "What is the average case time complexity of Intro Sort?",
-    "options": [
-      "O(n)",
-      "O(n log n)",
-      "O(n\u00b2)",
-      "O(log n)"
-    ],
-    "correctAnswer": 1,
-    "explanation": "Typically, Intro Sort has an average case of O(n log n)."
-  },
-  {
-    "id": 40,
-    "topic": "Sorting",
-    "algorithm": "Intro Sort",
-    "difficulty": "Medium",
-    "question": "Which data structure is commonly associated with Intro Sort?",
-    "options": [
-      "Array",
-      "Stack",
-      "Queue",
-      "Tree"
-    ],
-    "correctAnswer": 0,
-    "explanation": "Intro Sort usually works directly on arrays in basic implementations."
-  },
-  {
-    "id": 41,
-    "topic": "Sorting",
-    "algorithm": "Intro Sort",
-    "difficulty": "Hard",
-    "question": "What is the worst case space complexity of Intro Sort?",
-    "options": [
-      "O(1)",
-      "O(log n)",
-      "O(n)",
-      "O(n\u00b2)"
-    ],
-    "correctAnswer": 0,
-    "explanation": "Intro Sort requires O(1) extra space in the worst case."
-  },
-  {
-    "id": 42,
-    "topic": "Sorting",
-    "algorithm": "Intro Sort",
-    "difficulty": "Hard",
-    "question": "What makes Intro Sort less efficient compared to advanced algorithms?",
-    "options": [
-      "Higher time complexity",
-      "More space usage",
-      "Not adaptive",
-      "All of the above"
-    ],
-    "correctAnswer": 3,
-    "explanation": "Intro Sort is often less efficient due to multiple factors like higher time complexity, space usage, and lack of adaptability."
-  },
-  {
-    "id": 43,
-    "topic": "Sorting",
-    "algorithm": "Shell Sort",
-    "difficulty": "Easy",
-    "question": "What is the basic idea of Shell Sort?",
-    "options": [
-      "Shell Sort compares and processes elements step by step",
-      "It uses dynamic programming",
-      "It uses hashing",
-      "It uses recursion with memoization"
-    ],
-    "correctAnswer": 0,
-    "explanation": "Shell Sort is based on a fundamental step-by-step process, not advanced techniques like DP or hashing."
-  },
-  {
-    "id": 44,
-    "topic": "Sorting",
-    "algorithm": "Shell Sort",
-    "difficulty": "Easy",
-    "question": "What is the best case time complexity of Shell Sort?",
-    "options": [
-      "O(1)",
-      "O(n)",
-      "O(n log n)",
-      "O(n\u00b2)"
-    ],
-    "correctAnswer": 1,
-    "explanation": "In the best case, Shell Sort can often achieve O(n), especially when data is already partially structured."
-  },
-  {
-    "id": 45,
-    "topic": "Sorting",
-    "algorithm": "Shell Sort",
-    "difficulty": "Medium",
-    "question": "What is the average case time complexity of Shell Sort?",
-    "options": [
-      "O(n)",
-      "O(n log n)",
-      "O(n\u00b2)",
-      "O(log n)"
-    ],
-    "correctAnswer": 1,
-    "explanation": "Typically, Shell Sort has an average case of O(n log n)."
-  },
-  {
-    "id": 46,
-    "topic": "Sorting",
-    "algorithm": "Shell Sort",
-    "difficulty": "Medium",
-    "question": "Which data structure is commonly associated with Shell Sort?",
-    "options": [
-      "Array",
-      "Stack",
-      "Queue",
-      "Tree"
-    ],
-    "correctAnswer": 0,
-    "explanation": "Shell Sort usually works directly on arrays in basic implementations."
-  },
-  {
-    "id": 47,
-    "topic": "Sorting",
-    "algorithm": "Shell Sort",
-    "difficulty": "Hard",
-    "question": "What is the worst case space complexity of Shell Sort?",
-    "options": [
-      "O(1)",
-      "O(log n)",
-      "O(n)",
-      "O(n\u00b2)"
-    ],
-    "correctAnswer": 0,
-    "explanation": "Shell Sort requires O(1) extra space in the worst case."
-  },
-  {
-    "id": 48,
-    "topic": "Sorting",
-    "algorithm": "Shell Sort",
-    "difficulty": "Hard",
-    "question": "What makes Shell Sort less efficient compared to advanced algorithms?",
-    "options": [
-      "Higher time complexity",
-      "More space usage",
-      "Not adaptive",
-      "All of the above"
-    ],
-    "correctAnswer": 3,
-    "explanation": "Shell Sort is often less efficient due to multiple factors like higher time complexity, space usage, and lack of adaptability."
-  },
-  {
-    "id": 49,
-    "topic": "Searching",
-    "algorithm": "Linear Search",
-    "difficulty": "Easy",
-    "question": "What is the basic idea of Linear Search?",
-    "options": [
-      "Linear Search compares and processes elements step by step",
-      "It uses dynamic programming",
-      "It uses hashing",
-      "It uses recursion with memoization"
-    ],
-    "correctAnswer": 0,
-    "explanation": "Linear Search is based on a fundamental step-by-step process, not advanced techniques like DP or hashing."
-  },
-  {
-    "id": 50,
-    "topic": "Searching",
-    "algorithm": "Linear Search",
-    "difficulty": "Easy",
-    "question": "What is the best case time complexity of Linear Search?",
-    "options": [
-      "O(1)",
-      "O(n)",
-      "O(n log n)",
-      "O(n\u00b2)"
-    ],
-    "correctAnswer": 0,
-    "explanation": "In the best case, Linear Search can often achieve O(1), especially when target is the first element in array."
-  },
-  {
-    "id": 51,
-    "topic": "Searching",
-    "algorithm": "Linear Search",
-    "difficulty": "Medium",
-    "question": "What is the average case time complexity of Linear Search?",
-    "options": [
-      "O(n)",
-      "O(n log n)",
-      "O(n\u00b2)",
-      "O(log n)"
-    ],
-    "correctAnswer": 0,
-    "explanation": "Typically, Linear Search has an average case of O(n)."
-  },
-  {
-    "id": 52,
-    "topic": "Searching",
-    "algorithm": "Linear Search",
-    "difficulty": "Medium",
-    "question": "Which data structure is commonly associated with Linear Search?",
-    "options": [
-      "Array",
-      "Stack",
-      "Queue",
-      "Tree"
-    ],
-    "correctAnswer": 0,
-    "explanation": "Linear Search usually works directly on arrays in basic implementations."
-  },
-  {
-    "id": 53,
-    "topic": "Searching",
-    "algorithm": "Linear Search",
-    "difficulty": "Hard",
-    "question": "What is the worst case time complexity of Linear Search?",
-    "options": [
-      "O(1)",
-      "O(log n)",
-      "O(n)",
-      "O(n\u00b2)"
-    ],
-    "correctAnswer": 2,
-    "explanation": "Linear Search takes O(n) time to search through the entire array in the worst case."
-  },
-  {
-    "id": 54,
-    "topic": "Searching",
-    "algorithm": "Linear Search",
-    "difficulty": "Hard",
-    "question": "What makes Linear Search less efficient compared to advanced algorithms?",
-    "options": [
-      "Higher time complexity",
-      "More space usage",
-      "Not adaptive",
-      "All of the above"
-    ],
-    "correctAnswer": 3,
-    "explanation": "Linear Search is often less efficient due to multiple factors like higher time complexity, space usage, and lack of adaptability."
-  },
-  {
-    "id": 55,
-    "topic": "Searching",
-    "algorithm": "Binary Search",
-    "difficulty": "Easy",
-    "question": "What is the basic idea of Binary Search?",
-    "options": [
-      "Binary Search compares and processes elements step by step",
-      "It uses dynamic programming",
-      "It uses hashing",
-      "It uses recursion with memoization"
-    ],
-    "correctAnswer": 0,
-    "explanation": "Binary Search is based on a fundamental step-by-step process, not advanced techniques like DP or hashing."
-  },
-  {
-    "id": 56,
-    "topic": "Searching",
-    "algorithm": "Binary Search",
-    "difficulty": "Easy",
-    "question": "What is the best case time complexity of Binary Search?",
-    "options": [
-      "O(1)",
-      "O(n)",
-      "O(n log n)",
-      "O(n\u00b2)"
-    ],
-    "correctAnswer": 1,
-    "explanation": "In the best case, Binary Search can often achieve O(1), especially when data is already partially structured."
-  },
-  {
-    "id": 57,
-    "topic": "Searching",
-    "algorithm": "Binary Search",
-    "difficulty": "Medium",
-    "question": "What is the average case time complexity of Binary Search?",
-    "options": [
-      "O(n)",
-      "O(n log n)",
-      "O(n\u00b2)",
-      "O(log n)"
-    ],
-    "correctAnswer": 3,
-    "explanation": "Typically, Binary Search has an average case of O(log n)."
-  },
-  {
-    "id": 58,
-    "topic": "Searching",
-    "algorithm": "Binary Search",
-    "difficulty": "Medium",
-    "question": "Which data structure is commonly associated with Binary Search?",
-    "options": [
-      "Array",
-      "Stack",
-      "Queue",
-      "Tree"
-    ],
-    "correctAnswer": 0,
-    "explanation": "Binary Search usually works directly on arrays in basic implementations."
-  },
-  {
-    "id": 59,
-    "topic": "Searching",
-    "algorithm": "Binary Search",
-    "difficulty": "Hard",
-    "question": "What is the worst case space complexity of Binary Search?",
-    "options": [
-      "O(1)",
-      "O(log n)",
-      "O(n)",
-      "O(n\u00b2)"
-    ],
-    "correctAnswer": 1,
-    "explanation": "Binary Search requires O(log n) time complexity in the worst case."
-  },
-  {
-    "id": 60,
-    "topic": "Searching",
-    "algorithm": "Binary Search",
-    "difficulty": "Hard",
-    "question": "What makes Binary Search less efficient compared to advanced algorithms?",
-    "options": [
-      "Higher time complexity",
-      "More space usage",
-      "Not adaptive",
-      "All of the above"
-    ],
-    "correctAnswer": 3,
-    "explanation": "Binary Search is often less efficient due to multiple factors like higher time complexity, space usage, and lack of adaptability."
-  },
-  {
-    "id": 61,
-    "topic": "Data Structures",
-    "algorithm": "Linked List",
-    "difficulty": "Easy",
-    "question": "What is the basic idea of Linked List?",
-    "options": [
-      "Linked List compares and processes elements step by step",
-      "It uses dynamic programming",
-      "It uses hashing",
-      "It uses recursion with memoization"
-    ],
-    "correctAnswer": 0,
-    "explanation": "Linked List is based on a fundamental step-by-step process, not advanced techniques like DP or hashing."
-  },
-  {
-    "id": 62,
-    "topic": "Data Structures",
-    "algorithm": "Linked List",
-    "difficulty": "Easy",
-    "question": "What is the best case time complexity of Linked List?",
-    "options": [
-      "O(1)",
-      "O(n)",
-      "O(n log n)",
-      "O(n\u00b2)"
-    ],
-    "correctAnswer": 1,
-    "explanation": "In the best case, Linked List can often achieve O(n), especially when data is already partially structured."
-  },
-  {
-    "id": 63,
-    "topic": "Data Structures",
-    "algorithm": "Linked List",
-    "difficulty": "Medium",
-    "question": "What is the average case time complexity of Linked List?",
-    "options": [
-      "O(n)",
-      "O(n log n)",
-      "O(n\u00b2)",
-      "O(log n)"
-    ],
-    "correctAnswer": 2,
-    "explanation": "Typically, Linked List has an average case of O(n\u00b2)."
-  },
-  {
-    "id": 64,
-    "topic": "Data Structures",
-    "algorithm": "Linked List",
-    "difficulty": "Medium",
-    "question": "Which data structure is commonly associated with Linked List?",
-    "options": [
-      "Array",
-      "Stack",
-      "Queue",
-      "Tree"
-    ],
-    "correctAnswer": 0,
-    "explanation": "Linked List usually works directly on arrays in basic implementations."
-  },
-  {
-    "id": 65,
-    "topic": "Data Structures",
-    "algorithm": "Linked List",
-    "difficulty": "Hard",
-    "question": "What is the worst case space complexity of Linked List?",
-    "options": [
-      "O(1)",
-      "O(log n)",
-      "O(n)",
-      "O(n\u00b2)"
-    ],
-    "correctAnswer": 0,
-    "explanation": "Linked List requires O(1) extra space in the worst case."
-  },
-  {
-    "id": 66,
-    "topic": "Data Structures",
-    "algorithm": "Linked List",
-    "difficulty": "Hard",
-    "question": "What makes Linked List less efficient compared to advanced algorithms?",
-    "options": [
-      "Higher time complexity",
-      "More space usage",
-      "Not adaptive",
-      "All of the above"
-    ],
-    "correctAnswer": 3,
-    "explanation": "Linked List is often less efficient due to multiple factors like higher time complexity, space usage, and lack of adaptability."
-  },
-  {
-    "id": 67,
-    "topic": "Data Structures",
-    "algorithm": "Stack",
-    "difficulty": "Easy",
-    "question": "What is the basic idea of Stack?",
-    "options": [
-      "Stack compares and processes elements step by step",
-      "It uses dynamic programming",
-      "It uses hashing",
-      "It uses recursion with memoization"
-    ],
-    "correctAnswer": 0,
-    "explanation": "Stack is based on a fundamental step-by-step process, not advanced techniques like DP or hashing."
-  },
-  {
-    "id": 68,
-    "topic": "Data Structures",
-    "algorithm": "Stack",
-    "difficulty": "Easy",
-    "question": "What is the best case time complexity of Stack?",
-    "options": [
-      "O(1)",
-      "O(n)",
-      "O(n log n)",
-      "O(n\u00b2)"
-    ],
-    "correctAnswer": 1,
-    "explanation": "In the best case, Stack can often achieve O(n), especially when data is already partially structured."
-  },
-  {
-    "id": 69,
-    "topic": "Data Structures",
-    "algorithm": "Stack",
-    "difficulty": "Medium",
-    "question": "What is the average case time complexity of Stack?",
-    "options": [
-      "O(n)",
-      "O(n log n)",
-      "O(n\u00b2)",
-      "O(log n)"
-    ],
-    "correctAnswer": 2,
-    "explanation": "Typically, Stack has an average case of O(n\u00b2)."
-  },
-  {
-    "id": 70,
-    "topic": "Data Structures",
-    "algorithm": "Stack",
-    "difficulty": "Medium",
-    "question": "Which data structure is commonly associated with Stack?",
-    "options": [
-      "Array",
-      "Stack",
-      "Queue",
-      "Tree"
-    ],
-    "correctAnswer": 0,
-    "explanation": "Stack usually works directly on arrays in basic implementations."
-  },
-  {
-    "id": 71,
-    "topic": "Data Structures",
-    "algorithm": "Stack",
-    "difficulty": "Hard",
-    "question": "What is the worst case space complexity of Stack?",
-    "options": [
-      "O(1)",
-      "O(log n)",
-      "O(n)",
-      "O(n\u00b2)"
-    ],
-    "correctAnswer": 0,
-    "explanation": "Stack requires O(1) extra space in the worst case."
-  },
-  {
-    "id": 72,
-    "topic": "Data Structures",
-    "algorithm": "Stack",
-    "difficulty": "Hard",
-    "question": "What makes Stack less efficient compared to advanced algorithms?",
-    "options": [
-      "Higher time complexity",
-      "More space usage",
-      "Not adaptive",
-      "All of the above"
-    ],
-    "correctAnswer": 3,
-    "explanation": "Stack is often less efficient due to multiple factors like higher time complexity, space usage, and lack of adaptability."
-  },
-  {
-    "id": 73,
-    "topic": "Data Structures",
-    "algorithm": "Queue",
-    "difficulty": "Easy",
-    "question": "What is the basic idea of Queue?",
-    "options": [
-      "Queue compares and processes elements step by step",
-      "It uses dynamic programming",
-      "It uses hashing",
-      "It uses recursion with memoization"
-    ],
-    "correctAnswer": 0,
-    "explanation": "Queue is based on a fundamental step-by-step process, not advanced techniques like DP or hashing."
-  },
-  {
-    "id": 74,
-    "topic": "Data Structures",
-    "algorithm": "Queue",
-    "difficulty": "Easy",
-    "question": "What is the best case time complexity of Queue?",
-    "options": [
-      "O(1)",
-      "O(n)",
-      "O(n log n)",
-      "O(n\u00b2)"
-    ],
-    "correctAnswer": 1,
-    "explanation": "In the best case, Queue can often achieve O(n), especially when data is already partially structured."
-  },
-  {
-    "id": 75,
-    "topic": "Data Structures",
-    "algorithm": "Queue",
-    "difficulty": "Medium",
-    "question": "What is the average case time complexity of Queue?",
-    "options": [
-      "O(n)",
-      "O(n log n)",
-      "O(n\u00b2)",
-      "O(log n)"
-    ],
-    "correctAnswer": 2,
-    "explanation": "Typically, Queue has an average case of O(n\u00b2)."
-  },
-  {
-    "id": 76,
-    "topic": "Data Structures",
-    "algorithm": "Queue",
-    "difficulty": "Medium",
-    "question": "Which data structure is commonly associated with Queue?",
-    "options": [
-      "Array",
-      "Stack",
-      "Queue",
-      "Tree"
-    ],
-    "correctAnswer": 0,
-    "explanation": "Queue usually works directly on arrays in basic implementations."
-  },
-  {
-    "id": 77,
-    "topic": "Data Structures",
-    "algorithm": "Queue",
-    "difficulty": "Hard",
-    "question": "What is the worst case space complexity of Queue?",
-    "options": [
-      "O(1)",
-      "O(log n)",
-      "O(n)",
-      "O(n\u00b2)"
-    ],
-    "correctAnswer": 0,
-    "explanation": "Queue requires O(1) extra space in the worst case."
-  },
-  {
-    "id": 78,
-    "topic": "Data Structures",
-    "algorithm": "Queue",
-    "difficulty": "Hard",
-    "question": "What makes Queue less efficient compared to advanced algorithms?",
-    "options": [
-      "Higher time complexity",
-      "More space usage",
-      "Not adaptive",
-      "All of the above"
-    ],
-    "correctAnswer": 3,
-    "explanation": "Queue is often less efficient due to multiple factors like higher time complexity, space usage, and lack of adaptability."
-  },
-  {
-    "id": 79,
-    "topic": "Data Structures",
-    "algorithm": "Binary Tree",
-    "difficulty": "Easy",
-    "question": "What is the basic idea of Binary Tree?",
-    "options": [
-      "Binary Tree compares and processes elements step by step",
-      "It uses dynamic programming",
-      "It uses hashing",
-      "It uses recursion with memoization"
-    ],
-    "correctAnswer": 0,
-    "explanation": "Binary Tree is based on a fundamental step-by-step process, not advanced techniques like DP or hashing."
-  },
-  {
-    "id": 80,
-    "topic": "Data Structures",
-    "algorithm": "Binary Tree",
-    "difficulty": "Easy",
-    "question": "What is the best case time complexity of Binary Tree?",
-    "options": [
-      "O(1)",
-      "O(n)",
-      "O(n log n)",
-      "O(n\u00b2)"
-    ],
-    "correctAnswer": 1,
-    "explanation": "In the best case, Binary Tree can often achieve O(n), especially when data is already partially structured."
-  },
-  {
-    "id": 81,
-    "topic": "Data Structures",
-    "algorithm": "Binary Tree",
-    "difficulty": "Medium",
-    "question": "What is the average case time complexity of Binary Tree?",
-    "options": [
-      "O(n)",
-      "O(n log n)",
-      "O(n\u00b2)",
-      "O(log n)"
-    ],
-    "correctAnswer": 2,
-    "explanation": "Typically, Binary Tree has an average case of O(n\u00b2)."
-  },
-  {
-    "id": 82,
-    "topic": "Data Structures",
-    "algorithm": "Binary Tree",
-    "difficulty": "Medium",
-    "question": "Which data structure is commonly associated with Binary Tree?",
-    "options": [
-      "Array",
-      "Stack",
-      "Queue",
-      "Tree"
-    ],
-    "correctAnswer": 0,
-    "explanation": "Binary Tree usually works directly on arrays in basic implementations."
-  },
-  {
-    "id": 83,
-    "topic": "Data Structures",
-    "algorithm": "Binary Tree",
-    "difficulty": "Hard",
-    "question": "What is the worst case space complexity of Binary Tree?",
-    "options": [
-      "O(1)",
-      "O(log n)",
-      "O(n)",
-      "O(n\u00b2)"
-    ],
-    "correctAnswer": 2,
-    "explanation": "Binary Tree requires O(n) extra space in the worst case."
-  },
-  {
-    "id": 84,
-    "topic": "Data Structures",
-    "algorithm": "Binary Tree",
-    "difficulty": "Hard",
-    "question": "What makes Binary Tree less efficient compared to advanced algorithms?",
-    "options": [
-      "Higher time complexity",
-      "More space usage",
-      "Not adaptive",
-      "All of the above"
-    ],
-    "correctAnswer": 3,
-    "explanation": "Binary Tree is often less efficient due to multiple factors like higher time complexity, space usage, and lack of adaptability."
-  },
-  {
-    "id": 109,
+    {
+        "id": 1,
+        "topic": "Sorting",
+        "algorithm": "Bubble Sort",
+        "difficulty": "Easy",
+        "question": "What is the basic idea of Bubble Sort?",
+        "options": [
+            "Bubble Sort compares and processes elements step by step",
+            "It uses dynamic programming",
+            "It uses hashing",
+            "It uses recursion with memoization"
+        ],
+        "correctAnswer": 0,
+        "explanation": "Bubble Sort is based on a fundamental step-by-step process, not advanced techniques like DP or hashing."
+    },
+    {
+        "id": 2,
+        "topic": "Sorting",
+        "algorithm": "Bubble Sort",
+        "difficulty": "Easy",
+        "question": "What is the best case time complexity of Bubble Sort?",
+        "options": [
+            "O(1)",
+            "O(n)",
+            "O(n log n)",
+            "O(n\u00b2)"
+        ],
+        "correctAnswer": 1,
+        "explanation": "In the best case, Bubble Sort can often achieve O(n), especially when data is already partially structured."
+    },
+    {
+        "id": 3,
+        "topic": "Sorting",
+        "algorithm": "Bubble Sort",
+        "difficulty": "Medium",
+        "question": "What is the average case time complexity of Bubble Sort?",
+        "options": [
+            "O(n^2)",
+            "O(n log n)",
+            "O(n\u00b2)",
+            "O(log n)"
+        ],
+        "correctAnswer": 0,
+        "explanation": "Typically, Bubble Sort has an average case of O(n^2)."
+    },
+    {
+        "id": 4,
+        "topic": "Sorting",
+        "algorithm": "Bubble Sort",
+        "difficulty": "Medium",
+        "question": "Which data structure is commonly associated with Bubble Sort?",
+        "options": [
+            "Array",
+            "Stack",
+            "Queue",
+            "Tree"
+        ],
+        "correctAnswer": 0,
+        "explanation": "Bubble Sort usually works directly on arrays in basic implementations."
+    },
+    {
+        "id": 5,
+        "topic": "Sorting",
+        "algorithm": "Bubble Sort",
+        "difficulty": "Hard",
+        "question": "What is the worst case space complexity of Bubble Sort?",
+        "options": [
+            "O(1)",
+            "O(log n)",
+            "O(n)",
+            "O(n\u00b2)"
+        ],
+        "correctAnswer": 0,
+        "explanation": "Bubble Sort requires O(1) extra space in the worst case."
+    },
+    {
+        "id": 6,
+        "topic": "Sorting",
+        "algorithm": "Bubble Sort",
+        "difficulty": "Hard",
+        "question": "What makes Bubble Sort less efficient compared to advanced algorithms?",
+        "options": [
+            "Higher time complexity",
+            "More space usage",
+            "Not adaptive",
+            "All of the above"
+        ],
+        "correctAnswer": 3,
+        "explanation": "Bubble Sort is often less efficient due to multiple factors like higher time complexity, space usage, and lack of adaptability."
+    },
+    {
+        "id": 7,
+        "topic": "Sorting",
+        "algorithm": "Selection Sort",
+        "difficulty": "Easy",
+        "question": "What is the basic idea of Selection Sort?",
+        "options": [
+            "Selection Sort compares and processes elements step by step",
+            "It uses dynamic programming",
+            "It uses hashing",
+            "It uses recursion with memoization"
+        ],
+        "correctAnswer": 0,
+        "explanation": "Selection Sort is based on a fundamental step-by-step process, not advanced techniques like DP or hashing."
+    },
+    {
+        "id": 8,
+        "topic": "Sorting",
+        "algorithm": "Selection Sort",
+        "difficulty": "Easy",
+        "question": "What is the best case time complexity of Selection Sort?",
+        "options": [
+            "O(1)",
+            "O(n)",
+            "O(n log n)",
+            "O(n\u00b2)"
+        ],
+        "correctAnswer": 1,
+        "explanation": "In the best case, Selection Sort can often achieve O(n), especially when data is already partially structured."
+    },
+    {
+        "id": 9,
+        "topic": "Sorting",
+        "algorithm": "Selection Sort",
+        "difficulty": "Medium",
+        "question": "What is the average case time complexity of Selection Sort?",
+        "options": [
+            "O(n)",
+            "O(n log n)",
+            "O(n\u00b2)",
+            "O(log n)"
+        ],
+        "correctAnswer": 1,
+        "explanation": "Typically, Selection Sort has an average case of O(n log n)."
+    },
+    {
+        "id": 10,
+        "topic": "Sorting",
+        "algorithm": "Selection Sort",
+        "difficulty": "Medium",
+        "question": "Which data structure is commonly associated with Selection Sort?",
+        "options": [
+            "Array",
+            "Stack",
+            "Queue",
+            "Tree"
+        ],
+        "correctAnswer": 0,
+        "explanation": "Selection Sort usually works directly on arrays in basic implementations."
+    },
+    {
+        "id": 11,
+        "topic": "Sorting",
+        "algorithm": "Selection Sort",
+        "difficulty": "Hard",
+        "question": "What is the worst case space complexity of Selection Sort?",
+        "options": [
+            "O(1)",
+            "O(log n)",
+            "O(n)",
+            "O(n\u00b2)"
+        ],
+        "correctAnswer": 0,
+        "explanation": "Selection Sort requires O(1) extra space in the worst case."
+    },
+    {
+        "id": 12,
+        "topic": "Sorting",
+        "algorithm": "Selection Sort",
+        "difficulty": "Hard",
+        "question": "What makes Selection Sort less efficient compared to advanced algorithms?",
+        "options": [
+            "Higher time complexity",
+            "More space usage",
+            "Not adaptive",
+            "All of the above"
+        ],
+        "correctAnswer": 3,
+        "explanation": "Selection Sort is often less efficient due to multiple factors like higher time complexity, space usage, and lack of adaptability."
+    },
+    {
+        "id": 13,
+        "topic": "Sorting",
+        "algorithm": "Insertion Sort",
+        "difficulty": "Easy",
+        "question": "What is the basic idea of Insertion Sort?",
+        "options": [
+            "Insertion Sort compares and processes elements step by step",
+            "It uses dynamic programming",
+            "It uses hashing",
+            "It uses recursion with memoization"
+        ],
+        "correctAnswer": 0,
+        "explanation": "Insertion Sort is based on a fundamental step-by-step process, not advanced techniques like DP or hashing."
+    },
+    {
+        "id": 14,
+        "topic": "Sorting",
+        "algorithm": "Insertion Sort",
+        "difficulty": "Easy",
+        "question": "What is the best case time complexity of Insertion Sort?",
+        "options": [
+            "O(1)",
+            "O(n)",
+            "O(n log n)",
+            "O(n\u00b2)"
+        ],
+        "correctAnswer": 1,
+        "explanation": "In the best case, Insertion Sort can often achieve O(n), especially when data is already partially structured."
+    },
+    {
+        "id": 15,
+        "topic": "Sorting",
+        "algorithm": "Insertion Sort",
+        "difficulty": "Medium",
+        "question": "What is the average case time complexity of Insertion Sort?",
+        "options": [
+            "O(n)",
+            "O(n log n)",
+            "O(n\u00b2)",
+            "O(n^2)"
+        ],
+        "correctAnswer": 3,
+        "explanation": "Typically, Insertion Sort has an average case of O(n^2)."
+    },
+    {
+        "id": 16,
+        "topic": "Sorting",
+        "algorithm": "Insertion Sort",
+        "difficulty": "Medium",
+        "question": "Which data structure is commonly associated with Insertion Sort?",
+        "options": [
+            "Array",
+            "Stack",
+            "Queue",
+            "Tree"
+        ],
+        "correctAnswer": 0,
+        "explanation": "Insertion Sort usually works directly on arrays in basic implementations."
+    },
+    {
+        "id": 17,
+        "topic": "Sorting",
+        "algorithm": "Insertion Sort",
+        "difficulty": "Hard",
+        "question": "What is the worst case space complexity of Insertion Sort?",
+        "options": [
+            "O(1)",
+            "O(log n)",
+            "O(n)",
+            "O(n\u00b2)"
+        ],
+        "correctAnswer": 0,
+        "explanation": "Insertion Sort requires O(1) extra space in the worst case."
+    },
+    {
+        "id": 18,
+        "topic": "Sorting",
+        "algorithm": "Insertion Sort",
+        "difficulty": "Hard",
+        "question": "What makes Insertion Sort less efficient compared to advanced algorithms?",
+        "options": [
+            "Higher time complexity",
+            "More space usage",
+            "Not adaptive",
+            "All of the above"
+        ],
+        "correctAnswer": 3,
+        "explanation": "Insertion Sort is often less efficient due to multiple factors like higher time complexity, space usage, and lack of adaptability."
+    },
+    {
+        "id": 19,
+        "topic": "Sorting",
+        "algorithm": "Merge Sort",
+        "difficulty": "Easy",
+        "question": "What is the basic idea of Merge Sort?",
+        "options": [
+            "Merge Sort compares and processes elements step by step",
+            "It uses dynamic programming",
+            "It uses hashing",
+            "It uses recursion with memoization"
+        ],
+        "correctAnswer": 0,
+        "explanation": "Merge Sort is based on a fundamental step-by-step process, not advanced techniques like DP or hashing."
+    },
+    {
+        "id": 20,
+        "topic": "Sorting",
+        "algorithm": "Merge Sort",
+        "difficulty": "Easy",
+        "question": "What is the best case time complexity of Merge Sort?",
+        "options": [
+            "O(1)",
+            "O(n)",
+            "O(n log n)",
+            "O(n\u00b2)"
+        ],
+        "correctAnswer": 1,
+        "explanation": "In the best case, Merge Sort can often achieve O(n), especially when data is already partially structured."
+    },
+    {
+        "id": 21,
+        "topic": "Sorting",
+        "algorithm": "Merge Sort",
+        "difficulty": "Medium",
+        "question": "What is the average case time complexity of Merge Sort?",
+        "options": [
+            "O(n)",
+            "O(n log n)",
+            "O(n\u00b2)",
+            "O(log n)"
+        ],
+        "correctAnswer": 1,
+        "explanation": "Typically, Merge Sort has an average case of O(n log n)."
+    },
+    {
+        "id": 22,
+        "topic": "Sorting",
+        "algorithm": "Merge Sort",
+        "difficulty": "Medium",
+        "question": "Which data structure is commonly associated with Merge Sort?",
+        "options": [
+            "Array",
+            "Stack",
+            "Queue",
+            "Tree"
+        ],
+        "correctAnswer": 0,
+        "explanation": "Merge Sort usually works directly on arrays in basic implementations."
+    },
+    {
+        "id": 23,
+        "topic": "Sorting",
+        "algorithm": "Merge Sort",
+        "difficulty": "Hard",
+        "question": "What is the worst case space complexity of Merge Sort?",
+        "options": [
+            "O(1)",
+            "O(log n)",
+            "O(n)",
+            "O(n\u00b2)"
+        ],
+        "correctAnswer": 2,
+        "explanation": "Merge Sort requires O(n) extra space in the worst case."
+    },
+    {
+        "id": 24,
+        "topic": "Sorting",
+        "algorithm": "Merge Sort",
+        "difficulty": "Hard",
+        "question": "What makes Merge Sort less efficient compared to advanced algorithms?",
+        "options": [
+            "Higher time complexity",
+            "More space usage",
+            "Not adaptive",
+            "All of the above"
+        ],
+        "correctAnswer": 3,
+        "explanation": "Merge Sort is often less efficient due to multiple factors like higher time complexity, space usage, and lack of adaptability."
+    },
+    {
+        "id": 25,
+        "topic": "Sorting",
+        "algorithm": "Quick Sort",
+        "difficulty": "Easy",
+        "question": "What is the basic idea of Quick Sort?",
+        "options": [
+            "Quick Sort compares and processes elements step by step",
+            "It uses dynamic programming",
+            "It uses hashing",
+            "It uses recursion with memoization"
+        ],
+        "correctAnswer": 0,
+        "explanation": "Quick Sort is based on a fundamental step-by-step process, not advanced techniques like DP or hashing."
+    },
+    {
+        "id": 26,
+        "topic": "Sorting",
+        "algorithm": "Quick Sort",
+        "difficulty": "Easy",
+        "question": "What is the best case time complexity of Quick Sort?",
+        "options": [
+            "O(1)",
+            "O(n)",
+            "O(n log n)",
+            "O(n\u00b2)"
+        ],
+        "correctAnswer": 1,
+        "explanation": "In the best case, Quick Sort can often achieve O(n), especially when data is already partially structured."
+    },
+    {
+        "id": 27,
+        "topic": "Sorting",
+        "algorithm": "Quick Sort",
+        "difficulty": "Medium",
+        "question": "What is the average case time complexity of Quick Sort?",
+        "options": [
+            "O(n)",
+            "O(n log n)",
+            "O(n\u00b2)",
+            "O(log n)"
+        ],
+        "correctAnswer": 1,
+        "explanation": "Typically, Quick Sort has an average case of O(n log n)."
+    },
+    {
+        "id": 28,
+        "topic": "Sorting",
+        "algorithm": "Quick Sort",
+        "difficulty": "Medium",
+        "question": "Which data structure is commonly associated with Quick Sort?",
+        "options": [
+            "Array",
+            "Stack",
+            "Queue",
+            "Tree"
+        ],
+        "correctAnswer": 0,
+        "explanation": "Quick Sort usually works directly on arrays in basic implementations."
+    },
+    {
+        "id": 29,
+        "topic": "Sorting",
+        "algorithm": "Quick Sort",
+        "difficulty": "Hard",
+        "question": "What is the worst case space complexity of Quick Sort?",
+        "options": [
+            "O(1)",
+            "O(log n)",
+            "O(n)",
+            "O(n\u00b2)"
+        ],
+        "correctAnswer": 0,
+        "explanation": "Quick Sort requires O(1) extra space in the worst case."
+    },
+    {
+        "id": 30,
+        "topic": "Sorting",
+        "algorithm": "Quick Sort",
+        "difficulty": "Hard",
+        "question": "What makes Quick Sort less efficient compared to advanced algorithms?",
+        "options": [
+            "Higher time complexity",
+            "More space usage",
+            "Not adaptive",
+            "All of the above"
+        ],
+        "correctAnswer": 3,
+        "explanation": "Quick Sort is often less efficient due to multiple factors like higher time complexity, space usage, and lack of adaptability."
+    },
+    {
+        "id": 31,
+        "topic": "Sorting",
+        "algorithm": "Tim Sort",
+        "difficulty": "Easy",
+        "question": "What is the basic idea of Tim Sort?",
+        "options": [
+            "Tim Sort compares and processes elements step by step",
+            "It uses dynamic programming",
+            "It uses hashing",
+            "It uses recursion with memoization"
+        ],
+        "correctAnswer": 0,
+        "explanation": "Tim Sort is based on a fundamental step-by-step process, not advanced techniques like DP or hashing."
+    },
+    {
+        "id": 32,
+        "topic": "Sorting",
+        "algorithm": "Tim Sort",
+        "difficulty": "Easy",
+        "question": "What is the best case time complexity of Tim Sort?",
+        "options": [
+            "O(1)",
+            "O(n)",
+            "O(n log n)",
+            "O(n\u00b2)"
+        ],
+        "correctAnswer": 1,
+        "explanation": "In the best case, Tim Sort can often achieve O(n), especially when data is already partially structured."
+    },
+    {
+        "id": 33,
+        "topic": "Sorting",
+        "algorithm": "Tim Sort",
+        "difficulty": "Medium",
+        "question": "What is the average case time complexity of Tim Sort?",
+        "options": [
+            "O(n)",
+            "O(n log n)",
+            "O(n\u00b2)",
+            "O(log n)"
+        ],
+        "correctAnswer": 1,
+        "explanation": "Typically, Tim Sort has an average case of O(n log n)."
+    },
+    {
+        "id": 34,
+        "topic": "Sorting",
+        "algorithm": "Tim Sort",
+        "difficulty": "Medium",
+        "question": "Which data structure is commonly associated with Tim Sort?",
+        "options": [
+            "Array",
+            "Stack",
+            "Queue",
+            "Tree"
+        ],
+        "correctAnswer": 0,
+        "explanation": "Tim Sort usually works directly on arrays in basic implementations."
+    },
+    {
+        "id": 35,
+        "topic": "Sorting",
+        "algorithm": "Tim Sort",
+        "difficulty": "Hard",
+        "question": "What is the worst case space complexity of Tim Sort?",
+        "options": [
+            "O(1)",
+            "O(log n)",
+            "O(n)",
+            "O(n\u00b2)"
+        ],
+        "correctAnswer": 0,
+        "explanation": "Tim Sort requires O(1) extra space in the worst case."
+    },
+    {
+        "id": 36,
+        "topic": "Sorting",
+        "algorithm": "Tim Sort",
+        "difficulty": "Hard",
+        "question": "What makes Tim Sort less efficient compared to advanced algorithms?",
+        "options": [
+            "Higher time complexity",
+            "More space usage",
+            "Not adaptive",
+            "All of the above"
+        ],
+        "correctAnswer": 3,
+        "explanation": "Tim Sort is often less efficient due to multiple factors like higher time complexity, space usage, and lack of adaptability."
+    },
+    {
+        "id": 37,
+        "topic": "Sorting",
+        "algorithm": "Intro Sort",
+        "difficulty": "Easy",
+        "question": "What is the basic idea of Intro Sort?",
+        "options": [
+            "Intro Sort compares and processes elements step by step",
+            "It uses dynamic programming",
+            "It uses hashing",
+            "It uses recursion with memoization"
+        ],
+        "correctAnswer": 0,
+        "explanation": "Intro Sort is based on a fundamental step-by-step process, not advanced techniques like DP or hashing."
+    },
+    {
+        "id": 38,
+        "topic": "Sorting",
+        "algorithm": "Intro Sort",
+        "difficulty": "Easy",
+        "question": "What is the best case time complexity of Intro Sort?",
+        "options": [
+            "O(1)",
+            "O(n)",
+            "O(n log n)",
+            "O(n\u00b2)"
+        ],
+        "correctAnswer": 1,
+        "explanation": "In the best case, Intro Sort can often achieve O(n), especially when data is already partially structured."
+    },
+    {
+        "id": 39,
+        "topic": "Sorting",
+        "algorithm": "Intro Sort",
+        "difficulty": "Medium",
+        "question": "What is the average case time complexity of Intro Sort?",
+        "options": [
+            "O(n)",
+            "O(n log n)",
+            "O(n\u00b2)",
+            "O(log n)"
+        ],
+        "correctAnswer": 1,
+        "explanation": "Typically, Intro Sort has an average case of O(n log n)."
+    },
+    {
+        "id": 40,
+        "topic": "Sorting",
+        "algorithm": "Intro Sort",
+        "difficulty": "Medium",
+        "question": "Which data structure is commonly associated with Intro Sort?",
+        "options": [
+            "Array",
+            "Stack",
+            "Queue",
+            "Tree"
+        ],
+        "correctAnswer": 0,
+        "explanation": "Intro Sort usually works directly on arrays in basic implementations."
+    },
+    {
+        "id": 41,
+        "topic": "Sorting",
+        "algorithm": "Intro Sort",
+        "difficulty": "Hard",
+        "question": "What is the worst case space complexity of Intro Sort?",
+        "options": [
+            "O(1)",
+            "O(log n)",
+            "O(n)",
+            "O(n\u00b2)"
+        ],
+        "correctAnswer": 0,
+        "explanation": "Intro Sort requires O(1) extra space in the worst case."
+    },
+    {
+        "id": 42,
+        "topic": "Sorting",
+        "algorithm": "Intro Sort",
+        "difficulty": "Hard",
+        "question": "What makes Intro Sort less efficient compared to advanced algorithms?",
+        "options": [
+            "Higher time complexity",
+            "More space usage",
+            "Not adaptive",
+            "All of the above"
+        ],
+        "correctAnswer": 3,
+        "explanation": "Intro Sort is often less efficient due to multiple factors like higher time complexity, space usage, and lack of adaptability."
+    },
+    {
+        "id": 43,
+        "topic": "Sorting",
+        "algorithm": "Shell Sort",
+        "difficulty": "Easy",
+        "question": "What is the basic idea of Shell Sort?",
+        "options": [
+            "Shell Sort compares and processes elements step by step",
+            "It uses dynamic programming",
+            "It uses hashing",
+            "It uses recursion with memoization"
+        ],
+        "correctAnswer": 0,
+        "explanation": "Shell Sort is based on a fundamental step-by-step process, not advanced techniques like DP or hashing."
+    },
+    {
+        "id": 44,
+        "topic": "Sorting",
+        "algorithm": "Shell Sort",
+        "difficulty": "Easy",
+        "question": "What is the best case time complexity of Shell Sort?",
+        "options": [
+            "O(1)",
+            "O(n)",
+            "O(n log n)",
+            "O(n\u00b2)"
+        ],
+        "correctAnswer": 1,
+        "explanation": "In the best case, Shell Sort can often achieve O(n), especially when data is already partially structured."
+    },
+    {
+        "id": 45,
+        "topic": "Sorting",
+        "algorithm": "Shell Sort",
+        "difficulty": "Medium",
+        "question": "What is the average case time complexity of Shell Sort?",
+        "options": [
+            "O(n)",
+            "O(n log n)",
+            "O(n\u00b2)",
+            "O(log n)"
+        ],
+        "correctAnswer": 1,
+        "explanation": "Typically, Shell Sort has an average case of O(n log n)."
+    },
+    {
+        "id": 46,
+        "topic": "Sorting",
+        "algorithm": "Shell Sort",
+        "difficulty": "Medium",
+        "question": "Which data structure is commonly associated with Shell Sort?",
+        "options": [
+            "Array",
+            "Stack",
+            "Queue",
+            "Tree"
+        ],
+        "correctAnswer": 0,
+        "explanation": "Shell Sort usually works directly on arrays in basic implementations."
+    },
+    {
+        "id": 47,
+        "topic": "Sorting",
+        "algorithm": "Shell Sort",
+        "difficulty": "Hard",
+        "question": "What is the worst case space complexity of Shell Sort?",
+        "options": [
+            "O(1)",
+            "O(log n)",
+            "O(n)",
+            "O(n\u00b2)"
+        ],
+        "correctAnswer": 0,
+        "explanation": "Shell Sort requires O(1) extra space in the worst case."
+    },
+    {
+        "id": 48,
+        "topic": "Sorting",
+        "algorithm": "Shell Sort",
+        "difficulty": "Hard",
+        "question": "What makes Shell Sort less efficient compared to advanced algorithms?",
+        "options": [
+            "Higher time complexity",
+            "More space usage",
+            "Not adaptive",
+            "All of the above"
+        ],
+        "correctAnswer": 3,
+        "explanation": "Shell Sort is often less efficient due to multiple factors like higher time complexity, space usage, and lack of adaptability."
+    },
+    {
+        "id": 49,
+        "topic": "Searching",
+        "algorithm": "Linear Search",
+        "difficulty": "Easy",
+        "question": "What is the basic idea of Linear Search?",
+        "options": [
+            "Linear Search compares and processes elements step by step",
+            "It uses dynamic programming",
+            "It uses hashing",
+            "It uses recursion with memoization"
+        ],
+        "correctAnswer": 0,
+        "explanation": "Linear Search is based on a fundamental step-by-step process, not advanced techniques like DP or hashing."
+    },
+    {
+        "id": 50,
+        "topic": "Searching",
+        "algorithm": "Linear Search",
+        "difficulty": "Easy",
+        "question": "What is the best case time complexity of Linear Search?",
+        "options": [
+            "O(1)",
+            "O(n)",
+            "O(n log n)",
+            "O(n\u00b2)"
+        ],
+        "correctAnswer": 0,
+        "explanation": "In the best case, Linear Search can often achieve O(1), especially when target is the first element in array."
+    },
+    {
+        "id": 51,
+        "topic": "Searching",
+        "algorithm": "Linear Search",
+        "difficulty": "Medium",
+        "question": "What is the average case time complexity of Linear Search?",
+        "options": [
+            "O(n)",
+            "O(n log n)",
+            "O(n\u00b2)",
+            "O(log n)"
+        ],
+        "correctAnswer": 0,
+        "explanation": "Typically, Linear Search has an average case of O(n)."
+    },
+    {
+        "id": 52,
+        "topic": "Searching",
+        "algorithm": "Linear Search",
+        "difficulty": "Medium",
+        "question": "Which data structure is commonly associated with Linear Search?",
+        "options": [
+            "Array",
+            "Stack",
+            "Queue",
+            "Tree"
+        ],
+        "correctAnswer": 0,
+        "explanation": "Linear Search usually works directly on arrays in basic implementations."
+    },
+    {
+        "id": 53,
+        "topic": "Searching",
+        "algorithm": "Linear Search",
+        "difficulty": "Hard",
+        "question": "What is the worst case time complexity of Linear Search?",
+        "options": [
+            "O(1)",
+            "O(log n)",
+            "O(n)",
+            "O(n\u00b2)"
+        ],
+        "correctAnswer": 2,
+        "explanation": "Linear Search takes O(n) time to search through the entire array in the worst case."
+    },
+    {
+        "id": 54,
+        "topic": "Searching",
+        "algorithm": "Linear Search",
+        "difficulty": "Hard",
+        "question": "What makes Linear Search less efficient compared to advanced algorithms?",
+        "options": [
+            "Higher time complexity",
+            "More space usage",
+            "Not adaptive",
+            "All of the above"
+        ],
+        "correctAnswer": 3,
+        "explanation": "Linear Search is often less efficient due to multiple factors like higher time complexity, space usage, and lack of adaptability."
+    },
+    {
+        "id": 55,
+        "topic": "Searching",
+        "algorithm": "Binary Search",
+        "difficulty": "Easy",
+        "question": "What is the basic idea of Binary Search?",
+        "options": [
+            "Binary Search compares and processes elements step by step",
+            "It uses dynamic programming",
+            "It uses hashing",
+            "It uses recursion with memoization"
+        ],
+        "correctAnswer": 0,
+        "explanation": "Binary Search is based on a fundamental step-by-step process, not advanced techniques like DP or hashing."
+    },
+    {
+        "id": 56,
+        "topic": "Searching",
+        "algorithm": "Binary Search",
+        "difficulty": "Easy",
+        "question": "What is the best case time complexity of Binary Search?",
+        "options": [
+            "O(1)",
+            "O(n)",
+            "O(n log n)",
+            "O(n\u00b2)"
+        ],
+        "correctAnswer": 1,
+        "explanation": "In the best case, Binary Search can often achieve O(1), especially when data is already partially structured."
+    },
+    {
+        "id": 57,
+        "topic": "Searching",
+        "algorithm": "Binary Search",
+        "difficulty": "Medium",
+        "question": "What is the average case time complexity of Binary Search?",
+        "options": [
+            "O(n)",
+            "O(n log n)",
+            "O(n\u00b2)",
+            "O(log n)"
+        ],
+        "correctAnswer": 3,
+        "explanation": "Typically, Binary Search has an average case of O(log n)."
+    },
+    {
+        "id": 58,
+        "topic": "Searching",
+        "algorithm": "Binary Search",
+        "difficulty": "Medium",
+        "question": "Which data structure is commonly associated with Binary Search?",
+        "options": [
+            "Array",
+            "Stack",
+            "Queue",
+            "Tree"
+        ],
+        "correctAnswer": 0,
+        "explanation": "Binary Search usually works directly on arrays in basic implementations."
+    },
+    {
+        "id": 59,
+        "topic": "Searching",
+        "algorithm": "Binary Search",
+        "difficulty": "Hard",
+        "question": "What is the worst case space complexity of Binary Search?",
+        "options": [
+            "O(1)",
+            "O(log n)",
+            "O(n)",
+            "O(n\u00b2)"
+        ],
+        "correctAnswer": 1,
+        "explanation": "Binary Search requires O(log n) time complexity in the worst case."
+    },
+    {
+        "id": 60,
+        "topic": "Searching",
+        "algorithm": "Binary Search",
+        "difficulty": "Hard",
+        "question": "What makes Binary Search less efficient compared to advanced algorithms?",
+        "options": [
+            "Higher time complexity",
+            "More space usage",
+            "Not adaptive",
+            "All of the above"
+        ],
+        "correctAnswer": 3,
+        "explanation": "Binary Search is often less efficient due to multiple factors like higher time complexity, space usage, and lack of adaptability."
+    },
+    {
+        "id": 61,
+        "topic": "Data Structures",
+        "algorithm": "Linked List",
+        "difficulty": "Easy",
+        "question": "What is the basic idea of Linked List?",
+        "options": [
+            "Linked List compares and processes elements step by step",
+            "It uses dynamic programming",
+            "It uses hashing",
+            "It uses recursion with memoization"
+        ],
+        "correctAnswer": 0,
+        "explanation": "Linked List is based on a fundamental step-by-step process, not advanced techniques like DP or hashing."
+    },
+    {
+        "id": 62,
+        "topic": "Data Structures",
+        "algorithm": "Linked List",
+        "difficulty": "Easy",
+        "question": "What is the best case time complexity of Linked List?",
+        "options": [
+            "O(1)",
+            "O(n)",
+            "O(n log n)",
+            "O(n\u00b2)"
+        ],
+        "correctAnswer": 1,
+        "explanation": "In the best case, Linked List can often achieve O(n), especially when data is already partially structured."
+    },
+    {
+        "id": 63,
+        "topic": "Data Structures",
+        "algorithm": "Linked List",
+        "difficulty": "Medium",
+        "question": "What is the average case time complexity of Linked List?",
+        "options": [
+            "O(n)",
+            "O(n log n)",
+            "O(n\u00b2)",
+            "O(log n)"
+        ],
+        "correctAnswer": 2,
+        "explanation": "Typically, Linked List has an average case of O(n\u00b2)."
+    },
+    {
+        "id": 64,
+        "topic": "Data Structures",
+        "algorithm": "Linked List",
+        "difficulty": "Medium",
+        "question": "Which data structure is commonly associated with Linked List?",
+        "options": [
+            "Array",
+            "Stack",
+            "Queue",
+            "Tree"
+        ],
+        "correctAnswer": 0,
+        "explanation": "Linked List usually works directly on arrays in basic implementations."
+    },
+    {
+        "id": 65,
+        "topic": "Data Structures",
+        "algorithm": "Linked List",
+        "difficulty": "Hard",
+        "question": "What is the worst case space complexity of Linked List?",
+        "options": [
+            "O(1)",
+            "O(log n)",
+            "O(n)",
+            "O(n\u00b2)"
+        ],
+        "correctAnswer": 0,
+        "explanation": "Linked List requires O(1) extra space in the worst case."
+    },
+    {
+        "id": 66,
+        "topic": "Data Structures",
+        "algorithm": "Linked List",
+        "difficulty": "Hard",
+        "question": "What makes Linked List less efficient compared to advanced algorithms?",
+        "options": [
+            "Higher time complexity",
+            "More space usage",
+            "Not adaptive",
+            "All of the above"
+        ],
+        "correctAnswer": 3,
+        "explanation": "Linked List is often less efficient due to multiple factors like higher time complexity, space usage, and lack of adaptability."
+    },
+    {
+        "id": 67,
+        "topic": "Data Structures",
+        "algorithm": "Stack",
+        "difficulty": "Easy",
+        "question": "What is the basic idea of Stack?",
+        "options": [
+            "Stack compares and processes elements step by step",
+            "It uses dynamic programming",
+            "It uses hashing",
+            "It uses recursion with memoization"
+        ],
+        "correctAnswer": 0,
+        "explanation": "Stack is based on a fundamental step-by-step process, not advanced techniques like DP or hashing."
+    },
+    {
+        "id": 68,
+        "topic": "Data Structures",
+        "algorithm": "Stack",
+        "difficulty": "Easy",
+        "question": "What is the best case time complexity of Stack?",
+        "options": [
+            "O(1)",
+            "O(n)",
+            "O(n log n)",
+            "O(n\u00b2)"
+        ],
+        "correctAnswer": 1,
+        "explanation": "In the best case, Stack can often achieve O(n), especially when data is already partially structured."
+    },
+    {
+        "id": 69,
+        "topic": "Data Structures",
+        "algorithm": "Stack",
+        "difficulty": "Medium",
+        "question": "What is the average case time complexity of Stack?",
+        "options": [
+            "O(n)",
+            "O(n log n)",
+            "O(n\u00b2)",
+            "O(log n)"
+        ],
+        "correctAnswer": 2,
+        "explanation": "Typically, Stack has an average case of O(n\u00b2)."
+    },
+    {
+        "id": 70,
+        "topic": "Data Structures",
+        "algorithm": "Stack",
+        "difficulty": "Medium",
+        "question": "Which data structure is commonly associated with Stack?",
+        "options": [
+            "Array",
+            "Stack",
+            "Queue",
+            "Tree"
+        ],
+        "correctAnswer": 0,
+        "explanation": "Stack usually works directly on arrays in basic implementations."
+    },
+    {
+        "id": 71,
+        "topic": "Data Structures",
+        "algorithm": "Stack",
+        "difficulty": "Hard",
+        "question": "What is the worst case space complexity of Stack?",
+        "options": [
+            "O(1)",
+            "O(log n)",
+            "O(n)",
+            "O(n\u00b2)"
+        ],
+        "correctAnswer": 0,
+        "explanation": "Stack requires O(1) extra space in the worst case."
+    },
+    {
+        "id": 72,
+        "topic": "Data Structures",
+        "algorithm": "Stack",
+        "difficulty": "Hard",
+        "question": "What makes Stack less efficient compared to advanced algorithms?",
+        "options": [
+            "Higher time complexity",
+            "More space usage",
+            "Not adaptive",
+            "All of the above"
+        ],
+        "correctAnswer": 3,
+        "explanation": "Stack is often less efficient due to multiple factors like higher time complexity, space usage, and lack of adaptability."
+    },
+    {
+        "id": 73,
+        "topic": "Data Structures",
+        "algorithm": "Queue",
+        "difficulty": "Easy",
+        "question": "What is the basic idea of Queue?",
+        "options": [
+            "Queue compares and processes elements step by step",
+            "It uses dynamic programming",
+            "It uses hashing",
+            "It uses recursion with memoization"
+        ],
+        "correctAnswer": 0,
+        "explanation": "Queue is based on a fundamental step-by-step process, not advanced techniques like DP or hashing."
+    },
+    {
+        "id": 74,
+        "topic": "Data Structures",
+        "algorithm": "Queue",
+        "difficulty": "Easy",
+        "question": "What is the best case time complexity of Queue?",
+        "options": [
+            "O(1)",
+            "O(n)",
+            "O(n log n)",
+            "O(n\u00b2)"
+        ],
+        "correctAnswer": 1,
+        "explanation": "In the best case, Queue can often achieve O(n), especially when data is already partially structured."
+    },
+    {
+        "id": 75,
+        "topic": "Data Structures",
+        "algorithm": "Queue",
+        "difficulty": "Medium",
+        "question": "What is the average case time complexity of Queue?",
+        "options": [
+            "O(n)",
+            "O(n log n)",
+            "O(n\u00b2)",
+            "O(log n)"
+        ],
+        "correctAnswer": 2,
+        "explanation": "Typically, Queue has an average case of O(n\u00b2)."
+    },
+    {
+        "id": 76,
+        "topic": "Data Structures",
+        "algorithm": "Queue",
+        "difficulty": "Medium",
+        "question": "Which data structure is commonly associated with Queue?",
+        "options": [
+            "Array",
+            "Stack",
+            "Queue",
+            "Tree"
+        ],
+        "correctAnswer": 0,
+        "explanation": "Queue usually works directly on arrays in basic implementations."
+    },
+    {
+        "id": 77,
+        "topic": "Data Structures",
+        "algorithm": "Queue",
+        "difficulty": "Hard",
+        "question": "What is the worst case space complexity of Queue?",
+        "options": [
+            "O(1)",
+            "O(log n)",
+            "O(n)",
+            "O(n\u00b2)"
+        ],
+        "correctAnswer": 0,
+        "explanation": "Queue requires O(1) extra space in the worst case."
+    },
+    {
+        "id": 78,
+        "topic": "Data Structures",
+        "algorithm": "Queue",
+        "difficulty": "Hard",
+        "question": "What makes Queue less efficient compared to advanced algorithms?",
+        "options": [
+            "Higher time complexity",
+            "More space usage",
+            "Not adaptive",
+            "All of the above"
+        ],
+        "correctAnswer": 3,
+        "explanation": "Queue is often less efficient due to multiple factors like higher time complexity, space usage, and lack of adaptability."
+    },
+    {
+        "id": 79,
+        "topic": "Data Structures",
+        "algorithm": "Binary Tree",
+        "difficulty": "Easy",
+        "question": "What is the basic idea of Binary Tree?",
+        "options": [
+            "Binary Tree compares and processes elements step by step",
+            "It uses dynamic programming",
+            "It uses hashing",
+            "It uses recursion with memoization"
+        ],
+        "correctAnswer": 0,
+        "explanation": "Binary Tree is based on a fundamental step-by-step process, not advanced techniques like DP or hashing."
+    },
+    {
+        "id": 80,
+        "topic": "Data Structures",
+        "algorithm": "Binary Tree",
+        "difficulty": "Easy",
+        "question": "What is the best case time complexity of Binary Tree?",
+        "options": [
+            "O(1)",
+            "O(n)",
+            "O(n log n)",
+            "O(n\u00b2)"
+        ],
+        "correctAnswer": 1,
+        "explanation": "In the best case, Binary Tree can often achieve O(n), especially when data is already partially structured."
+    },
+    {
+        "id": 81,
+        "topic": "Data Structures",
+        "algorithm": "Binary Tree",
+        "difficulty": "Medium",
+        "question": "What is the average case time complexity of Binary Tree?",
+        "options": [
+            "O(n)",
+            "O(n log n)",
+            "O(n\u00b2)",
+            "O(log n)"
+        ],
+        "correctAnswer": 2,
+        "explanation": "Typically, Binary Tree has an average case of O(n\u00b2)."
+    },
+    {
+        "id": 82,
+        "topic": "Data Structures",
+        "algorithm": "Binary Tree",
+        "difficulty": "Medium",
+        "question": "Which data structure is commonly associated with Binary Tree?",
+        "options": [
+            "Array",
+            "Stack",
+            "Queue",
+            "Tree"
+        ],
+        "correctAnswer": 0,
+        "explanation": "Binary Tree usually works directly on arrays in basic implementations."
+    },
+    {
+        "id": 83,
+        "topic": "Data Structures",
+        "algorithm": "Binary Tree",
+        "difficulty": "Hard",
+        "question": "What is the worst case space complexity of Binary Tree?",
+        "options": [
+            "O(1)",
+            "O(log n)",
+            "O(n)",
+            "O(n\u00b2)"
+        ],
+        "correctAnswer": 2,
+        "explanation": "Binary Tree requires O(n) extra space in the worst case."
+    },
+    {
+        "id": 84,
+        "topic": "Data Structures",
+        "algorithm": "Binary Tree",
+        "difficulty": "Hard",
+        "question": "What makes Binary Tree less efficient compared to advanced algorithms?",
+        "options": [
+            "Higher time complexity",
+            "More space usage",
+            "Not adaptive",
+            "All of the above"
+        ],
+        "correctAnswer": 3,
+        "explanation": "Binary Tree is often less efficient due to multiple factors like higher time complexity, space usage, and lack of adaptability."
+    },
+    {
+        "id": 85,
+        "topic": "Other Topics",
+        "algorithm": "Hashing",
+        "difficulty": "Easy",
+        "question": "What is the main purpose of hashing?",
+        "options": [
+            "Store data sequentially",
+            "Map data to fixed-size values for fast access",
+            "Sort data efficiently",
+            "Compress data to smaller size"
+        ],
+        "correctAnswer": 1,
+        "explanation": "Hashing maps arbitrary-sized data to fixed-size values (hash codes) to allow fast insertion, deletion, and lookup."
+    },
+    {
+        "id": 86,
+        "topic": "Other Topics",
+        "algorithm": "Hashing",
+        "difficulty": "Easy",
+        "question": "Which data structure commonly uses hashing for fast access?",
+        "options": [
+            "Array",
+            "Linked List",
+            "Hash Table",
+            "Stack"
+        ],
+        "correctAnswer": 2,
+        "explanation": "Hash tables use hashing to map keys to indices, allowing O(1) average-time lookup."
+    },
+    {
+        "id": 87,
+        "topic": "Other Topics",
+        "algorithm": "Hashing",
+        "difficulty": "Medium",
+        "question": "Which of the following is a collision resolution technique in hashing?",
+        "options": [
+            "Binary Search",
+            "Chaining",
+            "Heapify",
+            "Merge Sort"
+        ],
+        "correctAnswer": 1,
+        "explanation": "Chaining is used to store multiple elements at the same index in case of a collision."
+    },
+    {
+        "id": 88,
+        "topic": "Other Topics",
+        "algorithm": "Hashing",
+        "difficulty": "Medium",
+        "question": "What is a hash function?",
+        "options": [
+            "A function that sorts elements",
+            "A function that maps keys to integer indices",
+            "A function that compares two arrays",
+            "A function that computes factorial"
+        ],
+        "correctAnswer": 1,
+        "explanation": "A hash function converts a key into an integer index for storage in a hash table."
+    },
+    {
+        "id": 89,
+        "topic": "Other Topics",
+        "algorithm": "Hashing",
+        "difficulty": "Hard",
+        "question": "Why is the choice of a good hash function important?",
+        "options": [
+            "To ensure fewer collisions and uniform distribution",
+            "To make the table smaller",
+            "To sort the keys automatically",
+            "To compress data efficiently"
+        ],
+        "correctAnswer": 0,
+        "explanation": "A good hash function reduces collisions and distributes keys uniformly, ensuring O(1) performance."
+    },
+    {
+        "id": 90,
+        "topic": "Other Topics",
+        "algorithm": "Hashing",
+        "difficulty": "Hard",
+        "question": "What can happen if all keys hash to the same index?",
+        "options": [
+            "The hash table becomes empty",
+            "The hash table degenerates into a linked list",
+            "The hash table sorts automatically",
+            "Nothing significant"
+        ],
+        "correctAnswer": 1,
+        "explanation": "If all keys collide to the same index, chaining will make a long list, degrading performance to O(n)."
+    },
+    {
+        "id": 91,
+        "topic": "Other Topics",
+        "algorithm": "Hash Table",
+        "difficulty": "Easy",
+        "question": "What is stored at each index of a hash table?",
+        "options": [
+            "Elements or key-value pairs",
+            "Only keys",
+            "Only indices",
+            "Sorted arrays"
+        ],
+        "correctAnswer": 0,
+        "explanation": "Each index of a hash table stores elements, usually as key-value pairs."
+    },
+    {
+        "id": 92,
+        "topic": "Other Topics",
+        "algorithm": "Hash Table",
+        "difficulty": "Easy",
+        "question": "Hash tables provide which average time complexity for search operations?",
+        "options": [
+            "O(n)",
+            "O(log n)",
+            "O(1)",
+            "O(n log n)"
+        ],
+        "correctAnswer": 2,
+        "explanation": "Search in hash tables is O(1) on average due to direct mapping by hash codes."
+    },
+    {
+        "id": 93,
+        "topic": "Other Topics",
+        "algorithm": "Hash Table",
+        "difficulty": "Medium",
+        "question": "Which of the following affects hash table performance?",
+        "options": [
+            "Load factor",
+            "Hash function quality",
+            "Collision resolution technique",
+            "All of the above"
+        ],
+        "correctAnswer": 3,
+        "explanation": "Load factor, hash function, and collision resolution all impact hash table efficiency."
+    },
+    {
+        "id": 94,
+        "topic": "Other Topics",
+        "algorithm": "Hash Table",
+        "difficulty": "Medium",
+        "question": "What happens when the load factor exceeds a threshold in a hash table?",
+        "options": [
+            "The table resizes",
+            "Elements are deleted",
+            "The hash function changes",
+            "Nothing"
+        ],
+        "correctAnswer": 0,
+        "explanation": "When the load factor is high, the table is resized to reduce collisions and maintain O(1) performance."
+    },
+    {
+        "id": 95,
+        "topic": "Other Topics",
+        "algorithm": "Hash Table",
+        "difficulty": "Hard",
+        "question": "Worst-case time complexity of search in a hash table using chaining is?",
+        "options": [
+            "O(1)",
+            "O(log n)",
+            "O(n)",
+            "O(n log n)"
+        ],
+        "correctAnswer": 2,
+        "explanation": "In the worst case, all keys hash to the same index, forming a list of size n, giving O(n) search time."
+    },
+    {
+        "id": 96,
+        "topic": "Other Topics",
+        "algorithm": "Hash Table",
+        "difficulty": "Hard",
+        "question": "Which of the following is NOT a valid collision resolution technique?",
+        "options": [
+            "Chaining",
+            "Linear probing",
+            "Heap sort",
+            "Double hashing"
+        ],
+        "correctAnswer": 2,
+        "explanation": "Heap sort is unrelated to collision resolution in hash tables."
+    },
+    {
+        "id": 97,
+        "topic": "Other Topics",
+        "algorithm": "chainingHash",
+        "difficulty": "Easy",
+        "question": "In chaining, where are colliding elements stored?",
+        "options": [
+            "In a separate hash table",
+            "In a linked list at the same index",
+            "In a stack",
+            "In an array sorted by key"
+        ],
+        "correctAnswer": 1,
+        "explanation": "Chaining stores multiple colliding elements in a linked list at the same table index."
+    },
+    {
+        "id": 98,
+        "topic": "Other Topics",
+        "algorithm": "chainingHash",
+        "difficulty": "Easy",
+        "question": "Which data structure is commonly used in chaining?",
+        "options": [
+            "Queue",
+            "Linked List",
+            "Binary Tree",
+            "Heap"
+        ],
+        "correctAnswer": 1,
+        "explanation": "Linked lists are used at each index to store multiple colliding elements."
+    },
+    {
+        "id": 99,
+        "topic": "Other Topics",
+        "algorithm": "chainingHash",
+        "difficulty": "Medium",
+        "question": "What is the average search complexity in chaining with a low load factor?",
+        "options": [
+            "O(1)",
+            "O(log n)",
+            "O(n)",
+            "O(n log n)"
+        ],
+        "correctAnswer": 0,
+        "explanation": "With a low load factor, most indices have very few elements, giving O(1) average search time."
+    },
+    {
+        "id": 100,
+        "topic": "Other Topics",
+        "algorithm": "chainingHash",
+        "difficulty": "Medium",
+        "question": "If a hash table uses chaining and all keys hash to the same index, what is the worst-case search time?",
+        "options": [
+            "O(1)",
+            "O(log n)",
+            "O(n)",
+            "O(n^2)"
+        ],
+        "correctAnswer": 2,
+        "explanation": "All keys in one linked list give O(n) search in the worst case."
+    },
+    {
+        "id": 101,
+        "topic": "Other Topics",
+        "algorithm": "chainingHash",
+        "difficulty": "Hard",
+        "question": "Which of the following improves search efficiency in chaining?",
+        "options": [
+            "Using balanced BSTs instead of linked lists",
+            "Increasing table size",
+            "Reducing load factor",
+            "All of the above"
+        ],
+        "correctAnswer": 3,
+        "explanation": "All options help: BSTs improve lookup, larger table reduces collisions, lower load factor reduces chain length."
+    },
+    {
+        "id": 102,
+        "topic": "Other Topics",
+        "algorithm": "chainingHash",
+        "difficulty": "Hard",
+        "question": "Which is a disadvantage of chaining?",
+        "options": [
+            "Wastes memory due to pointers",
+            "Cannot handle collisions",
+            "Always slower than open addressing",
+            "Does not allow deletion"
+        ],
+        "correctAnswer": 0,
+        "explanation": "Chaining requires extra memory for pointers in linked lists, which is a trade-off for simpler collision handling."
+    },
+    {
+        "id": 103,
+        "topic": "Other Topics",
+        "algorithm": "Open Addressing",
+        "difficulty": "Easy",
+        "question": "In open addressing, where is a colliding element stored?",
+        "options": [
+            "In a linked list",
+            "In another empty table slot",
+            "At the same index",
+            "In a separate array"
+        ],
+        "correctAnswer": 1,
+        "explanation": "Open addressing finds another empty slot in the table to store the colliding element."
+    },
+    {
+        "id": 104,
+        "topic": "Other Topics",
+        "algorithm": "Open Addressing",
+        "difficulty": "Easy",
+        "question": "Which is NOT an open addressing method?",
+        "options": [
+            "Linear probing",
+            "Quadratic probing",
+            "Double hashing",
+            "Chaining"
+        ],
+        "correctAnswer": 3,
+        "explanation": "Chaining is a separate collision handling technique, not open addressing."
+    },
+    {
+        "id": 105,
+        "topic": "Other Topics",
+        "algorithm": "Open Addressing",
+        "difficulty": "Medium",
+        "question": "What is primary clustering in open addressing?",
+        "options": [
+            "When multiple elements hash to the same index",
+            "When clusters of occupied slots form, slowing insert/search",
+            "When the hash table resizes",
+            "When hash function fails"
+        ],
+        "correctAnswer": 1,
+        "explanation": "Primary clustering occurs when clusters of consecutive occupied slots form, increasing probe length."
+    },
+    {
+        "id": 106,
+        "topic": "Other Topics",
+        "algorithm": "Open Addressing",
+        "difficulty": "Medium",
+        "question": "What is the average search complexity of open addressing with low load factor?",
+        "options": [
+            "O(n)",
+            "O(log n)",
+            "O(1)",
+            "O(n log n)"
+        ],
+        "correctAnswer": 2,
+        "explanation": "With a low load factor, most searches find their element quickly, giving O(1) average complexity."
+    },
+    {
+        "id": 107,
+        "topic": "Other Topics",
+        "algorithm": "Open Addressing",
+        "difficulty": "Hard",
+        "question": "What is the worst-case search time in open addressing?",
+        "options": [
+            "O(1)",
+            "O(log n)",
+            "O(n)",
+            "O(n log n)"
+        ],
+        "correctAnswer": 2,
+        "explanation": "If all elements form a cluster or table is nearly full, worst-case search can take O(n)."
+    },
+    {
+        "id": 108,
+        "topic": "Other Topics",
+        "algorithm": "Open Addressing",
+        "difficulty": "Hard",
+        "question": "Which of these helps reduce clustering in open addressing?",
+        "options": [
+            "Linear probing",
+            "Quadratic probing or double hashing",
+            "Always resizing table",
+            "Using linked lists"
+        ],
+        "correctAnswer": 1,
+        "explanation": "Quadratic probing and double hashing reduce clustering by spreading keys more uniformly."
+    },
+    {
+        "id": 109,
+        "topic": "Other Topics",
+        "algorithm": "Rolling Hash",
+        "difficulty": "Easy",
+        "question": "Rolling hash is used primarily in which type of algorithms?",
+        "options": [
+            "Sorting algorithms",
+            "Substring search algorithms",
+            "Graph traversal algorithms",
+            "Dynamic programming"
+        ],
+        "correctAnswer": 1,
+        "explanation": "Rolling hash allows fast substring search, used in algorithms like Rabin-Karp."
+    },
+    {
+        "id": 110,
+        "topic": "Other Topics",
+        "algorithm": "Rolling Hash",
+        "difficulty": "Easy",
+        "question": "What is the advantage of rolling hash over normal hash in string matching?",
+        "options": [
+            "Faster hash recomputation when sliding window",
+            "No collisions",
+            "Uses less memory",
+            "Automatically sorts substrings"
+        ],
+        "correctAnswer": 0,
+        "explanation": "Rolling hash lets you compute the next hash by updating the previous one, avoiding full recomputation."
+    },
+    {
+        "id": 111,
+        "topic": "Other Topics",
+        "algorithm": "Rolling Hash",
+        "difficulty": "Medium",
+        "question": "Which problem is solved efficiently using rolling hash?",
+        "options": [
+            "Merge Sort",
+            "Rabin-Karp string search",
+            "DFS on trees",
+            "Binary search"
+        ],
+        "correctAnswer": 1,
+        "explanation": "Rabin-Karp uses rolling hash for fast substring matching."
+    },
+    {
+        "id": 112,
+        "topic": "Other Topics",
+        "algorithm": "Rolling Hash",
+        "difficulty": "Medium",
+        "question": "What is the time complexity of substring search using Rabin-Karp with rolling hash?",
+        "options": [
+            "O(N × M)",
+            "O(N + M)",
+            "O(N log M)",
+            "O(1)"
+        ],
+        "correctAnswer": 1,
+        "explanation": "With rolling hash, Rabin-Karp runs in O(N + M) average time for pattern matching."
+    },
+    {
+        "id": 113,
+        "topic": "Other Topics",
+        "algorithm": "Rolling Hash",
+        "difficulty": "Hard",
+        "question": "Which property of rolling hash is critical for efficient substring matching?",
+        "options": [
+            "Incremental hash computation",
+            "No collisions",
+            "Sorting substrings",
+            "Dynamic memory allocation"
+        ],
+        "correctAnswer": 0,
+        "explanation": "Incremental update of hash values enables efficient sliding window substring search."
+    },
+    {
+        "id": 114,
+        "topic": "Other Topics",
+        "algorithm": "Rolling Hash",
+        "difficulty": "Hard",
+        "question": "Which problem arises if the rolling hash is not designed carefully?",
+        "options": [
+            "Increased memory usage",
+            "Hash collisions causing false positives",
+            "Slower sorting",
+            "Unable to store keys"
+        ],
+        "correctAnswer": 1,
+        "explanation": "Poor hash design can cause collisions, resulting in false matches during substring search."
+    },
+    {
+        "id": 115,
+        "topic": "Other Topics",
+        "algorithm": "Hash - Applications",
+        "difficulty": "Easy",
+        "question": "Which of the following is a common use of hashing?",
+        "options": [
+            "Sorting arrays",
+            "Finding duplicates",
+            "DFS traversal",
+            "Dynamic programming"
+        ],
+        "correctAnswer": 1,
+        "explanation": "Hashing is often used to find duplicates efficiently using sets or hash maps."
+    },
+    {
+        "id": 116,
+        "topic": "Other Topics",
+        "algorithm": "Hash - Applications",
+        "difficulty": "Easy",
+        "question": "Which data structure is typically implemented using hashing?",
+        "options": [
+            "Queue",
+            "Stack",
+            "Map or Dictionary",
+            "Binary Tree"
+        ],
+        "correctAnswer": 2,
+        "explanation": "Maps or dictionaries use hashing to map keys to values with O(1) access."
+    },
+    {
+        "id": 117,
+        "topic": "Other Topics",
+        "algorithm": "Hash - Applications",
+        "difficulty": "Medium",
+        "question": "Hashing is often used in which common algorithmic problem?",
+        "options": [
+            "Two-sum problem",
+            "Merge sort",
+            "Binary search",
+            "DFS traversal"
+        ],
+        "correctAnswer": 0,
+        "explanation": "Hashing allows checking complements efficiently, solving the two-sum problem in O(n) time."
+    },
+    {
+        "id": 118,
+        "topic": "Other Topics",
+        "algorithm": "Hash - Applications",
+        "difficulty": "Medium",
+        "question": "Which application benefits from counting frequencies using hashing?",
+        "options": [
+            "Finding duplicates",
+            "Word frequency in documents",
+            "Histogram generation",
+            "All of the above"
+        ],
+        "correctAnswer": 3,
+        "explanation": "Hashing can efficiently count frequencies for all these applications."
+    },
+    {
+        "id": 119,
+        "topic": "Other Topics",
+        "algorithm": "Hash - Applications",
+        "difficulty": "Hard",
+        "question": "Which problem requires careful hash function design to avoid collisions?",
+        "options": [
+            "Counting frequencies",
+            "Two-sum problem",
+            "Substring matching",
+            "All of the above"
+        ],
+        "correctAnswer": 3,
+        "explanation": "All listed problems can be impacted by hash collisions, requiring good hash functions."
+    },
+    {
+        "id": 120,
+        "topic": "Other Topics",
+        "algorithm": "Hash - Applications",
+        "difficulty": "Hard",
+        "question": "Which of these algorithms heavily rely on hashing?",
+        "options": [
+            "Rabin-Karp string search",
+            "Frequency counter in data streams",
+            "Hash-based caches and memoization",
+            "All of the above"
+        ],
+        "correctAnswer": 3,
+        "explanation": "Hashing is crucial in substring search, frequency counting, and cache/memoization implementations."
+    }
+    , 
+    {
+    "id": 121,
     "topic": "Branch & Bound",
     "algorithm": "Knapsack 01",
     "difficulty": "Easy",
@@ -1276,7 +1816,7 @@
     "explanation": "The 0/1 Knapsack problem involves making binary (yes/no) decisions for each item to maximize total value while respecting weight constraints."
   },
   {
-    "id": 110,
+    "id": 122,
     "topic": "Branch & Bound",
     "algorithm": "Knapsack 01",
     "difficulty": "Easy",
@@ -1291,7 +1831,7 @@
     "explanation": "Bounding functions estimate the maximum possible value achievable in a branch, helping prune unpromising paths."
   },
   {
-    "id": 111,
+    "id": 123,
     "topic": "Branch & Bound",
     "algorithm": "Knapsack 01",
     "difficulty": "Medium",
@@ -1306,7 +1846,7 @@
     "explanation": "Branch & Bound improves efficiency by eliminating branches that cannot produce better solutions than the current best."
   },
   {
-    "id": 112,
+    "id": 124,
     "topic": "Branch & Bound",
     "algorithm": "Knapsack 01",
     "difficulty": "Medium",
@@ -1321,7 +1861,7 @@
     "explanation": "The fractional knapsack solution provides an optimistic estimate of the best possible value achievable in a branch."
   },
   {
-    "id": 113,
+    "id": 125,
     "topic": "Branch & Bound",
     "algorithm": "Knapsack 01",
     "difficulty": "Hard",
@@ -1336,7 +1876,7 @@
     "explanation": "In the worst case, Branch & Bound might still need to explore all possible combinations, leading to O(2\u207f)."
   },
   {
-    "id": 114,
+    "id": 126,
     "topic": "Branch & Bound",
     "algorithm": "Knapsack 01",
     "difficulty": "Hard",
@@ -1351,7 +1891,7 @@
     "explanation": "Sorting items by value/weight ratio can help find good solutions early, enabling more effective pruning."
   },
   {
-    "id": 115,
+    "id": 127,
     "topic": "Branch & Bound",
     "algorithm": "Traveling Salesman",
     "difficulty": "Easy",
@@ -1366,7 +1906,7 @@
     "explanation": "TSP aims to find the minimum cost tour that visits each city exactly once and returns to the starting city."
   },
   {
-    "id": 116,
+    "id": 128,
     "topic": "Branch & Bound",
     "algorithm": "Traveling Salesman",
     "difficulty": "Easy",
@@ -1381,7 +1921,7 @@
     "explanation": "A lower bound estimates the minimum possible cost to complete a partial tour, used for pruning unpromising branches."
   },
   {
-    "id": 117,
+    "id": 129,
     "topic": "Branch & Bound",
     "algorithm": "Traveling Salesman",
     "difficulty": "Medium",
@@ -1396,7 +1936,7 @@
     "explanation": "The reduced cost matrix helps calculate tighter lower bounds, making branch pruning more effective."
   },
   {
-    "id": 118,
+    "id": 130,
     "topic": "Branch & Bound",
     "algorithm": "Traveling Salesman",
     "difficulty": "Medium",
@@ -1411,7 +1951,7 @@
     "explanation": "The algorithm maintains a valid path and ensures no cycles are formed until the final edge of the tour."
   },
   {
-    "id": 119,
+    "id": 131,
     "topic": "Branch & Bound",
     "algorithm": "Traveling Salesman",
     "difficulty": "Hard",
@@ -1426,7 +1966,7 @@
     "explanation": "Choosing cities connected by minimum cost edges first often leads to better solutions earlier."
   },
   {
-    "id": 120,
+    "id": 132,
     "topic": "Branch & Bound",
     "algorithm": "Traveling Salesman",
     "difficulty": "Hard",
@@ -1441,7 +1981,7 @@
     "explanation": "TSP combines the challenges of maintaining valid tours while optimizing the total cost, making effective pruning crucial."
   },
   {
-    "id": 121,
+    "id": 133,
     "topic": "Game Search Algorithms",
     "algorithm": "Minimax",
     "difficulty": "Easy",
@@ -1456,7 +1996,7 @@
     "explanation": "Minimax alternates between maximizing the current player's position and minimizing the opponent's opportunities."
   },
   {
-    "id": 122,
+    "id": 134,
     "topic": "Game Search Algorithms",
     "algorithm": "Minimax",
     "difficulty": "Easy",
@@ -1471,7 +2011,7 @@
     "explanation": "Minimax works best for games like chess or tic-tac-toe where two players compete and all information is visible."
   },
   {
-    "id": 123,
+    "id": 135,
     "topic": "Game Search Algorithms",
     "algorithm": "Minimax",
     "difficulty": "Medium",
@@ -1486,7 +2026,7 @@
     "explanation": "When the search can't reach terminal positions, Minimax uses heuristic evaluation functions to estimate position value."
   },
   {
-    "id": 124,
+    "id": 136,
     "topic": "Game Search Algorithms",
     "algorithm": "Minimax",
     "difficulty": "Medium",
@@ -1501,7 +2041,7 @@
     "explanation": "A good evaluation function must provide reliable estimates of position strength to make effective decisions."
   },
   {
-    "id": 125,
+    "id": 137,
     "topic": "Game Search Algorithms",
     "algorithm": "Minimax",
     "difficulty": "Hard",
@@ -1516,7 +2056,7 @@
     "explanation": "Minimax must explore all possible moves to a given depth, leading to exponential time complexity."
   },
   {
-    "id": 126,
+    "id": 138,
     "topic": "Game Search Algorithms",
     "algorithm": "Minimax",
     "difficulty": "Hard",
@@ -1531,7 +2071,7 @@
     "explanation": "Transposition tables store previously evaluated positions to avoid redundant calculations."
   },
   {
-    "id": 127,
+    "id": 139,
     "topic": "Game Search Algorithms",
     "algorithm": "Alpha-Beta",
     "difficulty": "Easy",
@@ -1546,7 +2086,7 @@
     "explanation": "Alpha-Beta pruning improves Minimax efficiency by skipping evaluation of irrelevant branches."
   },
   {
-    "id": 128,
+    "id": 140,
     "topic": "Game Search Algorithms",
     "algorithm": "Alpha-Beta",
     "difficulty": "Easy",
@@ -1561,7 +2101,7 @@
     "explanation": "Alpha represents the best value for the maximizing player, Beta for the minimizing player."
   },
   {
-    "id": 129,
+    "id": 141,
     "topic": "Game Search Algorithms",
     "algorithm": "Alpha-Beta",
     "difficulty": "Medium",
@@ -1576,7 +2116,7 @@
     "explanation": "Examining better moves first increases the likelihood of pruning subsequent branches."
   },
   {
-    "id": 130,
+    "id": 142,
     "topic": "Game Search Algorithms",
     "algorithm": "Alpha-Beta",
     "difficulty": "Medium",
@@ -1591,7 +2131,7 @@
     "explanation": "Null window searches are used to efficiently determine if a position is above or below a specific value."
   },
   {
-    "id": 131,
+    "id": 143,
     "topic": "Game Search Algorithms",
     "algorithm": "Alpha-Beta",
     "difficulty": "Hard",
@@ -1606,7 +2146,7 @@
     "explanation": "With perfect move ordering, Alpha-Beta can reduce the effective branching factor by roughly its square root."
   },
   {
-    "id": 132,
+    "id": 144,
     "topic": "Game Search Algorithms",
     "algorithm": "Alpha-Beta",
     "difficulty": "Hard",
@@ -1621,7 +2161,7 @@
     "explanation": "Results from shallower searches can guide move ordering in deeper searches, improving pruning efficiency."
   },
   {
-    "id": 133,
+    "id": 145,
     "topic": "Game Search Algorithms",
     "algorithm": "Expectimax",
     "difficulty": "Easy",
@@ -1636,7 +2176,7 @@
     "explanation": "Expectimax handles games where some outcomes are determined by chance or probability."
   },
   {
-    "id": 134,
+    "id": 146,
     "topic": "Game Search Algorithms",
     "algorithm": "Expectimax",
     "difficulty": "Easy",
@@ -1651,7 +2191,7 @@
     "explanation": "Expectimax accounts for chance events by calculating expected values rather than assuming optimal opponent play."
   },
   {
-    "id": 135,
+    "id": 147,
     "topic": "Game Search Algorithms",
     "algorithm": "Expectimax",
     "difficulty": "Medium",
@@ -1666,7 +2206,7 @@
     "explanation": "Chance nodes compute the expected value by weighing each possible outcome by its probability."
   },
   {
-    "id": 136,
+    "id": 148,
     "topic": "Game Search Algorithms",
     "algorithm": "Expectimax",
     "difficulty": "Medium",
@@ -1681,7 +2221,7 @@
     "explanation": "Each level of depth multiplies the computation by both the branching factor and number of chance outcomes."
   },
   {
-    "id": 137,
+    "id": 149,
     "topic": "Game Search Algorithms",
     "algorithm": "Expectimax",
     "difficulty": "Hard",
@@ -1696,7 +2236,7 @@
     "explanation": "Chance nodes must evaluate all possibilities to compute the correct expected value, preventing full pruning."
   },
   {
-    "id": 138,
+    "id": 150,
     "topic": "Game Search Algorithms",
     "algorithm": "Expectimax",
     "difficulty": "Hard",
@@ -1711,7 +2251,7 @@
     "explanation": "Practical implementations often ignore outcomes with very low probability or minimal impact on the expected value."
   },
   {
-    "id": 139,
+    "id": 151,
     "topic": "Game Search Algorithms",
     "algorithm": "Monte Carlo Tree",
     "difficulty": "Easy",
@@ -1726,7 +2266,7 @@
     "explanation": "MCTS uses random playouts to estimate position value through statistical sampling."
   },
   {
-    "id": 140,
+    "id": 152,
     "topic": "Game Search Algorithms",
     "algorithm": "Monte Carlo Tree",
     "difficulty": "Easy",
@@ -1741,7 +2281,7 @@
     "explanation": "These four steps form the core MCTS algorithm cycle, balancing exploration and exploitation."
   },
   {
-    "id": 141,
+    "id": 153,
     "topic": "Game Search Algorithms",
     "algorithm": "Monte Carlo Tree",
     "difficulty": "Medium",
@@ -1756,7 +2296,7 @@
     "explanation": "Upper Confidence bounds for Trees (UCT) helps balance between exploring new nodes and exploiting known good moves."
   },
   {
-    "id": 142,
+    "id": 154,
     "topic": "Game Search Algorithms",
     "algorithm": "Monte Carlo Tree",
     "difficulty": "Medium",
@@ -1771,7 +2311,7 @@
     "explanation": "MCTS manages large branching factors by focusing resources on promising branches identified through sampling."
   },
   {
-    "id": 143,
+    "id": 155,
     "topic": "Game Search Algorithms",
     "algorithm": "Monte Carlo Tree",
     "difficulty": "Hard",
@@ -1786,7 +2326,7 @@
     "explanation": "Good playouts must balance quick execution with reasonable approximation of actual game play."
   },
   {
-    "id": 144,
+    "id": 156,
     "topic": "Game Search Algorithms",
     "algorithm": "Monte Carlo Tree",
     "difficulty": "Hard",
@@ -1800,1806 +2340,4 @@
     "correctAnswer": 0,
     "explanation": "MCTS can be parallelized through root parallelization, tree parallelization, or leaf parallelization."
   }
-=======
-    {
-        "id": 1,
-        "topic": "Sorting",
-        "algorithm": "Bubble Sort",
-        "difficulty": "Easy",
-        "question": "What is the basic idea of Bubble Sort?",
-        "options": [
-            "Bubble Sort compares and processes elements step by step",
-            "It uses dynamic programming",
-            "It uses hashing",
-            "It uses recursion with memoization"
-        ],
-        "correctAnswer": 0,
-        "explanation": "Bubble Sort is based on a fundamental step-by-step process, not advanced techniques like DP or hashing."
-    },
-    {
-        "id": 2,
-        "topic": "Sorting",
-        "algorithm": "Bubble Sort",
-        "difficulty": "Easy",
-        "question": "What is the best case time complexity of Bubble Sort?",
-        "options": [
-            "O(1)",
-            "O(n)",
-            "O(n log n)",
-            "O(n\u00b2)"
-        ],
-        "correctAnswer": 1,
-        "explanation": "In the best case, Bubble Sort can often achieve O(n), especially when data is already partially structured."
-    },
-    {
-        "id": 3,
-        "topic": "Sorting",
-        "algorithm": "Bubble Sort",
-        "difficulty": "Medium",
-        "question": "What is the average case time complexity of Bubble Sort?",
-        "options": [
-            "O(n^2)",
-            "O(n log n)",
-            "O(n\u00b2)",
-            "O(log n)"
-        ],
-        "correctAnswer": 0,
-        "explanation": "Typically, Bubble Sort has an average case of O(n^2)."
-    },
-    {
-        "id": 4,
-        "topic": "Sorting",
-        "algorithm": "Bubble Sort",
-        "difficulty": "Medium",
-        "question": "Which data structure is commonly associated with Bubble Sort?",
-        "options": [
-            "Array",
-            "Stack",
-            "Queue",
-            "Tree"
-        ],
-        "correctAnswer": 0,
-        "explanation": "Bubble Sort usually works directly on arrays in basic implementations."
-    },
-    {
-        "id": 5,
-        "topic": "Sorting",
-        "algorithm": "Bubble Sort",
-        "difficulty": "Hard",
-        "question": "What is the worst case space complexity of Bubble Sort?",
-        "options": [
-            "O(1)",
-            "O(log n)",
-            "O(n)",
-            "O(n\u00b2)"
-        ],
-        "correctAnswer": 0,
-        "explanation": "Bubble Sort requires O(1) extra space in the worst case."
-    },
-    {
-        "id": 6,
-        "topic": "Sorting",
-        "algorithm": "Bubble Sort",
-        "difficulty": "Hard",
-        "question": "What makes Bubble Sort less efficient compared to advanced algorithms?",
-        "options": [
-            "Higher time complexity",
-            "More space usage",
-            "Not adaptive",
-            "All of the above"
-        ],
-        "correctAnswer": 3,
-        "explanation": "Bubble Sort is often less efficient due to multiple factors like higher time complexity, space usage, and lack of adaptability."
-    },
-    {
-        "id": 7,
-        "topic": "Sorting",
-        "algorithm": "Selection Sort",
-        "difficulty": "Easy",
-        "question": "What is the basic idea of Selection Sort?",
-        "options": [
-            "Selection Sort compares and processes elements step by step",
-            "It uses dynamic programming",
-            "It uses hashing",
-            "It uses recursion with memoization"
-        ],
-        "correctAnswer": 0,
-        "explanation": "Selection Sort is based on a fundamental step-by-step process, not advanced techniques like DP or hashing."
-    },
-    {
-        "id": 8,
-        "topic": "Sorting",
-        "algorithm": "Selection Sort",
-        "difficulty": "Easy",
-        "question": "What is the best case time complexity of Selection Sort?",
-        "options": [
-            "O(1)",
-            "O(n)",
-            "O(n log n)",
-            "O(n\u00b2)"
-        ],
-        "correctAnswer": 1,
-        "explanation": "In the best case, Selection Sort can often achieve O(n), especially when data is already partially structured."
-    },
-    {
-        "id": 9,
-        "topic": "Sorting",
-        "algorithm": "Selection Sort",
-        "difficulty": "Medium",
-        "question": "What is the average case time complexity of Selection Sort?",
-        "options": [
-            "O(n)",
-            "O(n log n)",
-            "O(n\u00b2)",
-            "O(log n)"
-        ],
-        "correctAnswer": 1,
-        "explanation": "Typically, Selection Sort has an average case of O(n log n)."
-    },
-    {
-        "id": 10,
-        "topic": "Sorting",
-        "algorithm": "Selection Sort",
-        "difficulty": "Medium",
-        "question": "Which data structure is commonly associated with Selection Sort?",
-        "options": [
-            "Array",
-            "Stack",
-            "Queue",
-            "Tree"
-        ],
-        "correctAnswer": 0,
-        "explanation": "Selection Sort usually works directly on arrays in basic implementations."
-    },
-    {
-        "id": 11,
-        "topic": "Sorting",
-        "algorithm": "Selection Sort",
-        "difficulty": "Hard",
-        "question": "What is the worst case space complexity of Selection Sort?",
-        "options": [
-            "O(1)",
-            "O(log n)",
-            "O(n)",
-            "O(n\u00b2)"
-        ],
-        "correctAnswer": 0,
-        "explanation": "Selection Sort requires O(1) extra space in the worst case."
-    },
-    {
-        "id": 12,
-        "topic": "Sorting",
-        "algorithm": "Selection Sort",
-        "difficulty": "Hard",
-        "question": "What makes Selection Sort less efficient compared to advanced algorithms?",
-        "options": [
-            "Higher time complexity",
-            "More space usage",
-            "Not adaptive",
-            "All of the above"
-        ],
-        "correctAnswer": 3,
-        "explanation": "Selection Sort is often less efficient due to multiple factors like higher time complexity, space usage, and lack of adaptability."
-    },
-    {
-        "id": 13,
-        "topic": "Sorting",
-        "algorithm": "Insertion Sort",
-        "difficulty": "Easy",
-        "question": "What is the basic idea of Insertion Sort?",
-        "options": [
-            "Insertion Sort compares and processes elements step by step",
-            "It uses dynamic programming",
-            "It uses hashing",
-            "It uses recursion with memoization"
-        ],
-        "correctAnswer": 0,
-        "explanation": "Insertion Sort is based on a fundamental step-by-step process, not advanced techniques like DP or hashing."
-    },
-    {
-        "id": 14,
-        "topic": "Sorting",
-        "algorithm": "Insertion Sort",
-        "difficulty": "Easy",
-        "question": "What is the best case time complexity of Insertion Sort?",
-        "options": [
-            "O(1)",
-            "O(n)",
-            "O(n log n)",
-            "O(n\u00b2)"
-        ],
-        "correctAnswer": 1,
-        "explanation": "In the best case, Insertion Sort can often achieve O(n), especially when data is already partially structured."
-    },
-    {
-        "id": 15,
-        "topic": "Sorting",
-        "algorithm": "Insertion Sort",
-        "difficulty": "Medium",
-        "question": "What is the average case time complexity of Insertion Sort?",
-        "options": [
-            "O(n)",
-            "O(n log n)",
-            "O(n\u00b2)",
-            "O(n^2)"
-        ],
-        "correctAnswer": 3,
-        "explanation": "Typically, Insertion Sort has an average case of O(n^2)."
-    },
-    {
-        "id": 16,
-        "topic": "Sorting",
-        "algorithm": "Insertion Sort",
-        "difficulty": "Medium",
-        "question": "Which data structure is commonly associated with Insertion Sort?",
-        "options": [
-            "Array",
-            "Stack",
-            "Queue",
-            "Tree"
-        ],
-        "correctAnswer": 0,
-        "explanation": "Insertion Sort usually works directly on arrays in basic implementations."
-    },
-    {
-        "id": 17,
-        "topic": "Sorting",
-        "algorithm": "Insertion Sort",
-        "difficulty": "Hard",
-        "question": "What is the worst case space complexity of Insertion Sort?",
-        "options": [
-            "O(1)",
-            "O(log n)",
-            "O(n)",
-            "O(n\u00b2)"
-        ],
-        "correctAnswer": 0,
-        "explanation": "Insertion Sort requires O(1) extra space in the worst case."
-    },
-    {
-        "id": 18,
-        "topic": "Sorting",
-        "algorithm": "Insertion Sort",
-        "difficulty": "Hard",
-        "question": "What makes Insertion Sort less efficient compared to advanced algorithms?",
-        "options": [
-            "Higher time complexity",
-            "More space usage",
-            "Not adaptive",
-            "All of the above"
-        ],
-        "correctAnswer": 3,
-        "explanation": "Insertion Sort is often less efficient due to multiple factors like higher time complexity, space usage, and lack of adaptability."
-    },
-    {
-        "id": 19,
-        "topic": "Sorting",
-        "algorithm": "Merge Sort",
-        "difficulty": "Easy",
-        "question": "What is the basic idea of Merge Sort?",
-        "options": [
-            "Merge Sort compares and processes elements step by step",
-            "It uses dynamic programming",
-            "It uses hashing",
-            "It uses recursion with memoization"
-        ],
-        "correctAnswer": 0,
-        "explanation": "Merge Sort is based on a fundamental step-by-step process, not advanced techniques like DP or hashing."
-    },
-    {
-        "id": 20,
-        "topic": "Sorting",
-        "algorithm": "Merge Sort",
-        "difficulty": "Easy",
-        "question": "What is the best case time complexity of Merge Sort?",
-        "options": [
-            "O(1)",
-            "O(n)",
-            "O(n log n)",
-            "O(n\u00b2)"
-        ],
-        "correctAnswer": 1,
-        "explanation": "In the best case, Merge Sort can often achieve O(n), especially when data is already partially structured."
-    },
-    {
-        "id": 21,
-        "topic": "Sorting",
-        "algorithm": "Merge Sort",
-        "difficulty": "Medium",
-        "question": "What is the average case time complexity of Merge Sort?",
-        "options": [
-            "O(n)",
-            "O(n log n)",
-            "O(n\u00b2)",
-            "O(log n)"
-        ],
-        "correctAnswer": 1,
-        "explanation": "Typically, Merge Sort has an average case of O(n log n)."
-    },
-    {
-        "id": 22,
-        "topic": "Sorting",
-        "algorithm": "Merge Sort",
-        "difficulty": "Medium",
-        "question": "Which data structure is commonly associated with Merge Sort?",
-        "options": [
-            "Array",
-            "Stack",
-            "Queue",
-            "Tree"
-        ],
-        "correctAnswer": 0,
-        "explanation": "Merge Sort usually works directly on arrays in basic implementations."
-    },
-    {
-        "id": 23,
-        "topic": "Sorting",
-        "algorithm": "Merge Sort",
-        "difficulty": "Hard",
-        "question": "What is the worst case space complexity of Merge Sort?",
-        "options": [
-            "O(1)",
-            "O(log n)",
-            "O(n)",
-            "O(n\u00b2)"
-        ],
-        "correctAnswer": 2,
-        "explanation": "Merge Sort requires O(n) extra space in the worst case."
-    },
-    {
-        "id": 24,
-        "topic": "Sorting",
-        "algorithm": "Merge Sort",
-        "difficulty": "Hard",
-        "question": "What makes Merge Sort less efficient compared to advanced algorithms?",
-        "options": [
-            "Higher time complexity",
-            "More space usage",
-            "Not adaptive",
-            "All of the above"
-        ],
-        "correctAnswer": 3,
-        "explanation": "Merge Sort is often less efficient due to multiple factors like higher time complexity, space usage, and lack of adaptability."
-    },
-    {
-        "id": 25,
-        "topic": "Sorting",
-        "algorithm": "Quick Sort",
-        "difficulty": "Easy",
-        "question": "What is the basic idea of Quick Sort?",
-        "options": [
-            "Quick Sort compares and processes elements step by step",
-            "It uses dynamic programming",
-            "It uses hashing",
-            "It uses recursion with memoization"
-        ],
-        "correctAnswer": 0,
-        "explanation": "Quick Sort is based on a fundamental step-by-step process, not advanced techniques like DP or hashing."
-    },
-    {
-        "id": 26,
-        "topic": "Sorting",
-        "algorithm": "Quick Sort",
-        "difficulty": "Easy",
-        "question": "What is the best case time complexity of Quick Sort?",
-        "options": [
-            "O(1)",
-            "O(n)",
-            "O(n log n)",
-            "O(n\u00b2)"
-        ],
-        "correctAnswer": 1,
-        "explanation": "In the best case, Quick Sort can often achieve O(n), especially when data is already partially structured."
-    },
-    {
-        "id": 27,
-        "topic": "Sorting",
-        "algorithm": "Quick Sort",
-        "difficulty": "Medium",
-        "question": "What is the average case time complexity of Quick Sort?",
-        "options": [
-            "O(n)",
-            "O(n log n)",
-            "O(n\u00b2)",
-            "O(log n)"
-        ],
-        "correctAnswer": 1,
-        "explanation": "Typically, Quick Sort has an average case of O(n log n)."
-    },
-    {
-        "id": 28,
-        "topic": "Sorting",
-        "algorithm": "Quick Sort",
-        "difficulty": "Medium",
-        "question": "Which data structure is commonly associated with Quick Sort?",
-        "options": [
-            "Array",
-            "Stack",
-            "Queue",
-            "Tree"
-        ],
-        "correctAnswer": 0,
-        "explanation": "Quick Sort usually works directly on arrays in basic implementations."
-    },
-    {
-        "id": 29,
-        "topic": "Sorting",
-        "algorithm": "Quick Sort",
-        "difficulty": "Hard",
-        "question": "What is the worst case space complexity of Quick Sort?",
-        "options": [
-            "O(1)",
-            "O(log n)",
-            "O(n)",
-            "O(n\u00b2)"
-        ],
-        "correctAnswer": 0,
-        "explanation": "Quick Sort requires O(1) extra space in the worst case."
-    },
-    {
-        "id": 30,
-        "topic": "Sorting",
-        "algorithm": "Quick Sort",
-        "difficulty": "Hard",
-        "question": "What makes Quick Sort less efficient compared to advanced algorithms?",
-        "options": [
-            "Higher time complexity",
-            "More space usage",
-            "Not adaptive",
-            "All of the above"
-        ],
-        "correctAnswer": 3,
-        "explanation": "Quick Sort is often less efficient due to multiple factors like higher time complexity, space usage, and lack of adaptability."
-    },
-    {
-        "id": 31,
-        "topic": "Sorting",
-        "algorithm": "Tim Sort",
-        "difficulty": "Easy",
-        "question": "What is the basic idea of Tim Sort?",
-        "options": [
-            "Tim Sort compares and processes elements step by step",
-            "It uses dynamic programming",
-            "It uses hashing",
-            "It uses recursion with memoization"
-        ],
-        "correctAnswer": 0,
-        "explanation": "Tim Sort is based on a fundamental step-by-step process, not advanced techniques like DP or hashing."
-    },
-    {
-        "id": 32,
-        "topic": "Sorting",
-        "algorithm": "Tim Sort",
-        "difficulty": "Easy",
-        "question": "What is the best case time complexity of Tim Sort?",
-        "options": [
-            "O(1)",
-            "O(n)",
-            "O(n log n)",
-            "O(n\u00b2)"
-        ],
-        "correctAnswer": 1,
-        "explanation": "In the best case, Tim Sort can often achieve O(n), especially when data is already partially structured."
-    },
-    {
-        "id": 33,
-        "topic": "Sorting",
-        "algorithm": "Tim Sort",
-        "difficulty": "Medium",
-        "question": "What is the average case time complexity of Tim Sort?",
-        "options": [
-            "O(n)",
-            "O(n log n)",
-            "O(n\u00b2)",
-            "O(log n)"
-        ],
-        "correctAnswer": 1,
-        "explanation": "Typically, Tim Sort has an average case of O(n log n)."
-    },
-    {
-        "id": 34,
-        "topic": "Sorting",
-        "algorithm": "Tim Sort",
-        "difficulty": "Medium",
-        "question": "Which data structure is commonly associated with Tim Sort?",
-        "options": [
-            "Array",
-            "Stack",
-            "Queue",
-            "Tree"
-        ],
-        "correctAnswer": 0,
-        "explanation": "Tim Sort usually works directly on arrays in basic implementations."
-    },
-    {
-        "id": 35,
-        "topic": "Sorting",
-        "algorithm": "Tim Sort",
-        "difficulty": "Hard",
-        "question": "What is the worst case space complexity of Tim Sort?",
-        "options": [
-            "O(1)",
-            "O(log n)",
-            "O(n)",
-            "O(n\u00b2)"
-        ],
-        "correctAnswer": 0,
-        "explanation": "Tim Sort requires O(1) extra space in the worst case."
-    },
-    {
-        "id": 36,
-        "topic": "Sorting",
-        "algorithm": "Tim Sort",
-        "difficulty": "Hard",
-        "question": "What makes Tim Sort less efficient compared to advanced algorithms?",
-        "options": [
-            "Higher time complexity",
-            "More space usage",
-            "Not adaptive",
-            "All of the above"
-        ],
-        "correctAnswer": 3,
-        "explanation": "Tim Sort is often less efficient due to multiple factors like higher time complexity, space usage, and lack of adaptability."
-    },
-    {
-        "id": 37,
-        "topic": "Sorting",
-        "algorithm": "Intro Sort",
-        "difficulty": "Easy",
-        "question": "What is the basic idea of Intro Sort?",
-        "options": [
-            "Intro Sort compares and processes elements step by step",
-            "It uses dynamic programming",
-            "It uses hashing",
-            "It uses recursion with memoization"
-        ],
-        "correctAnswer": 0,
-        "explanation": "Intro Sort is based on a fundamental step-by-step process, not advanced techniques like DP or hashing."
-    },
-    {
-        "id": 38,
-        "topic": "Sorting",
-        "algorithm": "Intro Sort",
-        "difficulty": "Easy",
-        "question": "What is the best case time complexity of Intro Sort?",
-        "options": [
-            "O(1)",
-            "O(n)",
-            "O(n log n)",
-            "O(n\u00b2)"
-        ],
-        "correctAnswer": 1,
-        "explanation": "In the best case, Intro Sort can often achieve O(n), especially when data is already partially structured."
-    },
-    {
-        "id": 39,
-        "topic": "Sorting",
-        "algorithm": "Intro Sort",
-        "difficulty": "Medium",
-        "question": "What is the average case time complexity of Intro Sort?",
-        "options": [
-            "O(n)",
-            "O(n log n)",
-            "O(n\u00b2)",
-            "O(log n)"
-        ],
-        "correctAnswer": 1,
-        "explanation": "Typically, Intro Sort has an average case of O(n log n)."
-    },
-    {
-        "id": 40,
-        "topic": "Sorting",
-        "algorithm": "Intro Sort",
-        "difficulty": "Medium",
-        "question": "Which data structure is commonly associated with Intro Sort?",
-        "options": [
-            "Array",
-            "Stack",
-            "Queue",
-            "Tree"
-        ],
-        "correctAnswer": 0,
-        "explanation": "Intro Sort usually works directly on arrays in basic implementations."
-    },
-    {
-        "id": 41,
-        "topic": "Sorting",
-        "algorithm": "Intro Sort",
-        "difficulty": "Hard",
-        "question": "What is the worst case space complexity of Intro Sort?",
-        "options": [
-            "O(1)",
-            "O(log n)",
-            "O(n)",
-            "O(n\u00b2)"
-        ],
-        "correctAnswer": 0,
-        "explanation": "Intro Sort requires O(1) extra space in the worst case."
-    },
-    {
-        "id": 42,
-        "topic": "Sorting",
-        "algorithm": "Intro Sort",
-        "difficulty": "Hard",
-        "question": "What makes Intro Sort less efficient compared to advanced algorithms?",
-        "options": [
-            "Higher time complexity",
-            "More space usage",
-            "Not adaptive",
-            "All of the above"
-        ],
-        "correctAnswer": 3,
-        "explanation": "Intro Sort is often less efficient due to multiple factors like higher time complexity, space usage, and lack of adaptability."
-    },
-    {
-        "id": 43,
-        "topic": "Sorting",
-        "algorithm": "Shell Sort",
-        "difficulty": "Easy",
-        "question": "What is the basic idea of Shell Sort?",
-        "options": [
-            "Shell Sort compares and processes elements step by step",
-            "It uses dynamic programming",
-            "It uses hashing",
-            "It uses recursion with memoization"
-        ],
-        "correctAnswer": 0,
-        "explanation": "Shell Sort is based on a fundamental step-by-step process, not advanced techniques like DP or hashing."
-    },
-    {
-        "id": 44,
-        "topic": "Sorting",
-        "algorithm": "Shell Sort",
-        "difficulty": "Easy",
-        "question": "What is the best case time complexity of Shell Sort?",
-        "options": [
-            "O(1)",
-            "O(n)",
-            "O(n log n)",
-            "O(n\u00b2)"
-        ],
-        "correctAnswer": 1,
-        "explanation": "In the best case, Shell Sort can often achieve O(n), especially when data is already partially structured."
-    },
-    {
-        "id": 45,
-        "topic": "Sorting",
-        "algorithm": "Shell Sort",
-        "difficulty": "Medium",
-        "question": "What is the average case time complexity of Shell Sort?",
-        "options": [
-            "O(n)",
-            "O(n log n)",
-            "O(n\u00b2)",
-            "O(log n)"
-        ],
-        "correctAnswer": 1,
-        "explanation": "Typically, Shell Sort has an average case of O(n log n)."
-    },
-    {
-        "id": 46,
-        "topic": "Sorting",
-        "algorithm": "Shell Sort",
-        "difficulty": "Medium",
-        "question": "Which data structure is commonly associated with Shell Sort?",
-        "options": [
-            "Array",
-            "Stack",
-            "Queue",
-            "Tree"
-        ],
-        "correctAnswer": 0,
-        "explanation": "Shell Sort usually works directly on arrays in basic implementations."
-    },
-    {
-        "id": 47,
-        "topic": "Sorting",
-        "algorithm": "Shell Sort",
-        "difficulty": "Hard",
-        "question": "What is the worst case space complexity of Shell Sort?",
-        "options": [
-            "O(1)",
-            "O(log n)",
-            "O(n)",
-            "O(n\u00b2)"
-        ],
-        "correctAnswer": 0,
-        "explanation": "Shell Sort requires O(1) extra space in the worst case."
-    },
-    {
-        "id": 48,
-        "topic": "Sorting",
-        "algorithm": "Shell Sort",
-        "difficulty": "Hard",
-        "question": "What makes Shell Sort less efficient compared to advanced algorithms?",
-        "options": [
-            "Higher time complexity",
-            "More space usage",
-            "Not adaptive",
-            "All of the above"
-        ],
-        "correctAnswer": 3,
-        "explanation": "Shell Sort is often less efficient due to multiple factors like higher time complexity, space usage, and lack of adaptability."
-    },
-    {
-        "id": 49,
-        "topic": "Searching",
-        "algorithm": "Linear Search",
-        "difficulty": "Easy",
-        "question": "What is the basic idea of Linear Search?",
-        "options": [
-            "Linear Search compares and processes elements step by step",
-            "It uses dynamic programming",
-            "It uses hashing",
-            "It uses recursion with memoization"
-        ],
-        "correctAnswer": 0,
-        "explanation": "Linear Search is based on a fundamental step-by-step process, not advanced techniques like DP or hashing."
-    },
-    {
-        "id": 50,
-        "topic": "Searching",
-        "algorithm": "Linear Search",
-        "difficulty": "Easy",
-        "question": "What is the best case time complexity of Linear Search?",
-        "options": [
-            "O(1)",
-            "O(n)",
-            "O(n log n)",
-            "O(n\u00b2)"
-        ],
-        "correctAnswer": 0,
-        "explanation": "In the best case, Linear Search can often achieve O(1), especially when target is the first element in array."
-    },
-    {
-        "id": 51,
-        "topic": "Searching",
-        "algorithm": "Linear Search",
-        "difficulty": "Medium",
-        "question": "What is the average case time complexity of Linear Search?",
-        "options": [
-            "O(n)",
-            "O(n log n)",
-            "O(n\u00b2)",
-            "O(log n)"
-        ],
-        "correctAnswer": 0,
-        "explanation": "Typically, Linear Search has an average case of O(n)."
-    },
-    {
-        "id": 52,
-        "topic": "Searching",
-        "algorithm": "Linear Search",
-        "difficulty": "Medium",
-        "question": "Which data structure is commonly associated with Linear Search?",
-        "options": [
-            "Array",
-            "Stack",
-            "Queue",
-            "Tree"
-        ],
-        "correctAnswer": 0,
-        "explanation": "Linear Search usually works directly on arrays in basic implementations."
-    },
-    {
-        "id": 53,
-        "topic": "Searching",
-        "algorithm": "Linear Search",
-        "difficulty": "Hard",
-        "question": "What is the worst case time complexity of Linear Search?",
-        "options": [
-            "O(1)",
-            "O(log n)",
-            "O(n)",
-            "O(n\u00b2)"
-        ],
-        "correctAnswer": 2,
-        "explanation": "Linear Search takes O(n) time to search through the entire array in the worst case."
-    },
-    {
-        "id": 54,
-        "topic": "Searching",
-        "algorithm": "Linear Search",
-        "difficulty": "Hard",
-        "question": "What makes Linear Search less efficient compared to advanced algorithms?",
-        "options": [
-            "Higher time complexity",
-            "More space usage",
-            "Not adaptive",
-            "All of the above"
-        ],
-        "correctAnswer": 3,
-        "explanation": "Linear Search is often less efficient due to multiple factors like higher time complexity, space usage, and lack of adaptability."
-    },
-    {
-        "id": 55,
-        "topic": "Searching",
-        "algorithm": "Binary Search",
-        "difficulty": "Easy",
-        "question": "What is the basic idea of Binary Search?",
-        "options": [
-            "Binary Search compares and processes elements step by step",
-            "It uses dynamic programming",
-            "It uses hashing",
-            "It uses recursion with memoization"
-        ],
-        "correctAnswer": 0,
-        "explanation": "Binary Search is based on a fundamental step-by-step process, not advanced techniques like DP or hashing."
-    },
-    {
-        "id": 56,
-        "topic": "Searching",
-        "algorithm": "Binary Search",
-        "difficulty": "Easy",
-        "question": "What is the best case time complexity of Binary Search?",
-        "options": [
-            "O(1)",
-            "O(n)",
-            "O(n log n)",
-            "O(n\u00b2)"
-        ],
-        "correctAnswer": 1,
-        "explanation": "In the best case, Binary Search can often achieve O(1), especially when data is already partially structured."
-    },
-    {
-        "id": 57,
-        "topic": "Searching",
-        "algorithm": "Binary Search",
-        "difficulty": "Medium",
-        "question": "What is the average case time complexity of Binary Search?",
-        "options": [
-            "O(n)",
-            "O(n log n)",
-            "O(n\u00b2)",
-            "O(log n)"
-        ],
-        "correctAnswer": 3,
-        "explanation": "Typically, Binary Search has an average case of O(log n)."
-    },
-    {
-        "id": 58,
-        "topic": "Searching",
-        "algorithm": "Binary Search",
-        "difficulty": "Medium",
-        "question": "Which data structure is commonly associated with Binary Search?",
-        "options": [
-            "Array",
-            "Stack",
-            "Queue",
-            "Tree"
-        ],
-        "correctAnswer": 0,
-        "explanation": "Binary Search usually works directly on arrays in basic implementations."
-    },
-    {
-        "id": 59,
-        "topic": "Searching",
-        "algorithm": "Binary Search",
-        "difficulty": "Hard",
-        "question": "What is the worst case space complexity of Binary Search?",
-        "options": [
-            "O(1)",
-            "O(log n)",
-            "O(n)",
-            "O(n\u00b2)"
-        ],
-        "correctAnswer": 1,
-        "explanation": "Binary Search requires O(log n) time complexity in the worst case."
-    },
-    {
-        "id": 60,
-        "topic": "Searching",
-        "algorithm": "Binary Search",
-        "difficulty": "Hard",
-        "question": "What makes Binary Search less efficient compared to advanced algorithms?",
-        "options": [
-            "Higher time complexity",
-            "More space usage",
-            "Not adaptive",
-            "All of the above"
-        ],
-        "correctAnswer": 3,
-        "explanation": "Binary Search is often less efficient due to multiple factors like higher time complexity, space usage, and lack of adaptability."
-    },
-    {
-        "id": 61,
-        "topic": "Data Structures",
-        "algorithm": "Linked List",
-        "difficulty": "Easy",
-        "question": "What is the basic idea of Linked List?",
-        "options": [
-            "Linked List compares and processes elements step by step",
-            "It uses dynamic programming",
-            "It uses hashing",
-            "It uses recursion with memoization"
-        ],
-        "correctAnswer": 0,
-        "explanation": "Linked List is based on a fundamental step-by-step process, not advanced techniques like DP or hashing."
-    },
-    {
-        "id": 62,
-        "topic": "Data Structures",
-        "algorithm": "Linked List",
-        "difficulty": "Easy",
-        "question": "What is the best case time complexity of Linked List?",
-        "options": [
-            "O(1)",
-            "O(n)",
-            "O(n log n)",
-            "O(n\u00b2)"
-        ],
-        "correctAnswer": 1,
-        "explanation": "In the best case, Linked List can often achieve O(n), especially when data is already partially structured."
-    },
-    {
-        "id": 63,
-        "topic": "Data Structures",
-        "algorithm": "Linked List",
-        "difficulty": "Medium",
-        "question": "What is the average case time complexity of Linked List?",
-        "options": [
-            "O(n)",
-            "O(n log n)",
-            "O(n\u00b2)",
-            "O(log n)"
-        ],
-        "correctAnswer": 2,
-        "explanation": "Typically, Linked List has an average case of O(n\u00b2)."
-    },
-    {
-        "id": 64,
-        "topic": "Data Structures",
-        "algorithm": "Linked List",
-        "difficulty": "Medium",
-        "question": "Which data structure is commonly associated with Linked List?",
-        "options": [
-            "Array",
-            "Stack",
-            "Queue",
-            "Tree"
-        ],
-        "correctAnswer": 0,
-        "explanation": "Linked List usually works directly on arrays in basic implementations."
-    },
-    {
-        "id": 65,
-        "topic": "Data Structures",
-        "algorithm": "Linked List",
-        "difficulty": "Hard",
-        "question": "What is the worst case space complexity of Linked List?",
-        "options": [
-            "O(1)",
-            "O(log n)",
-            "O(n)",
-            "O(n\u00b2)"
-        ],
-        "correctAnswer": 0,
-        "explanation": "Linked List requires O(1) extra space in the worst case."
-    },
-    {
-        "id": 66,
-        "topic": "Data Structures",
-        "algorithm": "Linked List",
-        "difficulty": "Hard",
-        "question": "What makes Linked List less efficient compared to advanced algorithms?",
-        "options": [
-            "Higher time complexity",
-            "More space usage",
-            "Not adaptive",
-            "All of the above"
-        ],
-        "correctAnswer": 3,
-        "explanation": "Linked List is often less efficient due to multiple factors like higher time complexity, space usage, and lack of adaptability."
-    },
-    {
-        "id": 67,
-        "topic": "Data Structures",
-        "algorithm": "Stack",
-        "difficulty": "Easy",
-        "question": "What is the basic idea of Stack?",
-        "options": [
-            "Stack compares and processes elements step by step",
-            "It uses dynamic programming",
-            "It uses hashing",
-            "It uses recursion with memoization"
-        ],
-        "correctAnswer": 0,
-        "explanation": "Stack is based on a fundamental step-by-step process, not advanced techniques like DP or hashing."
-    },
-    {
-        "id": 68,
-        "topic": "Data Structures",
-        "algorithm": "Stack",
-        "difficulty": "Easy",
-        "question": "What is the best case time complexity of Stack?",
-        "options": [
-            "O(1)",
-            "O(n)",
-            "O(n log n)",
-            "O(n\u00b2)"
-        ],
-        "correctAnswer": 1,
-        "explanation": "In the best case, Stack can often achieve O(n), especially when data is already partially structured."
-    },
-    {
-        "id": 69,
-        "topic": "Data Structures",
-        "algorithm": "Stack",
-        "difficulty": "Medium",
-        "question": "What is the average case time complexity of Stack?",
-        "options": [
-            "O(n)",
-            "O(n log n)",
-            "O(n\u00b2)",
-            "O(log n)"
-        ],
-        "correctAnswer": 2,
-        "explanation": "Typically, Stack has an average case of O(n\u00b2)."
-    },
-    {
-        "id": 70,
-        "topic": "Data Structures",
-        "algorithm": "Stack",
-        "difficulty": "Medium",
-        "question": "Which data structure is commonly associated with Stack?",
-        "options": [
-            "Array",
-            "Stack",
-            "Queue",
-            "Tree"
-        ],
-        "correctAnswer": 0,
-        "explanation": "Stack usually works directly on arrays in basic implementations."
-    },
-    {
-        "id": 71,
-        "topic": "Data Structures",
-        "algorithm": "Stack",
-        "difficulty": "Hard",
-        "question": "What is the worst case space complexity of Stack?",
-        "options": [
-            "O(1)",
-            "O(log n)",
-            "O(n)",
-            "O(n\u00b2)"
-        ],
-        "correctAnswer": 0,
-        "explanation": "Stack requires O(1) extra space in the worst case."
-    },
-    {
-        "id": 72,
-        "topic": "Data Structures",
-        "algorithm": "Stack",
-        "difficulty": "Hard",
-        "question": "What makes Stack less efficient compared to advanced algorithms?",
-        "options": [
-            "Higher time complexity",
-            "More space usage",
-            "Not adaptive",
-            "All of the above"
-        ],
-        "correctAnswer": 3,
-        "explanation": "Stack is often less efficient due to multiple factors like higher time complexity, space usage, and lack of adaptability."
-    },
-    {
-        "id": 73,
-        "topic": "Data Structures",
-        "algorithm": "Queue",
-        "difficulty": "Easy",
-        "question": "What is the basic idea of Queue?",
-        "options": [
-            "Queue compares and processes elements step by step",
-            "It uses dynamic programming",
-            "It uses hashing",
-            "It uses recursion with memoization"
-        ],
-        "correctAnswer": 0,
-        "explanation": "Queue is based on a fundamental step-by-step process, not advanced techniques like DP or hashing."
-    },
-    {
-        "id": 74,
-        "topic": "Data Structures",
-        "algorithm": "Queue",
-        "difficulty": "Easy",
-        "question": "What is the best case time complexity of Queue?",
-        "options": [
-            "O(1)",
-            "O(n)",
-            "O(n log n)",
-            "O(n\u00b2)"
-        ],
-        "correctAnswer": 1,
-        "explanation": "In the best case, Queue can often achieve O(n), especially when data is already partially structured."
-    },
-    {
-        "id": 75,
-        "topic": "Data Structures",
-        "algorithm": "Queue",
-        "difficulty": "Medium",
-        "question": "What is the average case time complexity of Queue?",
-        "options": [
-            "O(n)",
-            "O(n log n)",
-            "O(n\u00b2)",
-            "O(log n)"
-        ],
-        "correctAnswer": 2,
-        "explanation": "Typically, Queue has an average case of O(n\u00b2)."
-    },
-    {
-        "id": 76,
-        "topic": "Data Structures",
-        "algorithm": "Queue",
-        "difficulty": "Medium",
-        "question": "Which data structure is commonly associated with Queue?",
-        "options": [
-            "Array",
-            "Stack",
-            "Queue",
-            "Tree"
-        ],
-        "correctAnswer": 0,
-        "explanation": "Queue usually works directly on arrays in basic implementations."
-    },
-    {
-        "id": 77,
-        "topic": "Data Structures",
-        "algorithm": "Queue",
-        "difficulty": "Hard",
-        "question": "What is the worst case space complexity of Queue?",
-        "options": [
-            "O(1)",
-            "O(log n)",
-            "O(n)",
-            "O(n\u00b2)"
-        ],
-        "correctAnswer": 0,
-        "explanation": "Queue requires O(1) extra space in the worst case."
-    },
-    {
-        "id": 78,
-        "topic": "Data Structures",
-        "algorithm": "Queue",
-        "difficulty": "Hard",
-        "question": "What makes Queue less efficient compared to advanced algorithms?",
-        "options": [
-            "Higher time complexity",
-            "More space usage",
-            "Not adaptive",
-            "All of the above"
-        ],
-        "correctAnswer": 3,
-        "explanation": "Queue is often less efficient due to multiple factors like higher time complexity, space usage, and lack of adaptability."
-    },
-    {
-        "id": 79,
-        "topic": "Data Structures",
-        "algorithm": "Binary Tree",
-        "difficulty": "Easy",
-        "question": "What is the basic idea of Binary Tree?",
-        "options": [
-            "Binary Tree compares and processes elements step by step",
-            "It uses dynamic programming",
-            "It uses hashing",
-            "It uses recursion with memoization"
-        ],
-        "correctAnswer": 0,
-        "explanation": "Binary Tree is based on a fundamental step-by-step process, not advanced techniques like DP or hashing."
-    },
-    {
-        "id": 80,
-        "topic": "Data Structures",
-        "algorithm": "Binary Tree",
-        "difficulty": "Easy",
-        "question": "What is the best case time complexity of Binary Tree?",
-        "options": [
-            "O(1)",
-            "O(n)",
-            "O(n log n)",
-            "O(n\u00b2)"
-        ],
-        "correctAnswer": 1,
-        "explanation": "In the best case, Binary Tree can often achieve O(n), especially when data is already partially structured."
-    },
-    {
-        "id": 81,
-        "topic": "Data Structures",
-        "algorithm": "Binary Tree",
-        "difficulty": "Medium",
-        "question": "What is the average case time complexity of Binary Tree?",
-        "options": [
-            "O(n)",
-            "O(n log n)",
-            "O(n\u00b2)",
-            "O(log n)"
-        ],
-        "correctAnswer": 2,
-        "explanation": "Typically, Binary Tree has an average case of O(n\u00b2)."
-    },
-    {
-        "id": 82,
-        "topic": "Data Structures",
-        "algorithm": "Binary Tree",
-        "difficulty": "Medium",
-        "question": "Which data structure is commonly associated with Binary Tree?",
-        "options": [
-            "Array",
-            "Stack",
-            "Queue",
-            "Tree"
-        ],
-        "correctAnswer": 0,
-        "explanation": "Binary Tree usually works directly on arrays in basic implementations."
-    },
-    {
-        "id": 83,
-        "topic": "Data Structures",
-        "algorithm": "Binary Tree",
-        "difficulty": "Hard",
-        "question": "What is the worst case space complexity of Binary Tree?",
-        "options": [
-            "O(1)",
-            "O(log n)",
-            "O(n)",
-            "O(n\u00b2)"
-        ],
-        "correctAnswer": 2,
-        "explanation": "Binary Tree requires O(n) extra space in the worst case."
-    },
-    {
-        "id": 84,
-        "topic": "Data Structures",
-        "algorithm": "Binary Tree",
-        "difficulty": "Hard",
-        "question": "What makes Binary Tree less efficient compared to advanced algorithms?",
-        "options": [
-            "Higher time complexity",
-            "More space usage",
-            "Not adaptive",
-            "All of the above"
-        ],
-        "correctAnswer": 3,
-        "explanation": "Binary Tree is often less efficient due to multiple factors like higher time complexity, space usage, and lack of adaptability."
-    },
-    {
-        "id": 85,
-        "topic": "Other Topics",
-        "algorithm": "Hashing",
-        "difficulty": "Easy",
-        "question": "What is the main purpose of hashing?",
-        "options": [
-            "Store data sequentially",
-            "Map data to fixed-size values for fast access",
-            "Sort data efficiently",
-            "Compress data to smaller size"
-        ],
-        "correctAnswer": 1,
-        "explanation": "Hashing maps arbitrary-sized data to fixed-size values (hash codes) to allow fast insertion, deletion, and lookup."
-    },
-    {
-        "id": 86,
-        "topic": "Other Topics",
-        "algorithm": "Hashing",
-        "difficulty": "Easy",
-        "question": "Which data structure commonly uses hashing for fast access?",
-        "options": [
-            "Array",
-            "Linked List",
-            "Hash Table",
-            "Stack"
-        ],
-        "correctAnswer": 2,
-        "explanation": "Hash tables use hashing to map keys to indices, allowing O(1) average-time lookup."
-    },
-    {
-        "id": 87,
-        "topic": "Other Topics",
-        "algorithm": "Hashing",
-        "difficulty": "Medium",
-        "question": "Which of the following is a collision resolution technique in hashing?",
-        "options": [
-            "Binary Search",
-            "Chaining",
-            "Heapify",
-            "Merge Sort"
-        ],
-        "correctAnswer": 1,
-        "explanation": "Chaining is used to store multiple elements at the same index in case of a collision."
-    },
-    {
-        "id": 88,
-        "topic": "Other Topics",
-        "algorithm": "Hashing",
-        "difficulty": "Medium",
-        "question": "What is a hash function?",
-        "options": [
-            "A function that sorts elements",
-            "A function that maps keys to integer indices",
-            "A function that compares two arrays",
-            "A function that computes factorial"
-        ],
-        "correctAnswer": 1,
-        "explanation": "A hash function converts a key into an integer index for storage in a hash table."
-    },
-    {
-        "id": 89,
-        "topic": "Other Topics",
-        "algorithm": "Hashing",
-        "difficulty": "Hard",
-        "question": "Why is the choice of a good hash function important?",
-        "options": [
-            "To ensure fewer collisions and uniform distribution",
-            "To make the table smaller",
-            "To sort the keys automatically",
-            "To compress data efficiently"
-        ],
-        "correctAnswer": 0,
-        "explanation": "A good hash function reduces collisions and distributes keys uniformly, ensuring O(1) performance."
-    },
-    {
-        "id": 90,
-        "topic": "Other Topics",
-        "algorithm": "Hashing",
-        "difficulty": "Hard",
-        "question": "What can happen if all keys hash to the same index?",
-        "options": [
-            "The hash table becomes empty",
-            "The hash table degenerates into a linked list",
-            "The hash table sorts automatically",
-            "Nothing significant"
-        ],
-        "correctAnswer": 1,
-        "explanation": "If all keys collide to the same index, chaining will make a long list, degrading performance to O(n)."
-    },
-    {
-        "id": 91,
-        "topic": "Other Topics",
-        "algorithm": "Hash Table",
-        "difficulty": "Easy",
-        "question": "What is stored at each index of a hash table?",
-        "options": [
-            "Elements or key-value pairs",
-            "Only keys",
-            "Only indices",
-            "Sorted arrays"
-        ],
-        "correctAnswer": 0,
-        "explanation": "Each index of a hash table stores elements, usually as key-value pairs."
-    },
-    {
-        "id": 92,
-        "topic": "Other Topics",
-        "algorithm": "Hash Table",
-        "difficulty": "Easy",
-        "question": "Hash tables provide which average time complexity for search operations?",
-        "options": [
-            "O(n)",
-            "O(log n)",
-            "O(1)",
-            "O(n log n)"
-        ],
-        "correctAnswer": 2,
-        "explanation": "Search in hash tables is O(1) on average due to direct mapping by hash codes."
-    },
-    {
-        "id": 93,
-        "topic": "Other Topics",
-        "algorithm": "Hash Table",
-        "difficulty": "Medium",
-        "question": "Which of the following affects hash table performance?",
-        "options": [
-            "Load factor",
-            "Hash function quality",
-            "Collision resolution technique",
-            "All of the above"
-        ],
-        "correctAnswer": 3,
-        "explanation": "Load factor, hash function, and collision resolution all impact hash table efficiency."
-    },
-    {
-        "id": 94,
-        "topic": "Other Topics",
-        "algorithm": "Hash Table",
-        "difficulty": "Medium",
-        "question": "What happens when the load factor exceeds a threshold in a hash table?",
-        "options": [
-            "The table resizes",
-            "Elements are deleted",
-            "The hash function changes",
-            "Nothing"
-        ],
-        "correctAnswer": 0,
-        "explanation": "When the load factor is high, the table is resized to reduce collisions and maintain O(1) performance."
-    },
-    {
-        "id": 95,
-        "topic": "Other Topics",
-        "algorithm": "Hash Table",
-        "difficulty": "Hard",
-        "question": "Worst-case time complexity of search in a hash table using chaining is?",
-        "options": [
-            "O(1)",
-            "O(log n)",
-            "O(n)",
-            "O(n log n)"
-        ],
-        "correctAnswer": 2,
-        "explanation": "In the worst case, all keys hash to the same index, forming a list of size n, giving O(n) search time."
-    },
-    {
-        "id": 96,
-        "topic": "Other Topics",
-        "algorithm": "Hash Table",
-        "difficulty": "Hard",
-        "question": "Which of the following is NOT a valid collision resolution technique?",
-        "options": [
-            "Chaining",
-            "Linear probing",
-            "Heap sort",
-            "Double hashing"
-        ],
-        "correctAnswer": 2,
-        "explanation": "Heap sort is unrelated to collision resolution in hash tables."
-    },
-    {
-        "id": 97,
-        "topic": "Other Topics",
-        "algorithm": "chainingHash",
-        "difficulty": "Easy",
-        "question": "In chaining, where are colliding elements stored?",
-        "options": [
-            "In a separate hash table",
-            "In a linked list at the same index",
-            "In a stack",
-            "In an array sorted by key"
-        ],
-        "correctAnswer": 1,
-        "explanation": "Chaining stores multiple colliding elements in a linked list at the same table index."
-    },
-    {
-        "id": 98,
-        "topic": "Other Topics",
-        "algorithm": "chainingHash",
-        "difficulty": "Easy",
-        "question": "Which data structure is commonly used in chaining?",
-        "options": [
-            "Queue",
-            "Linked List",
-            "Binary Tree",
-            "Heap"
-        ],
-        "correctAnswer": 1,
-        "explanation": "Linked lists are used at each index to store multiple colliding elements."
-    },
-    {
-        "id": 99,
-        "topic": "Other Topics",
-        "algorithm": "chainingHash",
-        "difficulty": "Medium",
-        "question": "What is the average search complexity in chaining with a low load factor?",
-        "options": [
-            "O(1)",
-            "O(log n)",
-            "O(n)",
-            "O(n log n)"
-        ],
-        "correctAnswer": 0,
-        "explanation": "With a low load factor, most indices have very few elements, giving O(1) average search time."
-    },
-    {
-        "id": 100,
-        "topic": "Other Topics",
-        "algorithm": "chainingHash",
-        "difficulty": "Medium",
-        "question": "If a hash table uses chaining and all keys hash to the same index, what is the worst-case search time?",
-        "options": [
-            "O(1)",
-            "O(log n)",
-            "O(n)",
-            "O(n^2)"
-        ],
-        "correctAnswer": 2,
-        "explanation": "All keys in one linked list give O(n) search in the worst case."
-    },
-    {
-        "id": 101,
-        "topic": "Other Topics",
-        "algorithm": "chainingHash",
-        "difficulty": "Hard",
-        "question": "Which of the following improves search efficiency in chaining?",
-        "options": [
-            "Using balanced BSTs instead of linked lists",
-            "Increasing table size",
-            "Reducing load factor",
-            "All of the above"
-        ],
-        "correctAnswer": 3,
-        "explanation": "All options help: BSTs improve lookup, larger table reduces collisions, lower load factor reduces chain length."
-    },
-    {
-        "id": 102,
-        "topic": "Other Topics",
-        "algorithm": "chainingHash",
-        "difficulty": "Hard",
-        "question": "Which is a disadvantage of chaining?",
-        "options": [
-            "Wastes memory due to pointers",
-            "Cannot handle collisions",
-            "Always slower than open addressing",
-            "Does not allow deletion"
-        ],
-        "correctAnswer": 0,
-        "explanation": "Chaining requires extra memory for pointers in linked lists, which is a trade-off for simpler collision handling."
-    },
-    {
-        "id": 103,
-        "topic": "Other Topics",
-        "algorithm": "Open Addressing",
-        "difficulty": "Easy",
-        "question": "In open addressing, where is a colliding element stored?",
-        "options": [
-            "In a linked list",
-            "In another empty table slot",
-            "At the same index",
-            "In a separate array"
-        ],
-        "correctAnswer": 1,
-        "explanation": "Open addressing finds another empty slot in the table to store the colliding element."
-    },
-    {
-        "id": 104,
-        "topic": "Other Topics",
-        "algorithm": "Open Addressing",
-        "difficulty": "Easy",
-        "question": "Which is NOT an open addressing method?",
-        "options": [
-            "Linear probing",
-            "Quadratic probing",
-            "Double hashing",
-            "Chaining"
-        ],
-        "correctAnswer": 3,
-        "explanation": "Chaining is a separate collision handling technique, not open addressing."
-    },
-    {
-        "id": 105,
-        "topic": "Other Topics",
-        "algorithm": "Open Addressing",
-        "difficulty": "Medium",
-        "question": "What is primary clustering in open addressing?",
-        "options": [
-            "When multiple elements hash to the same index",
-            "When clusters of occupied slots form, slowing insert/search",
-            "When the hash table resizes",
-            "When hash function fails"
-        ],
-        "correctAnswer": 1,
-        "explanation": "Primary clustering occurs when clusters of consecutive occupied slots form, increasing probe length."
-    },
-    {
-        "id": 106,
-        "topic": "Other Topics",
-        "algorithm": "Open Addressing",
-        "difficulty": "Medium",
-        "question": "What is the average search complexity of open addressing with low load factor?",
-        "options": [
-            "O(n)",
-            "O(log n)",
-            "O(1)",
-            "O(n log n)"
-        ],
-        "correctAnswer": 2,
-        "explanation": "With a low load factor, most searches find their element quickly, giving O(1) average complexity."
-    },
-    {
-        "id": 107,
-        "topic": "Other Topics",
-        "algorithm": "Open Addressing",
-        "difficulty": "Hard",
-        "question": "What is the worst-case search time in open addressing?",
-        "options": [
-            "O(1)",
-            "O(log n)",
-            "O(n)",
-            "O(n log n)"
-        ],
-        "correctAnswer": 2,
-        "explanation": "If all elements form a cluster or table is nearly full, worst-case search can take O(n)."
-    },
-    {
-        "id": 108,
-        "topic": "Other Topics",
-        "algorithm": "Open Addressing",
-        "difficulty": "Hard",
-        "question": "Which of these helps reduce clustering in open addressing?",
-        "options": [
-            "Linear probing",
-            "Quadratic probing or double hashing",
-            "Always resizing table",
-            "Using linked lists"
-        ],
-        "correctAnswer": 1,
-        "explanation": "Quadratic probing and double hashing reduce clustering by spreading keys more uniformly."
-    },
-    {
-        "id": 109,
-        "topic": "Other Topics",
-        "algorithm": "Rolling Hash",
-        "difficulty": "Easy",
-        "question": "Rolling hash is used primarily in which type of algorithms?",
-        "options": [
-            "Sorting algorithms",
-            "Substring search algorithms",
-            "Graph traversal algorithms",
-            "Dynamic programming"
-        ],
-        "correctAnswer": 1,
-        "explanation": "Rolling hash allows fast substring search, used in algorithms like Rabin-Karp."
-    },
-    {
-        "id": 110,
-        "topic": "Other Topics",
-        "algorithm": "Rolling Hash",
-        "difficulty": "Easy",
-        "question": "What is the advantage of rolling hash over normal hash in string matching?",
-        "options": [
-            "Faster hash recomputation when sliding window",
-            "No collisions",
-            "Uses less memory",
-            "Automatically sorts substrings"
-        ],
-        "correctAnswer": 0,
-        "explanation": "Rolling hash lets you compute the next hash by updating the previous one, avoiding full recomputation."
-    },
-    {
-        "id": 111,
-        "topic": "Other Topics",
-        "algorithm": "Rolling Hash",
-        "difficulty": "Medium",
-        "question": "Which problem is solved efficiently using rolling hash?",
-        "options": [
-            "Merge Sort",
-            "Rabin-Karp string search",
-            "DFS on trees",
-            "Binary search"
-        ],
-        "correctAnswer": 1,
-        "explanation": "Rabin-Karp uses rolling hash for fast substring matching."
-    },
-    {
-        "id": 112,
-        "topic": "Other Topics",
-        "algorithm": "Rolling Hash",
-        "difficulty": "Medium",
-        "question": "What is the time complexity of substring search using Rabin-Karp with rolling hash?",
-        "options": [
-            "O(N × M)",
-            "O(N + M)",
-            "O(N log M)",
-            "O(1)"
-        ],
-        "correctAnswer": 1,
-        "explanation": "With rolling hash, Rabin-Karp runs in O(N + M) average time for pattern matching."
-    },
-    {
-        "id": 113,
-        "topic": "Other Topics",
-        "algorithm": "Rolling Hash",
-        "difficulty": "Hard",
-        "question": "Which property of rolling hash is critical for efficient substring matching?",
-        "options": [
-            "Incremental hash computation",
-            "No collisions",
-            "Sorting substrings",
-            "Dynamic memory allocation"
-        ],
-        "correctAnswer": 0,
-        "explanation": "Incremental update of hash values enables efficient sliding window substring search."
-    },
-    {
-        "id": 114,
-        "topic": "Other Topics",
-        "algorithm": "Rolling Hash",
-        "difficulty": "Hard",
-        "question": "Which problem arises if the rolling hash is not designed carefully?",
-        "options": [
-            "Increased memory usage",
-            "Hash collisions causing false positives",
-            "Slower sorting",
-            "Unable to store keys"
-        ],
-        "correctAnswer": 1,
-        "explanation": "Poor hash design can cause collisions, resulting in false matches during substring search."
-    },
-    {
-        "id": 115,
-        "topic": "Other Topics",
-        "algorithm": "Hash - Applications",
-        "difficulty": "Easy",
-        "question": "Which of the following is a common use of hashing?",
-        "options": [
-            "Sorting arrays",
-            "Finding duplicates",
-            "DFS traversal",
-            "Dynamic programming"
-        ],
-        "correctAnswer": 1,
-        "explanation": "Hashing is often used to find duplicates efficiently using sets or hash maps."
-    },
-    {
-        "id": 116,
-        "topic": "Other Topics",
-        "algorithm": "Hash - Applications",
-        "difficulty": "Easy",
-        "question": "Which data structure is typically implemented using hashing?",
-        "options": [
-            "Queue",
-            "Stack",
-            "Map or Dictionary",
-            "Binary Tree"
-        ],
-        "correctAnswer": 2,
-        "explanation": "Maps or dictionaries use hashing to map keys to values with O(1) access."
-    },
-    {
-        "id": 117,
-        "topic": "Other Topics",
-        "algorithm": "Hash - Applications",
-        "difficulty": "Medium",
-        "question": "Hashing is often used in which common algorithmic problem?",
-        "options": [
-            "Two-sum problem",
-            "Merge sort",
-            "Binary search",
-            "DFS traversal"
-        ],
-        "correctAnswer": 0,
-        "explanation": "Hashing allows checking complements efficiently, solving the two-sum problem in O(n) time."
-    },
-    {
-        "id": 118,
-        "topic": "Other Topics",
-        "algorithm": "Hash - Applications",
-        "difficulty": "Medium",
-        "question": "Which application benefits from counting frequencies using hashing?",
-        "options": [
-            "Finding duplicates",
-            "Word frequency in documents",
-            "Histogram generation",
-            "All of the above"
-        ],
-        "correctAnswer": 3,
-        "explanation": "Hashing can efficiently count frequencies for all these applications."
-    },
-    {
-        "id": 119,
-        "topic": "Other Topics",
-        "algorithm": "Hash - Applications",
-        "difficulty": "Hard",
-        "question": "Which problem requires careful hash function design to avoid collisions?",
-        "options": [
-            "Counting frequencies",
-            "Two-sum problem",
-            "Substring matching",
-            "All of the above"
-        ],
-        "correctAnswer": 3,
-        "explanation": "All listed problems can be impacted by hash collisions, requiring good hash functions."
-    },
-    {
-        "id": 120,
-        "topic": "Other Topics",
-        "algorithm": "Hash - Applications",
-        "difficulty": "Hard",
-        "question": "Which of these algorithms heavily rely on hashing?",
-        "options": [
-            "Rabin-Karp string search",
-            "Frequency counter in data streams",
-            "Hash-based caches and memoization",
-            "All of the above"
-        ],
-        "correctAnswer": 3,
-        "explanation": "Hashing is crucial in substring search, frequency counting, and cache/memoization implementations."
-    }
->>>>>>> 2fee315f
 ]