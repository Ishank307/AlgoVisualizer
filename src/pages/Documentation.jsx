import React, { useState, useEffect, useCallback, useMemo } from "react";
import {
  Search,
  Database,
  BookOpen,
  Users,
  Star,
  GitBranch,
} from "lucide-react";
import "../styles/global-theme.css";

// ============================================================================
// 1. STATIC DATA & HELPERS
// ============================================================================

const algorithmDatabase = {
  sorting: {
    title: "Sorting Algorithms",
    icon: "🔄",
    color: "#66ccff",
    algorithms: [
      {
        name: "Bubble Sort",
        id: "bubbleSort",
        description:
          "Compares adjacent elements and swaps them if they are in wrong order. Simple but inefficient for large datasets.",
        timeComplexity: { best: "O(n)", average: "O(n²)", worst: "O(n²)" },
        spaceComplexity: "O(1)",
        stability: "Stable",
        inPlace: true,
        adaptivity: "Adaptive",
        implemented: true, 
      },
      {
        name: "Selection Sort",
        id: "selectionSort",
        description:
          "Finds the minimum element and places it at the beginning. Makes fewer swaps than bubble sort.",
        timeComplexity: { best: "O(n²)", average: "O(n²)", worst: "O(n²)" },
        spaceComplexity: "O(1)",
        stability: "Unstable",
        inPlace: true,
        adaptivity: "Not Adaptive",
        implemented: true, 
      },
      {
        name: "Insertion Sort",
        id: "insertionSort",
        description:
          "Builds sorted array one element at a time. Efficient for small datasets and nearly sorted arrays.",
        timeComplexity: { best: "O(n)", average: "O(n²)", worst: "O(n²)" },
        spaceComplexity: "O(1)",
        stability: "Stable",
        inPlace: true,
        adaptivity: "Adaptive",
        implemented: true, 
      },
      {
        name: "Merge Sort",
        id: "mergeSort",
        description:
          "Divides array into halves, sorts recursively, and merges them. Now includes a note on stability.",
        timeComplexity: {
          best: "O(n log n)",
          average: "O(n log n)",
          worst: "O(n log n)",
        },
        spaceComplexity: "O(n)",
        stability: "Stable",
        inPlace: false,
        adaptivity: "Not Adaptive",
        implemented: true, 
      },
      {
        name: "Quick Sort",
        id: "quickSort",
        description:
          "Selects a pivot and partitions array around it. Fast average case but can degrade to O(n²).",
        timeComplexity: {
          best: "O(n log n)",
          average: "O(n log n)",
          worst: "O(n²)",
        },
        spaceComplexity: "O(log n)",
        stability: "Unstable",
        inPlace: true,
        adaptivity: "Not Adaptive",
        implemented: true, 
      },
      {
        name: "Tim Sort",
        id: "timSort",
        description: "Hybrid stable sorting algorithm combining Insertion Sort and Merge Sort. Detects natural runs, sorts them, and merges efficiently. Default in Python and Java.",
        timeComplexity: { best: "O(n)", average: "O(n log n)", worst: "O(n log n)" },
        spaceComplexity: "O(n)",
        stability: "Stable",
        inPlace: false,
        adaptivity: "Adaptive (leverages existing runs)",
        implemented: true
      },
      {
        name: "Intro Sort",
        id: "introSort",
        description: "Hybrid sorting algorithm that begins with Quick Sort, switches to Heap Sort if recursion depth is too deep, and uses Insertion Sort for small partitions.",
        timeComplexity: { best: "O(n log n)", average: "O(n log n)", worst: "O(n log n)" },
        spaceComplexity: "O(log n)",
        stability: "Unstable",
        inPlace: true,
        adaptivity: "Partially Adaptive",
        implemented: true
      },     
      {
  name: "Shell Sort",
  id: "shellSort",
  description: "In-place comparison-based sorting algorithm that generalizes insertion sort by allowing exchanges of elements that are far apart. It improves on insertion sort by breaking the original list into smaller sublists using a gap sequence, reducing the total number of moves.",
  timeComplexity: { best: "O(n log n)", average: "O(n(log n)^2)", worst: "O(n(log n)^2)" },
  spaceComplexity: "O(1)",
  stability: "Unstable",
  inPlace: true,
  adaptivity: "Not Adaptive",
  implemented: true
}, 
    ],
  },
  searching: {
    title: "Search Algorithms",
    icon: "🔍",
    color: "#4ade80",
    algorithms: [
      {
        name: "Linear Search",
        id: "linearSearch",
        description:
          "Searches through array sequentially until target is found. Works on unsorted arrays.",
        timeComplexity: { best: "O(1)", average: "O(n)", worst: "O(n)" },
        spaceComplexity: "O(1)",
        dataRequirement: "None (works on unsorted data)",
        implemented: true, 
      },
<<<<<<< HEAD
      
{
  name: "Exponential Search",
  id: "exponentialSearch",
  description:
    "Searches sorted array by finding a range where the element may exist using exponential jumps, then performing binary search within that range.",
  timeComplexity: {
    best: "O(1)",
    average: "O(log n)",
    worst: "O(log n)"
  },
  spaceComplexity: "O(1)",
  dataRequirement: "Sorted array",
  implemented: true
}, // <--- Add this comma!
{

name: "Ternary Search",
  id: "ternarySearch",
=======
      {
  name: "Jump Search",
  id: "jumpSearch",
>>>>>>> 003c1f25
  description:
    "Searches sorted array by jumping ahead by fixed steps and then performing linear search within the block.",
  timeComplexity: {
    best: "O(1)",
<<<<<<< HEAD
    average: "O(log₃ n)",
    worst: "O(log₃ n)"

=======
    average: "O(√n)",
    worst: "O(√n)"
>>>>>>> 003c1f25
  },
  spaceComplexity: "O(1)",
  dataRequirement: "Sorted array",
  implemented: true
}, 

      {
        name: "Binary Search",
        id: "binarySearch",
        description:
          "Searches sorted array by repeatedly dividing search interval in half. Updated to note efficiency.",
        timeComplexity: {
          best: "O(1)",
          average: "O(log n)",
          worst: "O(log n)",
        },
        spaceComplexity: "O(1)",
        dataRequirement: "Sorted array",
        implemented: true, 
      },
    ],
  },
  dataStructures: {
    title: "Data Structures",
    icon: "🏗️",
    color: "#ffd93d",
    algorithms: [
      {
        name: "Linked List",
        id: "linkedList",
        description:
          "Linear data structure where elements are stored in nodes. Now includes traversal note.",
        timeComplexity: {
          insertion: "O(1)",
          deletion: "O(1)",
          search: "O(n)",
          access: "O(n)",
        },
        spaceComplexity: "O(n)",
        implemented: false, 
      },
      {
        name: "Stack",
        id: "stack",
        description: "Last-In-First-Out (LIFO) data structure.",
        timeComplexity: {
          push: "O(1)",
          pop: "O(1)",
          peek: "O(1)",
          search: "O(n)",
        },
        spaceComplexity: "O(n)",
        implemented: false, 
      },
      {
        name: "Queue",
        id: "queue",
        description: "First-In-First-Out (FIFO) data structure.",
        timeComplexity: {
          enqueue: "O(1)",
          dequeue: "O(1)",
          front: "O(1)",
          search: "O(n)",
        },
        spaceComplexity: "O(n)",
        implemented: false, 
      },
      {
        name: "Binary Tree",
        id: "binaryTree",
        description:
          "Hierarchical data structure where each node has at most two children.",
        timeComplexity: {
          insertion: "O(log n)",
          deletion: "O(log n)",
          search: "O(log n)",
          traversal: "O(n)",
        },
        spaceComplexity: "O(n)",
        implemented: false, 
      },
    ],
  },
  graph: {
    title: "Graph Algorithms",
    icon: "🧭",
    color: "#66ccff",
    algorithms: [
      {
        name: "Breadth-First Search (BFS)",
        id: "graphBFS",
        description:
          "Explores the graph level by level from a source, visiting all neighbors before moving deeper. Finds shortest paths by edges in unweighted graphs.",
        timeComplexity: { best: "O(V + E)", average: "O(V + E)", worst: "O(V + E)" },
        spaceComplexity: "O(V)",
        implemented: true,
        subType: "bfs",
      },
      {
        name: "Depth-First Search (DFS)",
        id: "graphDFS",
        description:
          "Explores as deep as possible along each branch before backtracking. Useful for cycle detection, topological sort, and connected components.",
        timeComplexity: { best: "O(V + E)", average: "O(V + E)", worst: "O(V + E)" },
        spaceComplexity: "O(V)",
        implemented: true,
        subType: "dfs",
      },
      {
        name: "Dijkstra's Algorithm",
        id: "graphDijkstra",
        description:
          "Computes shortest path distances from a source to all vertices in a weighted graph with non‑negative weights using a priority queue.",
        timeComplexity: { best: "O(E + V log V)", average: "O(E + V log V)", worst: "O(E + V log V)" },
        spaceComplexity: "O(V)",
        implemented: true,
        subType: "dijkstra",
      },
    ],
  },
};

const getComplexityColor = (complexity) => {
  const colors = {
    "O(1)": "#4ade80",
    "O(log n)": "#66ccff",
    "O(n)": "#ffd93d",
    "O(n log n)": "#ff9500",
    "O(n²)": "#ff6b6b",
    "O(√n)": "#a78bfa",
  };
  return colors[complexity] || "#e0e6ed";
};

// ============================================================================
// 2. SUB-COMPONENTS
// ============================================================================

function AlgorithmCard({ algorithm }) {
  return (
    <div className="theme-card algorithm-card" title={algorithm.description}>
      <div className="card-header">
        <div className="card-title-group">
          <span className="card-icon">{algorithm.categoryIcon}</span>
          {/* ✅ MODIFIED: The h3 now uses a standard class */}
          <h3 className="card-title">{algorithm.name}</h3>
        </div>
        {/* ✅ MODIFIED: The badges now use standard classes */}
        {algorithm.implemented ? (
          <div className="status-badge implemented">Implemented</div>
        ) : (
          <div className="status-badge coming-soon">Coming Soon</div>
        )}
      </div>
      <p className="card-description">{algorithm.description}</p>
      <div className="card-category-badge">
        {algorithm.categoryTitle}
      </div>
    </div>
  );
}

// ============================================================================
// 3. MAIN COMPONENT DEFINITION
// ============================================================================

function AlgorithmDocumentation() {
  const [searchTerm, setSearchTerm] = useState("");
  const [selectedCategory, setSelectedCategory] = useState("all");
  const [filteredAlgorithms, setFilteredAlgorithms] = useState([]);
  const [graphSubcategory, setGraphSubcategory] = useState("all");

  const graphCounts = useMemo(() => {
    const list = algorithmDatabase.graph.algorithms;
    return {
      all: list.length,
      bfs: list.filter(a => a.subType === 'bfs').length,
      dfs: list.filter(a => a.subType === 'dfs').length,
      dijkstra: list.filter(a => a.subType === 'dijkstra').length,
    };
  }, []);

  // Get all algorithms in a flat array for filtering
  const getAllAlgorithms = useCallback(() => {
    let allAlgos = [];
    Object.entries(algorithmDatabase).forEach(([categoryKey, category]) => {
      category.algorithms.forEach((algo) => {
        allAlgos.push({
          ...algo,
          category: categoryKey,
          categoryTitle: category.title,
          categoryIcon: category.icon,
          categoryColor: category.color,
        });
      });
    });
    return allAlgos;
  }, []);

  useEffect(() => {
    let allAlgorithms = getAllAlgorithms();
    if (selectedCategory !== "all") {
      allAlgorithms = allAlgorithms.filter(
        (algo) => algo.category === selectedCategory
      );
    }
    if (selectedCategory === "graph" && graphSubcategory !== "all") {
      allAlgorithms = allAlgorithms.filter(
        (algo) => algo.subType === graphSubcategory
      );
    }
    if (searchTerm) {
      allAlgorithms = allAlgorithms.filter(
        (algo) =>
          algo.name.toLowerCase().includes(searchTerm.toLowerCase()) ||
          algo.description.toLowerCase().includes(searchTerm.toLowerCase())
      );
    }
    setFilteredAlgorithms(allAlgorithms);
  }, [searchTerm, selectedCategory, graphSubcategory, getAllAlgorithms]);

  // Reset sub-filter when leaving Graph category
  useEffect(() => {
    if (selectedCategory !== 'graph' && graphSubcategory !== 'all') {
      setGraphSubcategory('all');
    }
  }, [selectedCategory, graphSubcategory]);

  const categories = useMemo(
    () => [
      {
        key: "all",
        label: "All",
        icon: BookOpen,
        count: getAllAlgorithms().length,
      },
      {
        key: "sorting",
        label: "Sorting",
        icon: Users,
        count: algorithmDatabase.sorting.algorithms.length,
      },
      {
        key: "searching",
        label: "Searching",
        icon: Search,
        count: algorithmDatabase.searching.algorithms.length,
      },
      {
        key: "dataStructures",
        label: "Data Structures",
        icon: Database,
        count: algorithmDatabase.dataStructures.algorithms.length,
      },
      {
        key: "graph",
        label: "Graph",
        icon: GitBranch,
        count: algorithmDatabase.graph.algorithms.length,
      },
    ],
    [getAllAlgorithms]
  );

  return (
    <div className="theme-container">
      <h1 className="theme-title">Algorithm Documentation</h1>
      
      {/* ✅ REFACTORED: The filters section is now a theme-card */}
      <div className="theme-card filters-section">
        <div className="search-bar">
          <Search size={20} className="search-icon" />
          <input
            type="text"
            placeholder="Search algorithms..."
            value={searchTerm}
            onChange={e => setSearchTerm(e.target.value)}
            className="form-control" // ✅ MODIFIED: Using global form class
          />
        </div>
        <div className="category-filters">
          {categories.map(category => {
            const IconComponent = category.icon;
            const isActive = selectedCategory === category.key;
            return (
              // ✅ MODIFIED: The filter buttons now use our global button classes
              <button
                key={category.key}
                className={`btn ${isActive ? 'btn-primary' : 'btn-secondary'}`}
                onClick={() => setSelectedCategory(category.key)}
              >
                <IconComponent size={16} />
                {category.label}
                <span className="count-badge">{category.count}</span>
              </button>
            );
          })}
        </div>
        {selectedCategory === 'graph' && (
          <div className="category-filters" style={{ marginTop: '0.75rem' }}>
            {[
              { key: 'all', label: 'All', count: graphCounts.all },
              { key: 'bfs', label: 'BFS', count: graphCounts.bfs },
              { key: 'dfs', label: 'DFS', count: graphCounts.dfs },
              { key: 'dijkstra', label: 'Dijkstra', count: graphCounts.dijkstra },
            ].map(sub => (
              <button
                key={sub.key}
                className={`btn ${graphSubcategory === sub.key ? 'btn-primary' : 'btn-secondary'}`}
                onClick={() => setGraphSubcategory(sub.key)}
                title={`Show ${sub.label} algorithms`}
              >
                <GitBranch size={16} />
                {sub.label}
                <span className="count-badge">{sub.count}</span>
              </button>
            ))}
          </div>
        )}
      </div>

      {/* Results Grid */}
      <div className="results-grid">
        {filteredAlgorithms.length > 0 ? (
          filteredAlgorithms.map(algorithm => (
            <AlgorithmCard
              key={algorithm.id}
              algorithm={algorithm}
            />
          ))
        ) : (
          <div className="no-results-card theme-card">
            <Search size={48} />
            <h3>No algorithms found</h3>
            <p>Try adjusting your search terms or filters.</p>
          </div>
        )}
      </div>
    </div>
  );
}
export default AlgorithmDocumentation;<|MERGE_RESOLUTION|>--- conflicted
+++ resolved
@@ -137,7 +137,7 @@
         dataRequirement: "None (works on unsorted data)",
         implemented: true, 
       },
-<<<<<<< HEAD
+
       
 {
   name: "Exponential Search",
@@ -157,23 +157,23 @@
 
 name: "Ternary Search",
   id: "ternarySearch",
-=======
+
       {
   name: "Jump Search",
   id: "jumpSearch",
->>>>>>> 003c1f25
+
   description:
     "Searches sorted array by jumping ahead by fixed steps and then performing linear search within the block.",
   timeComplexity: {
     best: "O(1)",
-<<<<<<< HEAD
+
     average: "O(log₃ n)",
     worst: "O(log₃ n)"
 
-=======
+
     average: "O(√n)",
     worst: "O(√n)"
->>>>>>> 003c1f25
+
   },
   spaceComplexity: "O(1)",
   dataRequirement: "Sorted array",
