--- conflicted
+++ resolved
@@ -286,144 +286,6 @@
     icon: "🌳",
     color: "#4ade80",
     algorithms: [
-<<<<<<< HEAD
-      {
-        name: "Postorder Traversal",
-        id: "postorder-traversal",
-        description:
-          "Tree traversal method that visits the left subtree, then the right subtree, and finally the root node (Left → Right → Root).",
-        timeComplexity: { best: "O(n)", average: "O(n)", worst: "O(n)" },
-        spaceComplexity: "O(h) (where h is the height of the tree, O(n) in worst case for a skewed tree)",
-        implemented: true,
-      },
-    ],
-  },
-  backtracking: {
-    title: "Backtracking Algorithms",
-    icon: "🧩",
-    color: "#f9a825",
-    algorithms: [
-      {
-        name: "N-Queens",
-        id: "nQueens",
-        description:
-          "Place N queens on an N×N chessboard so that no two queens attack each other. Explores all possible placements using backtracking.",
-        timeComplexity: { best: "O(N!)", average: "O(N!)", worst: "O(N!)" },
-        spaceComplexity: "O(N^2)",
-        implemented: false,
-        subType: "nQueens",
-      },
-      {
-        name: "Sudoku Solver",
-        id: "sudoku",
-        description:
-          "Solve a 9×9 Sudoku puzzle by filling empty cells following Sudoku rules using backtracking.",
-        timeComplexity: { best: "O(1)", average: "O(9^(N*N))", worst: "O(9^(N*N))" },
-        spaceComplexity: "O(N^2)",
-        implemented: false,
-        subType: "sudoku",
-      },
-      {
-        name: "Rat in a Maze",
-        id: "ratInMaze",
-        description:
-          "Find a path for a rat from start to finish in a maze represented as a grid. Backtracking tries all possible paths.",
-        timeComplexity: { best: "O(2^(N*M))", average: "O(2^(N*M))", worst: "O(2^(N*M))" },
-        spaceComplexity: "O(N*M)",
-        implemented: false,
-        subType: "ratInMaze",
-      },
-      {
-        name: "Combination Sum",
-        id: "combinationSum",
-        description:
-          "Find all unique combinations of numbers that sum up to a target value. Uses backtracking to explore all possibilities.",
-        timeComplexity: { best: "O(2^N)", average: "O(2^N)", worst: "O(2^N)" },
-        spaceComplexity: "O(N)",
-        implemented: false,
-        subType: "combinationSum",
-      },
-      {
-        name: "Word Search",
-        id: "wordSearch",
-        description:
-          "Find a given word in a 2D grid of letters by moving horizontally or vertically. Backtracking explores all paths.",
-        timeComplexity: { best: "O(M*N*4^L)", average: "O(M*N*4^L)", worst: "O(M*N*4^L)" },
-        spaceComplexity: "O(L)",
-        implemented: false,
-        subType: "wordSearch",
-      },
-    ],
-  },
-  dynamicProgramming: {
-    title: "Dynamic Programming",
-    icon: "📊",
-    color: "#f97316",
-    algorithms: [
-      {
-        name: "Fibonacci Sequence",
-        id: "fibonacci",
-        description: "Computes Fibonacci numbers efficiently using dynamic programming (memoization or tabulation).",
-        timeComplexity: { best: "O(n)", average: "O(n)", worst: "O(n)" },
-        spaceComplexity: "O(n) or O(1) optimized",
-        implemented: true,
-        subType: "fibonacci",
-      },
-      {
-        name: "0/1 Knapsack",
-        id: "zeroOneKnapsack",
-        description: "Solves the classic 0/1 Knapsack problem using DP to maximize value within a weight limit.",
-        timeComplexity: { best: "O(n*W)", average: "O(n*W)", worst: "O(n*W)" },
-        spaceComplexity: "O(n*W)",
-        implemented: true,
-        subType: "zeroOneKnapsack",
-      },
-      {
-        name: "Coin Change",
-        id: "coinChange",
-        description: "Finds the minimum number of coins needed to make a given amount using DP.",
-        timeComplexity: { best: "O(n*amount)", average: "O(n*amount)", worst: "O(n*amount)" },
-        spaceComplexity: "O(amount)",
-        implemented: true,
-        subType: "coinChange",
-      },
-      {
-        name: "Longest Common Subsequence (LCS)",
-        id: "longestCommonSubsequence",
-        description: "Finds the length of the longest subsequence present in two sequences using DP.",
-        timeComplexity: { best: "O(m*n)", average: "O(m*n)", worst: "O(m*n)" },
-        spaceComplexity: "O(m*n)",
-        implemented: true,
-        subType: "lcs",
-      },
-      {
-        name: "Matrix Chain Multiplication",
-        id: "matrixChainMultiplication",
-        description: "Finds the most efficient way to multiply a sequence of matrices using DP.",
-        timeComplexity: { best: "O(n^3)", average: "O(n^3)", worst: "O(n^3)" },
-        spaceComplexity: "O(n^2)",
-        implemented: true,
-        subType: "matrixChainMultiplication",
-      },
-      {
-        name: "Minimum Path Sum",
-        id: "minimumPathSum",
-        description: "Finds the minimum sum path from top-left to bottom-right in a grid using DP.",
-        timeComplexity: { best: "O(m*n)", average: "O(m*n)", worst: "O(m*n)" },
-        spaceComplexity: "O(m*n) or O(n) optimized",
-        implemented: true,
-        subType: "minimumPathSum",
-      },
-      {
-        name: "Subset Sum",
-        id: "subsetSum",
-        description: "Determines if there is a subset with a given sum using DP.",
-        timeComplexity: { best: "O(n*sum)", average: "O(n*sum)", worst: "O(n*sum)" },
-        spaceComplexity: "O(n*sum)",
-        implemented: true,
-        subType: "subsetSum",
-      },
-=======
 {
 name: "Postorder Traversal",
 id: "postorder-traversal",
@@ -450,7 +312,6 @@
 },
 
 
->>>>>>> d6833f34
     ],
   },
 };
