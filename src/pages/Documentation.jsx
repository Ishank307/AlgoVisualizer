import React, { useState, useEffect, useCallback, useMemo } from "react";
import {
  Search,
  Database,
  BookOpen,
  Users,
  Star,
  GitBranch,
} from "lucide-react";
import "../styles/global-theme.css";

// ============================================================================
// 1. STATIC DATA & HELPERS
// ============================================================================

const algorithmDatabase = {
  sorting: {
    title: "Sorting Algorithms",
    icon: "🔄",
    color: "#66ccff",
    algorithms: [
      {
        name: "Bubble Sort",
        id: "bubbleSort",
        description:
          "Compares adjacent elements and swaps them if they are in wrong order. Simple but inefficient for large datasets.",
        timeComplexity: { best: "O(n)", average: "O(n²)", worst: "O(n²)" },
        spaceComplexity: "O(1)",
        stability: "Stable",
        inPlace: true,
        adaptivity: "Adaptive",
        implemented: true, 
      },
      {
        name: "Selection Sort",
        id: "selectionSort",
        description:
          "Finds the minimum element and places it at the beginning. Makes fewer swaps than bubble sort.",
        timeComplexity: { best: "O(n²)", average: "O(n²)", worst: "O(n²)" },
        spaceComplexity: "O(1)",
        stability: "Unstable",
        inPlace: true,
        adaptivity: "Not Adaptive",
        implemented: true, 
      },
      {
        name: "Insertion Sort",
        id: "insertionSort",
        description:
          "Builds sorted array one element at a time. Efficient for small datasets and nearly sorted arrays.",
        timeComplexity: { best: "O(n)", average: "O(n²)", worst: "O(n²)" },
        spaceComplexity: "O(1)",
        stability: "Stable",
        inPlace: true,
        adaptivity: "Adaptive",
        implemented: true, 
      },
      {
        name: "Merge Sort",
        id: "mergeSort",
        description:
          "Divides array into halves, sorts recursively, and merges them. Now includes a note on stability.",
        timeComplexity: {
          best: "O(n log n)",
          average: "O(n log n)",
          worst: "O(n log n)",
        },
        spaceComplexity: "O(n)",
        stability: "Stable",
        inPlace: false,
        adaptivity: "Not Adaptive",
        implemented: true, 
      },
      {
        name: "Quick Sort",
        id: "quickSort",
        description:
          "Selects a pivot and partitions array around it. Fast average case but can degrade to O(n²).",
        timeComplexity: {
          best: "O(n log n)",
          average: "O(n log n)",
          worst: "O(n²)",
        },
        spaceComplexity: "O(log n)",
        stability: "Unstable",
        inPlace: true,
        adaptivity: "Not Adaptive",
        implemented: true, 
      },
      {
        name: "Tim Sort",
        id: "timSort",
        description: "Hybrid stable sorting algorithm combining Insertion Sort and Merge Sort. Detects natural runs, sorts them, and merges efficiently. Default in Python and Java.",
        timeComplexity: { best: "O(n)", average: "O(n log n)", worst: "O(n log n)" },
        spaceComplexity: "O(n)",
        stability: "Stable",
        inPlace: false,
        adaptivity: "Adaptive (leverages existing runs)",
        implemented: true
      },
      {
        name: "Intro Sort",
        id: "introSort",
        description: "Hybrid sorting algorithm that begins with Quick Sort, switches to Heap Sort if recursion depth is too deep, and uses Insertion Sort for small partitions.",
        timeComplexity: { best: "O(n log n)", average: "O(n log n)", worst: "O(n log n)" },
        spaceComplexity: "O(log n)",
        stability: "Unstable",
        inPlace: true,
        adaptivity: "Partially Adaptive",
        implemented: true
      },     
      {
  name: "Shell Sort",
  id: "shellSort",
  description: "In-place comparison-based sorting algorithm that generalizes insertion sort by allowing exchanges of elements that are far apart. It improves on insertion sort by breaking the original list into smaller sublists using a gap sequence, reducing the total number of moves.",
  timeComplexity: { best: "O(n log n)", average: "O(n(log n)^2)", worst: "O(n(log n)^2)" },
  spaceComplexity: "O(1)",
  stability: "Unstable",
  inPlace: true,
  adaptivity: "Not Adaptive",
  implemented: true
}, 
    ],
  },
  searching: {
    title: "Search Algorithms",
    icon: "🔍",
    color: "#4ade80",
    algorithms: [
      {
        name: "Linear Search",
        id: "linearSearch",
        description:
          "Searches through array sequentially until target is found. Works on unsorted arrays.",
        timeComplexity: { best: "O(1)", average: "O(n)", worst: "O(n)" },
        spaceComplexity: "O(1)",
        dataRequirement: "None (works on unsorted data)",
        implemented: true, 
      },
      {
<<<<<<< HEAD
  name: "Jump Search",
  id: "jumpSearch",
  description:
    "Searches sorted array by jumping ahead by fixed steps and then performing linear search within the block.",
  timeComplexity: {
    best: "O(1)",
    average: "O(√n)",
    worst: "O(√n)"
=======
  name: "Ternary Search",
  id: "ternarySearch",
  description:
    "Searches sorted array by repeatedly dividing search interval into three parts for faster narrowing of search space.",
  timeComplexity: {
    best: "O(1)",
    average: "O(log₃ n)",
    worst: "O(log₃ n)"
>>>>>>> 6fd3608b
  },
  spaceComplexity: "O(1)",
  dataRequirement: "Sorted array",
  implemented: true
},

      {
        name: "Binary Search",
        id: "binarySearch",
        description:
          "Searches sorted array by repeatedly dividing search interval in half. Updated to note efficiency.",
        timeComplexity: {
          best: "O(1)",
          average: "O(log n)",
          worst: "O(log n)",
        },
        spaceComplexity: "O(1)",
        dataRequirement: "Sorted array",
        implemented: true, 
      },
    ],
  },
  dataStructures: {
    title: "Data Structures",
    icon: "🏗️",
    color: "#ffd93d",
    algorithms: [
      {
        name: "Linked List",
        id: "linkedList",
        description:
          "Linear data structure where elements are stored in nodes. Now includes traversal note.",
        timeComplexity: {
          insertion: "O(1)",
          deletion: "O(1)",
          search: "O(n)",
          access: "O(n)",
        },
        spaceComplexity: "O(n)",
        implemented: false, 
      },
      {
        name: "Stack",
        id: "stack",
        description: "Last-In-First-Out (LIFO) data structure.",
        timeComplexity: {
          push: "O(1)",
          pop: "O(1)",
          peek: "O(1)",
          search: "O(n)",
        },
        spaceComplexity: "O(n)",
        implemented: false, 
      },
      {
        name: "Queue",
        id: "queue",
        description: "First-In-First-Out (FIFO) data structure.",
        timeComplexity: {
          enqueue: "O(1)",
          dequeue: "O(1)",
          front: "O(1)",
          search: "O(n)",
        },
        spaceComplexity: "O(n)",
        implemented: false, 
      },
      {
        name: "Binary Tree",
        id: "binaryTree",
        description:
          "Hierarchical data structure where each node has at most two children.",
        timeComplexity: {
          insertion: "O(log n)",
          deletion: "O(log n)",
          search: "O(log n)",
          traversal: "O(n)",
        },
        spaceComplexity: "O(n)",
        implemented: false, 
      },
    ],
  },
  graph: {
    title: "Graph Algorithms",
    icon: "🧭",
    color: "#66ccff",
    algorithms: [
      {
        name: "Breadth-First Search (BFS)",
        id: "graphBFS",
        description:
          "Explores the graph level by level from a source, visiting all neighbors before moving deeper. Finds shortest paths by edges in unweighted graphs.",
        timeComplexity: { best: "O(V + E)", average: "O(V + E)", worst: "O(V + E)" },
        spaceComplexity: "O(V)",
        implemented: true,
        subType: "bfs",
      },
      {
        name: "Depth-First Search (DFS)",
        id: "graphDFS",
        description:
          "Explores as deep as possible along each branch before backtracking. Useful for cycle detection, topological sort, and connected components.",
        timeComplexity: { best: "O(V + E)", average: "O(V + E)", worst: "O(V + E)" },
        spaceComplexity: "O(V)",
        implemented: true,
        subType: "dfs",
      },
      {
        name: "Dijkstra's Algorithm",
        id: "graphDijkstra",
        description:
          "Computes shortest path distances from a source to all vertices in a weighted graph with non‑negative weights using a priority queue.",
        timeComplexity: { best: "O(E + V log V)", average: "O(E + V log V)", worst: "O(E + V log V)" },
        spaceComplexity: "O(V)",
        implemented: true,
        subType: "dijkstra",
      },
    ],
  },
};

const getComplexityColor = (complexity) => {
  const colors = {
    "O(1)": "#4ade80",
    "O(log n)": "#66ccff",
    "O(n)": "#ffd93d",
    "O(n log n)": "#ff9500",
    "O(n²)": "#ff6b6b",
    "O(√n)": "#a78bfa",
  };
  return colors[complexity] || "#e0e6ed";
};

// ============================================================================
// 2. SUB-COMPONENTS
// ============================================================================

function AlgorithmCard({ algorithm }) {
  return (
    <div className="theme-card algorithm-card" title={algorithm.description}>
      <div className="card-header">
        <div className="card-title-group">
          <span className="card-icon">{algorithm.categoryIcon}</span>
          {/* ✅ MODIFIED: The h3 now uses a standard class */}
          <h3 className="card-title">{algorithm.name}</h3>
        </div>
        {/* ✅ MODIFIED: The badges now use standard classes */}
        {algorithm.implemented ? (
          <div className="status-badge implemented">Implemented</div>
        ) : (
          <div className="status-badge coming-soon">Coming Soon</div>
        )}
      </div>
      <p className="card-description">{algorithm.description}</p>
      <div className="card-category-badge">
        {algorithm.categoryTitle}
      </div>
    </div>
  );
}

// ============================================================================
// 3. MAIN COMPONENT DEFINITION
// ============================================================================

function AlgorithmDocumentation() {
  const [searchTerm, setSearchTerm] = useState("");
  const [selectedCategory, setSelectedCategory] = useState("all");
  const [filteredAlgorithms, setFilteredAlgorithms] = useState([]);
  const [graphSubcategory, setGraphSubcategory] = useState("all");

  const graphCounts = useMemo(() => {
    const list = algorithmDatabase.graph.algorithms;
    return {
      all: list.length,
      bfs: list.filter(a => a.subType === 'bfs').length,
      dfs: list.filter(a => a.subType === 'dfs').length,
      dijkstra: list.filter(a => a.subType === 'dijkstra').length,
    };
  }, []);

  // Get all algorithms in a flat array for filtering
  const getAllAlgorithms = useCallback(() => {
    let allAlgos = [];
    Object.entries(algorithmDatabase).forEach(([categoryKey, category]) => {
      category.algorithms.forEach((algo) => {
        allAlgos.push({
          ...algo,
          category: categoryKey,
          categoryTitle: category.title,
          categoryIcon: category.icon,
          categoryColor: category.color,
        });
      });
    });
    return allAlgos;
  }, []);

  useEffect(() => {
    let allAlgorithms = getAllAlgorithms();
    if (selectedCategory !== "all") {
      allAlgorithms = allAlgorithms.filter(
        (algo) => algo.category === selectedCategory
      );
    }
    if (selectedCategory === "graph" && graphSubcategory !== "all") {
      allAlgorithms = allAlgorithms.filter(
        (algo) => algo.subType === graphSubcategory
      );
    }
    if (searchTerm) {
      allAlgorithms = allAlgorithms.filter(
        (algo) =>
          algo.name.toLowerCase().includes(searchTerm.toLowerCase()) ||
          algo.description.toLowerCase().includes(searchTerm.toLowerCase())
      );
    }
    setFilteredAlgorithms(allAlgorithms);
  }, [searchTerm, selectedCategory, graphSubcategory, getAllAlgorithms]);

  // Reset sub-filter when leaving Graph category
  useEffect(() => {
    if (selectedCategory !== 'graph' && graphSubcategory !== 'all') {
      setGraphSubcategory('all');
    }
  }, [selectedCategory, graphSubcategory]);

  const categories = useMemo(
    () => [
      {
        key: "all",
        label: "All",
        icon: BookOpen,
        count: getAllAlgorithms().length,
      },
      {
        key: "sorting",
        label: "Sorting",
        icon: Users,
        count: algorithmDatabase.sorting.algorithms.length,
      },
      {
        key: "searching",
        label: "Searching",
        icon: Search,
        count: algorithmDatabase.searching.algorithms.length,
      },
      {
        key: "dataStructures",
        label: "Data Structures",
        icon: Database,
        count: algorithmDatabase.dataStructures.algorithms.length,
      },
      {
        key: "graph",
        label: "Graph",
        icon: GitBranch,
        count: algorithmDatabase.graph.algorithms.length,
      },
    ],
    [getAllAlgorithms]
  );

  return (
    <div className="theme-container">
      <h1 className="theme-title">Algorithm Documentation</h1>
      
      {/* ✅ REFACTORED: The filters section is now a theme-card */}
      <div className="theme-card filters-section">
        <div className="search-bar">
          <Search size={20} className="search-icon" />
          <input
            type="text"
            placeholder="Search algorithms..."
            value={searchTerm}
            onChange={e => setSearchTerm(e.target.value)}
            className="form-control" // ✅ MODIFIED: Using global form class
          />
        </div>
        <div className="category-filters">
          {categories.map(category => {
            const IconComponent = category.icon;
            const isActive = selectedCategory === category.key;
            return (
              // ✅ MODIFIED: The filter buttons now use our global button classes
              <button
                key={category.key}
                className={`btn ${isActive ? 'btn-primary' : 'btn-secondary'}`}
                onClick={() => setSelectedCategory(category.key)}
              >
                <IconComponent size={16} />
                {category.label}
                <span className="count-badge">{category.count}</span>
              </button>
            );
          })}
        </div>
        {selectedCategory === 'graph' && (
          <div className="category-filters" style={{ marginTop: '0.75rem' }}>
            {[
              { key: 'all', label: 'All', count: graphCounts.all },
              { key: 'bfs', label: 'BFS', count: graphCounts.bfs },
              { key: 'dfs', label: 'DFS', count: graphCounts.dfs },
              { key: 'dijkstra', label: 'Dijkstra', count: graphCounts.dijkstra },
            ].map(sub => (
              <button
                key={sub.key}
                className={`btn ${graphSubcategory === sub.key ? 'btn-primary' : 'btn-secondary'}`}
                onClick={() => setGraphSubcategory(sub.key)}
                title={`Show ${sub.label} algorithms`}
              >
                <GitBranch size={16} />
                {sub.label}
                <span className="count-badge">{sub.count}</span>
              </button>
            ))}
          </div>
        )}
      </div>

      {/* Results Grid */}
      <div className="results-grid">
        {filteredAlgorithms.length > 0 ? (
          filteredAlgorithms.map(algorithm => (
            <AlgorithmCard
              key={algorithm.id}
              algorithm={algorithm}
            />
          ))
        ) : (
          <div className="no-results-card theme-card">
            <Search size={48} />
            <h3>No algorithms found</h3>
            <p>Try adjusting your search terms or filters.</p>
          </div>
        )}
      </div>
    </div>
  );
}
export default AlgorithmDocumentation;<|MERGE_RESOLUTION|>--- conflicted
+++ resolved
@@ -138,7 +138,7 @@
         implemented: true, 
       },
       {
-<<<<<<< HEAD
+
   name: "Jump Search",
   id: "jumpSearch",
   description:
@@ -147,7 +147,7 @@
     best: "O(1)",
     average: "O(√n)",
     worst: "O(√n)"
-=======
+
   name: "Ternary Search",
   id: "ternarySearch",
   description:
@@ -156,7 +156,7 @@
     best: "O(1)",
     average: "O(log₃ n)",
     worst: "O(log₃ n)"
->>>>>>> 6fd3608b
+
   },
   spaceComplexity: "O(1)",
   dataRequirement: "Sorted array",
