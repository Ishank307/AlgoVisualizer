--- conflicted
+++ resolved
@@ -427,7 +427,7 @@
     }
   }, [selectedCategory, graphSubcategory]);
 
-<<<<<<< HEAD
+
   const categories = useMemo(
     () => [
       {
@@ -464,16 +464,7 @@
     ],
     [getAllAlgorithms]
   );
-=======
-  const categories = useMemo(() => [
-    { key: "all", label: "All", icon: BookOpen, count: getAllAlgorithms().length },
-    { key: "sorting", label: "Sorting", icon: Users, count: algorithmDatabase.sorting.algorithms.length },
-    { key: "searching", label: "Searching", icon: Search, count: algorithmDatabase.searching.algorithms.length },
-    { key: "dataStructures", label: "Data Structures", icon: Database, count: algorithmDatabase.dataStructures.algorithms.length },
-    { key: "graph", label: "Graph", icon: GitBranch, count: algorithmDatabase.graph.algorithms.length },
-  ], [getAllAlgorithms]);
-
->>>>>>> 64f003cd
+
 
   return (
     <div className="theme-container">
