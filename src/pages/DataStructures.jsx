import React, { useState, useEffect, useCallback, useMemo } from "react";
import {
  Search,
  Clock,
  Database,
  BookOpen,
  Zap,
  Users,
  Star,
  X,
} from "lucide-react";
import { useTheme } from "../ThemeContext";
import { useNavigate } from "react-router-dom";
import "../styles/Documentation.css"; // keep your linkedlist styles

// ============================================================================
// 1. STATIC DATA & HELPERS
// ============================================================================

const algorithmDatabase = {
  sorting: {
    title: "Sorting Algorithms",
    icon: "🔄",
    color: "#66ccff",
    algorithms: [
      {
        name: "Bubble Sort",
        id: "bubbleSort",
        description:
          "Compares adjacent elements and swaps them if they are in wrong order. Simple but inefficient for large datasets.",
        timeComplexity: { best: "O(n)", average: "O(n²)", worst: "O(n²)" },
        spaceComplexity: "O(1)",
        stability: "Stable",
        inPlace: true,
        adaptivity: "Adaptive",
        implemented: true,
      },
      {
        name: "Selection Sort",
        id: "selectionSort",
        description:
          "Finds the minimum element and places it at the beginning. Makes fewer swaps than bubble sort.",
        timeComplexity: { best: "O(n²)", average: "O(n²)", worst: "O(n²)" },
        spaceComplexity: "O(1)",
        stability: "Unstable",
        inPlace: true,
        adaptivity: "Not Adaptive",
        implemented: true,
      },
      {
        name: "Insertion Sort",
        id: "insertionSort",
        description:
          "Builds sorted array one element at a time. Efficient for small datasets and nearly sorted arrays.",
        timeComplexity: { best: "O(n)", average: "O(n²)", worst: "O(n²)" },
        spaceComplexity: "O(1)",
        stability: "Stable",
        inPlace: true,
        adaptivity: "Adaptive",
        implemented: true,
      },
      {
        name: "Merge Sort",
        id: "mergeSort",
        description:
          "Divides array into halves, sorts recursively, and merges them.",
        timeComplexity: {
          best: "O(n log n)",
          average: "O(n log n)",
          worst: "O(n log n)",
        },
        spaceComplexity: "O(n)",
        stability: "Stable",
        inPlace: false,
        adaptivity: "Not Adaptive",
        implemented: true,
      },
      {
        name: "Quick Sort",
        id: "quickSort",
        description:
          "Selects a pivot and partitions array around it. Fast average case but can degrade to O(n²).",
        timeComplexity: {
          best: "O(n log n)",
          average: "O(n log n)",
          worst: "O(n²)",
        },
        spaceComplexity: "O(log n)",
        stability: "Unstable",
        inPlace: true,
        adaptivity: "Not Adaptive",
        implemented: true,
      },
      {
        name: "Tim Sort",
        id: "timSort",
        description:
          "Hybrid stable sorting algorithm derived from merge sort and insertion sort. Optimized for real-world data by taking advantage of runs (already sorted subsequences).",
        timeComplexity: {
          best: "O(n)",
          average: "O(n log n)",
          worst: "O(n log n)",
        },
        spaceComplexity: "O(n)",
        stability: "Stable",
        inPlace: false,
        adaptivity: "Adaptive",
        implemented: true,
      },
      {
        name: "Intro Sort",
        id: "introSort",
        description:
          "Hybrid sorting algorithm that begins with quicksort, switches to heapsort when recursion depth is too large, and uses insertion sort for small partitions. Combines fast average performance with worst-case guarantees.",
        timeComplexity: {
          best: "O(n log n)",
          average: "O(n log n)",
          worst: "O(n log n)",
        },
        spaceComplexity: "O(log n)",
        stability: "Unstable",
        inPlace: true,
        adaptivity: "Not Adaptive",
        implemented: true,
      },
      {
        name: "Shell Sort",
        id: "shellSort",
        description:
          "In-place comparison-based sorting algorithm that generalizes insertion sort by allowing exchanges of elements that are far apart. It improves on insertion sort by breaking the original list into smaller sublists using a gap sequence, reducing the total number of moves.",
        timeComplexity: {
          best: "O(n log n)",
          average: "O(n(log n)^2)",
          worst: "O(n(log n)^2)",
        },
        spaceComplexity: "O(1)",
        stability: "Unstable",
        inPlace: true,
        adaptivity: "Not Adaptive",
        implemented: true,
      },
    ],
  },
  searching: {
    title: "Search Algorithms",
    icon: "🔍",
    color: "#4ade80",
    algorithms: [
      {
        name: "Linear Search",
        id: "linearSearch",
        description:
          "Searches through array sequentially until target is found. Works on unsorted arrays.",
        timeComplexity: { best: "O(1)", average: "O(n)", worst: "O(n)" },
        spaceComplexity: "O(1)",
        dataRequirement: "None (works on unsorted data)",
        implemented: true,
      },
      {
        name: "Binary Search",
        id: "binarySearch",
        description:
          "Searches a sorted array by repeatedly halving the search interval: compare the middle element to the target and discard the half that cannot contain it.",
        timeComplexity: {
          best: "O(1)",
          average: "O(log n)",
          worst: "O(log n)",
        },
        spaceComplexity: "O(1)",
        dataRequirement: "Sorted array",
        implemented: true,
      },
      {
        name: "Exponential Search",
        id: "exponentialSearch",
        description:
          "Searches sorted array by finding a range where the element may exist using exponential jumps, then performs binary search within that range.",
        timeComplexity: {
          best: "O(1)",
          average: "O(log n)",
          worst: "O(log n)",
        },
        spaceComplexity: "O(1)",
        dataRequirement: "Sorted array",
        implemented: true,
      },
      {
        name: "Jump Search",
        id: "jumpSearch",
        description:
          "Efficient search on sorted arrays that jumps ahead by fixed steps (√n) and then performs a linear search within the identified block.",
        timeComplexity: { best: "O(1)", average: "O(√n)", worst: "O(√n)" },
        spaceComplexity: "O(1)",
        dataRequirement: "Sorted array",
        implemented: true,
      },

      {
        name: "Cycle Sort",
        id: "cycleSort",
        description:
          "Minimizes the number of writes by rotating elements to their correct positions. Useful when write operations are costly.",
        timeComplexity: {
          best: "O(n²)",
          average: "O(n²)",
          worst: "O(n²)",
        },
        spaceComplexity: "O(1)",
        stability: "Unstable",
        inPlace: true,
        adaptivity: "Not Adaptive",
        implemented: true,
      },
      {
        name: "Ternary Search",
        id: "ternarySearch",
        description:
          "Searches sorted array by repeatedly dividing search interval into three parts.",
        timeComplexity: {
          best: "O(1)",
          average: "O(log₃ n)",
          worst: "O(log₃ n)",
        },
        spaceComplexity: "O(1)",
        dataRequirement: "Sorted array",
        implemented: true,
      },
    ],
  },
  dataStructures: {
    title: "Data Structures",
    icon: "🏗️",
    color: "#ffd93d",
    algorithms: [
      {
        name: "Linked List",
        id: "linkedList",
        description:
          "Linear data structure where elements are stored in nodes.",
        timeComplexity: {
          insertion: "O(1)",
          deletion: "O(1)",
          search: "O(n)",
          access: "O(n)",
        },
        spaceComplexity: "O(n)",
        implemented: true,
      },
      {
        name: "Stack",
        id: "stack",
        description: "Last-In-First-Out (LIFO) data structure.",
        timeComplexity: {
          push: "O(1)",
          pop: "O(1)",
          peek: "O(1)",
          search: "O(n)",
        },
        spaceComplexity: "O(n)",
        implemented: false,
      },
      {
        name: "Queue",
        id: "queue",
        description: "First-In-First-Out (FIFO) data structure.",
        timeComplexity: {
          enqueue: "O(1)",
          dequeue: "O(1)",
          front: "O(1)",
          search: "O(n)",
        },
        spaceComplexity: "O(n)",
        implemented: false,
      },
      {
        name: "Binary Tree",
        id: "binaryTree",
        description:
          "Hierarchical data structure where each node has at most two children.",
        timeComplexity: {
          insertion: "O(log n)",
          deletion: "O(log n)",
          search: "O(log n)",
          traversal: "O(n)",
        },
        spaceComplexity: "O(n)",
        implemented: false,
      },
    ],
  },
};

const getComplexityColor = (complexity) => {
  const colors = {
    "O(1)": "#4ade80",
    "O(log n)": "#66ccff",
    "O(n)": "#ffd93d",
    "O(n log n)": "#ff9500",
    "O(n²)": "#ff6b6b",
    "O(√n)": "#a78bfa",
  };
  return colors[complexity] || "#e0e6ed";
};

// ============================================================================
// 2. SUB-COMPONENTS
// ============================================================================

function AlgorithmCard({ algorithm }) {
  const navigate = useNavigate();

  const handleCardClick = () => {
    if (algorithm.implemented) {
      if (
        algorithm.category === "dataStructures" &&
        algorithm.id === "linkedList"
      ) {
        navigate("/data-structures/linked-list");
      } else if (algorithm.category === "sorting") {
        navigate(`/sorting/${algorithm.id}/docs`);
      } else if (algorithm.category === "searching") {
        if (algorithm.id === "ternarySearch") {
        navigate("/searching/ternarySearch"); 
        }
<<<<<<< HEAD
        if (algorithm.id === "binarySearch") {
        navigate("/searching/binarySearch"); 
        }
=======
        if (algorithm.id === "jumpSearch") {
        navigate("/searching/jumpSearch");
        }
        
>>>>>>> bb918639
      } else if (algorithm.category === "dataStructures") {
        navigate(`/data-structures/${algorithm.id}`);
      }
    }
  };

  return (
    <div
      className={`algorithm-card ${algorithm.implemented ? "clickable" : ""}`}
      onClick={handleCardClick}
      title={algorithm.description}
      style={{ cursor: algorithm.implemented ? "pointer" : "default" }}
    >
      <div className="card-header">
        <div className="card-title-group">
          <span className="card-icon">{algorithm.categoryIcon}</span>
          <h3 className="card-title">{algorithm.name}</h3>
        </div>
        {algorithm.implemented ? (
          <div className="status-badge implemented">Implemented</div>
        ) : (
          <div className="status-badge coming-soon">Coming Soon</div>
        )}
      </div>
      <p className="card-description">{algorithm.description}</p>
      <div className="card-category-badge">{algorithm.categoryTitle}</div>
    </div>
  );
}

// ============================================================================
// 3. MAIN COMPONENT DEFINITION
// ============================================================================

function DataStructuresPage() {
  const [searchTerm, setSearchTerm] = useState("");
  const [selectedCategory, setSelectedCategory] = useState("all");
  const [filteredAlgorithms, setFilteredAlgorithms] = useState([]);

  const getAllAlgorithms = useCallback(() => {
    let allAlgos = [];
    Object.entries(algorithmDatabase).forEach(([categoryKey, category]) => {
      category.algorithms.forEach((algo) => {
        allAlgos.push({
          ...algo,
          category: categoryKey,
          categoryTitle: category.title,
          categoryIcon: category.icon,
          categoryColor: category.color,
        });
      });
    });
    return allAlgos;
  }, []);

  useEffect(() => {
    let allAlgorithms = getAllAlgorithms();
    if (selectedCategory !== "all") {
      allAlgorithms = allAlgorithms.filter(
        (algo) => algo.category === selectedCategory
      );
    }
    if (searchTerm) {
      allAlgorithms = allAlgorithms.filter(
        (algo) =>
          algo.name.toLowerCase().includes(searchTerm.toLowerCase()) ||
          algo.description.toLowerCase().includes(searchTerm.toLowerCase())
      );
    }
    setFilteredAlgorithms(allAlgorithms);
  }, [searchTerm, selectedCategory, getAllAlgorithms]);

  const categories = useMemo(
    () => [
      {
        key: "all",
        label: "All",
        icon: BookOpen,
        count: getAllAlgorithms().length,
      },
      {
        key: "sorting",
        label: "Sorting",
        icon: Users,
        count: algorithmDatabase.sorting.algorithms.length,
      },
      {
        key: "searching",
        label: "Searching",
        icon: Search,
        count: algorithmDatabase.searching.algorithms.length,
      },
      {
        key: "dataStructures",
        label: "Data Structures",
        icon: Database,
        count: algorithmDatabase.dataStructures.algorithms.length,
      },
    ],
    [getAllAlgorithms]
  );

  return (
    <div className="theme-container">
      <h1 className="theme-title">Algorithm Documentation</h1>

      {/* Search and Filter Section */}
      <div className="theme-card filters-section">
        <div className="search-bar">
          <Search size={20} className="search-icon" />
          <input
            type="text"
            placeholder="Search algorithms..."
            value={searchTerm}
            onChange={(e) => setSearchTerm(e.target.value)}
            className="form-control"
          />
        </div>
        <div className="category-filters">
          {categories.map((category) => {
            const IconComponent = category.icon;
            const isActive = selectedCategory === category.key;
            return (
              <button
                key={category.key}
                className={`btn ${isActive ? "btn-primary" : "btn-secondary"}`}
                onClick={() => setSelectedCategory(category.key)}
              >
                <IconComponent size={16} />
                {category.label}
                <span className="count-badge">{category.count}</span>
              </button>
            );
          })}
        </div>
      </div>

      {/* Results Grid */}
      <div className="results-grid">
        {filteredAlgorithms.length > 0 ? (
          filteredAlgorithms.map((algorithm) => (
            <AlgorithmCard key={algorithm.id} algorithm={algorithm} />
          ))
        ) : (
          <div className="no-results-card theme-card">
            <Search size={48} />
            <h3>No algorithms found</h3>
            <p>Try adjusting your search terms or filters.</p>
          </div>
        )}
      </div>
    </div>
  );
}

export default DataStructuresPage;<|MERGE_RESOLUTION|>--- conflicted
+++ resolved
@@ -322,16 +322,16 @@
         if (algorithm.id === "ternarySearch") {
         navigate("/searching/ternarySearch"); 
         }
-<<<<<<< HEAD
+
         if (algorithm.id === "binarySearch") {
         navigate("/searching/binarySearch"); 
         }
-=======
+
         if (algorithm.id === "jumpSearch") {
         navigate("/searching/jumpSearch");
         }
         
->>>>>>> bb918639
+
       } else if (algorithm.category === "dataStructures") {
         navigate(`/data-structures/${algorithm.id}`);
       }
