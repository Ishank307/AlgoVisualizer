import React, { useState, useEffect, useCallback, useMemo } from "react";
import {
  Search,
  Clock,
  Database,
  BookOpen,
  Zap,
  Users,
  Star,
  X,
} from "lucide-react";
import { useTheme } from "../ThemeContext";
import { useNavigate } from "react-router-dom";
import "../styles/Documentation.css"; // keep your linkedlist styles

// ============================================================================
// 1. STATIC DATA & HELPERS
// ============================================================================

const algorithmDatabase = {
  sorting: {
    title: "Sorting Algorithms",
    icon: "🔄",
    color: "#66ccff",
    algorithms: [
      {
        name: "Bubble Sort",
        id: "bubbleSort",
        description:
          "Compares adjacent elements and swaps them if they are in wrong order. Simple but inefficient for large datasets.",
        timeComplexity: { best: "O(n)", average: "O(n²)", worst: "O(n²)" },
        spaceComplexity: "O(1)",
        stability: "Stable",
        inPlace: true,
        adaptivity: "Adaptive",
        implemented: true,
      },
      {
        name: "Selection Sort",
        id: "selectionSort",
        description:
          "Finds the minimum element and places it at the beginning. Makes fewer swaps than bubble sort.",
        timeComplexity: { best: "O(n²)", average: "O(n²)", worst: "O(n²)" },
        spaceComplexity: "O(1)",
        stability: "Unstable",
        inPlace: true,
        adaptivity: "Not Adaptive",
        implemented: true,
      },
      {
        name: "Insertion Sort",
        id: "insertionSort",
        description:
          "Builds sorted array one element at a time. Efficient for small datasets and nearly sorted arrays.",
        timeComplexity: { best: "O(n)", average: "O(n²)", worst: "O(n²)" },
        spaceComplexity: "O(1)",
        stability: "Stable",
        inPlace: true,
        adaptivity: "Adaptive",
        implemented: true,
      },
      {
        name: "Merge Sort",
        id: "mergeSort",
        description:
          "Divides array into halves, sorts recursively, and merges them.",
        timeComplexity: {
          best: "O(n log n)",
          average: "O(n log n)",
          worst: "O(n log n)",
        },
        spaceComplexity: "O(n)",
        stability: "Stable",
        inPlace: false,
        adaptivity: "Not Adaptive",
        implemented: true,
      },
      {
        name: "Quick Sort",
        id: "quickSort",
        description:
          "Selects a pivot and partitions array around it. Fast average case but can degrade to O(n²).",
        timeComplexity: {
          best: "O(n log n)",
          average: "O(n log n)",
          worst: "O(n²)",
        },
        spaceComplexity: "O(log n)",
        stability: "Unstable",
        inPlace: true,
        adaptivity: "Not Adaptive",
        implemented: true,
      },
      {
        name: "Tim Sort",
        id: "timSort",
        description:
          "Hybrid stable sorting algorithm derived from merge sort and insertion sort. Optimized for real-world data by taking advantage of runs (already sorted subsequences).",
        timeComplexity: {
          best: "O(n)",
          average: "O(n log n)",
          worst: "O(n log n)",
        },
        spaceComplexity: "O(n)",
        stability: "Stable",
        inPlace: false,
        adaptivity: "Adaptive",
        implemented: true,
      },
      {
        name: "Intro Sort",
        id: "introSort",
        description:
          "Hybrid sorting algorithm that begins with quicksort, switches to heapsort when recursion depth is too large, and uses insertion sort for small partitions. Combines fast average performance with worst-case guarantees.",
        timeComplexity: {
          best: "O(n log n)",
          average: "O(n log n)",
          worst: "O(n log n)",
        },
        spaceComplexity: "O(log n)",
        stability: "Unstable",
        inPlace: true,
        adaptivity: "Not Adaptive",
        implemented: true,
      },
      {
        name: "Shell Sort",
        id: "shellSort",
        description:
          "In-place comparison-based sorting algorithm that generalizes insertion sort by allowing exchanges of elements that are far apart. It improves on insertion sort by breaking the original list into smaller sublists using a gap sequence, reducing the total number of moves.",
        timeComplexity: {
          best: "O(n log n)",
          average: "O(n(log n)^2)",
          worst: "O(n(log n)^2)",
        },
        spaceComplexity: "O(1)",
        stability: "Unstable",
        inPlace: true,
        adaptivity: "Not Adaptive",
        implemented: true,
      },
    ],
  },
  searching: {
    title: "Search Algorithms",
    icon: "🔍",
    color: "#4ade80",
    algorithms: [
      {
        name: "Linear Search",
        id: "linearSearch",
        description:
          "Searches through array sequentially until target is found. Works on unsorted arrays.",
        timeComplexity: { best: "O(1)", average: "O(n)", worst: "O(n)" },
        spaceComplexity: "O(1)",
        dataRequirement: "None (works on unsorted data)",
        implemented: true,
      },
      {
        name: "Binary Search",
        id: "binarySearch",
        description:
          "Searches sorted array by repeatedly dividing search interval in half.",
        timeComplexity: {
          best: "O(1)",
          average: "O(log n)",
          worst: "O(log n)",
        },
        spaceComplexity: "O(1)",
        dataRequirement: "Sorted array",
        implemented: true,
      },
      {
        name: "Exponential Search",
        id: "exponentialSearch",
        description:
          "Searches sorted array by finding a range where the element may exist using exponential jumps, then performs binary search within that range.",
        timeComplexity: {
          best: "O(1)",
          average: "O(log n)",
          worst: "O(log n)",
        },
        spaceComplexity: "O(1)",
        dataRequirement: "Sorted array",
        implemented: true,
      },
      {
        name: "Jump Search",
        id: "jumpSearch",
        description:
          "Searches sorted array by jumping ahead by fixed steps and then performing linear search within the block.",
        timeComplexity: { best: "O(1)", average: "O(√n)", worst: "O(√n)" },
        spaceComplexity: "O(1)",
        dataRequirement: "Sorted array",
        implemented: true,
      },
      {
        name: "Cycle Sort",
        id: "cycleSort",
        description:
          "Minimizes the number of writes by rotating elements to their correct positions. Useful when write operations are costly.",
        timeComplexity: {
          best: "O(n²)",
          average: "O(n²)",
          worst: "O(n²)",
        },
        spaceComplexity: "O(1)",
        stability: "Unstable",
        inPlace: true,
        adaptivity: "Not Adaptive",
        implemented: true,
      },
      {
        name: "Ternary Search",
        id: "ternarySearch",
        description:
          "Searches sorted array by repeatedly dividing search interval into three parts.",
        timeComplexity: {
          best: "O(1)",
          average: "O(log₃ n)",
          worst: "O(log₃ n)",
        },
        spaceComplexity: "O(1)",
        dataRequirement: "Sorted array",
        implemented: true,
      },
    ],
  },
  dataStructures: {
    title: "Data Structures",
    icon: "🏗️",
    color: "#ffd93d",
    algorithms: [
      {
        name: "Linked List",
        id: "linkedList",
        description:
          "Linear data structure where elements are stored in nodes.",
        timeComplexity: {
          insertion: "O(1)",
          deletion: "O(1)",
          search: "O(n)",
          access: "O(n)",
        },
        spaceComplexity: "O(n)",
        implemented: true,
      },
      {
        name: "Stack",
        id: "stack",
        description: "Last-In-First-Out (LIFO) data structure.",
        timeComplexity: {
          push: "O(1)",
          pop: "O(1)",
          peek: "O(1)",
          search: "O(n)",
        },
        spaceComplexity: "O(n)",
        implemented: false,
      },
      {
        name: "Queue",
        id: "queue",
        description: "First-In-First-Out (FIFO) data structure.",
        timeComplexity: {
          enqueue: "O(1)",
          dequeue: "O(1)",
          front: "O(1)",
          search: "O(n)",
        },
        spaceComplexity: "O(n)",
        implemented: false,
      },
      {
        name: "Binary Tree",
        id: "binaryTree",
        description:
          "Hierarchical data structure where each node has at most two children.",
        timeComplexity: {
          insertion: "O(log n)",
          deletion: "O(log n)",
          search: "O(log n)",
          traversal: "O(n)",
        },
        spaceComplexity: "O(n)",
        implemented: false,
      },
    ],
  },
};

const getComplexityColor = (complexity) => {
  const colors = {
    "O(1)": "#4ade80",
    "O(log n)": "#66ccff",
    "O(n)": "#ffd93d",
    "O(n log n)": "#ff9500",
    "O(n²)": "#ff6b6b",
    "O(√n)": "#a78bfa",
  };
  return colors[complexity] || "#e0e6ed";
};

// ============================================================================
// 2. SUB-COMPONENTS
// ============================================================================

function AlgorithmCard({ algorithm }) {
  const navigate = useNavigate();

  const handleCardClick = () => {
    if (algorithm.implemented) {
<<<<<<< HEAD
      if (algorithm.category === 'dataStructures' && algorithm.id === 'linkedList') {
        navigate('/data-structures/linked-list');
      } else if (algorithm.category === 'sorting') {
        navigate(`/sorting/${algorithm.id}/docs`);
      } else if (algorithm.category === 'searching') {
=======
      if (
        algorithm.category === "dataStructures" &&
        algorithm.id === "linkedList"
      ) {
        navigate("/data-structures/linked-list");
      } else if (algorithm.category === "sorting") {
        navigate(`/sorting/${algorithm.id}`);
      } else if (algorithm.category === "searching") {
>>>>>>> 37d74dde
        navigate(`/searching/${algorithm.id}`);
      } else if (algorithm.category === "dataStructures") {
        navigate(`/data-structures/${algorithm.id}`);
      }
    }
  };

  return (
    <div
      className={`algorithm-card ${algorithm.implemented ? "clickable" : ""}`}
      onClick={handleCardClick}
      title={algorithm.description}
      style={{ cursor: algorithm.implemented ? "pointer" : "default" }}
    >
      <div className="card-header">
        <div className="card-title-group">
          <span className="card-icon">{algorithm.categoryIcon}</span>
          <h3 className="card-title">{algorithm.name}</h3>
        </div>
        {algorithm.implemented ? (
          <div className="status-badge implemented">Implemented</div>
        ) : (
          <div className="status-badge coming-soon">Coming Soon</div>
        )}
      </div>
      <p className="card-description">{algorithm.description}</p>
      <div className="card-category-badge">{algorithm.categoryTitle}</div>
    </div>
  );
}

// ============================================================================
// 3. MAIN COMPONENT DEFINITION
// ============================================================================

function DataStructuresPage() {
  const [searchTerm, setSearchTerm] = useState("");
  const [selectedCategory, setSelectedCategory] = useState("all");
  const [filteredAlgorithms, setFilteredAlgorithms] = useState([]);

  const getAllAlgorithms = useCallback(() => {
    let allAlgos = [];
    Object.entries(algorithmDatabase).forEach(([categoryKey, category]) => {
      category.algorithms.forEach((algo) => {
        allAlgos.push({
          ...algo,
          category: categoryKey,
          categoryTitle: category.title,
          categoryIcon: category.icon,
          categoryColor: category.color,
        });
      });
    });
    return allAlgos;
  }, []);

  useEffect(() => {
    let allAlgorithms = getAllAlgorithms();
    if (selectedCategory !== "all") {
      allAlgorithms = allAlgorithms.filter(
        (algo) => algo.category === selectedCategory
      );
    }
    if (searchTerm) {
      allAlgorithms = allAlgorithms.filter(
        (algo) =>
          algo.name.toLowerCase().includes(searchTerm.toLowerCase()) ||
          algo.description.toLowerCase().includes(searchTerm.toLowerCase())
      );
    }
    setFilteredAlgorithms(allAlgorithms);
  }, [searchTerm, selectedCategory, getAllAlgorithms]);

  const categories = useMemo(
    () => [
      {
        key: "all",
        label: "All",
        icon: BookOpen,
        count: getAllAlgorithms().length,
      },
      {
        key: "sorting",
        label: "Sorting",
        icon: Users,
        count: algorithmDatabase.sorting.algorithms.length,
      },
      {
        key: "searching",
        label: "Searching",
        icon: Search,
        count: algorithmDatabase.searching.algorithms.length,
      },
      {
        key: "dataStructures",
        label: "Data Structures",
        icon: Database,
        count: algorithmDatabase.dataStructures.algorithms.length,
      },
    ],
    [getAllAlgorithms]
  );

  return (
    <div className="theme-container">
      <h1 className="theme-title">Algorithm Documentation</h1>

      {/* Search and Filter Section */}
      <div className="theme-card filters-section">
        <div className="search-bar">
          <Search size={20} className="search-icon" />
          <input
            type="text"
            placeholder="Search algorithms..."
            value={searchTerm}
            onChange={(e) => setSearchTerm(e.target.value)}
            className="form-control"
          />
        </div>
        <div className="category-filters">
          {categories.map((category) => {
            const IconComponent = category.icon;
            const isActive = selectedCategory === category.key;
            return (
              <button
                key={category.key}
                className={`btn ${isActive ? "btn-primary" : "btn-secondary"}`}
                onClick={() => setSelectedCategory(category.key)}
              >
                <IconComponent size={16} />
                {category.label}
                <span className="count-badge">{category.count}</span>
              </button>
            );
          })}
        </div>
      </div>

      {/* Results Grid */}
      <div className="results-grid">
        {filteredAlgorithms.length > 0 ? (
          filteredAlgorithms.map((algorithm) => (
            <AlgorithmCard key={algorithm.id} algorithm={algorithm} />
          ))
        ) : (
          <div className="no-results-card theme-card">
            <Search size={48} />
            <h3>No algorithms found</h3>
            <p>Try adjusting your search terms or filters.</p>
          </div>
        )}
      </div>
    </div>
  );
}

export default DataStructuresPage;<|MERGE_RESOLUTION|>--- conflicted
+++ resolved
@@ -310,13 +310,13 @@
 
   const handleCardClick = () => {
     if (algorithm.implemented) {
-<<<<<<< HEAD
+
       if (algorithm.category === 'dataStructures' && algorithm.id === 'linkedList') {
         navigate('/data-structures/linked-list');
       } else if (algorithm.category === 'sorting') {
         navigate(`/sorting/${algorithm.id}/docs`);
       } else if (algorithm.category === 'searching') {
-=======
+
       if (
         algorithm.category === "dataStructures" &&
         algorithm.id === "linkedList"
@@ -325,7 +325,7 @@
       } else if (algorithm.category === "sorting") {
         navigate(`/sorting/${algorithm.id}`);
       } else if (algorithm.category === "searching") {
->>>>>>> 37d74dde
+
         navigate(`/searching/${algorithm.id}`);
       } else if (algorithm.category === "dataStructures") {
         navigate(`/data-structures/${algorithm.id}`);
