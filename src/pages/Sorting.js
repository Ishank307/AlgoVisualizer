--- conflicted
+++ resolved
@@ -3,12 +3,9 @@
 import { selectionSort } from '../algorithms/selectionSort';
 import { mergeSort } from '../algorithms/mergeSort';
 import { insertionSort } from '../algorithms/insertionSort';
-<<<<<<< HEAD
-import { quickSort } from '../algorithms/quickSort'; // <-- Add this import
-=======
+import { quickSort } from '../algorithms/quickSort';
 import CodeExplanation from '../components/CodeExplanation';
 import SimpleExportControls from '../components/SimpleExportControls';
->>>>>>> 3dbd702a
 import '../styles/pages.css';
 
 const Sorting = () => {
@@ -26,7 +23,7 @@
 
     useEffect(() => {
         const generateNewArray = () => {
-            const randomArray = Array.from({ length: arraySize }, () => 
+            const randomArray = Array.from({ length: arraySize }, () =>
                 Math.floor(Math.random() * 300) + 10
             );
             setArray(randomArray);
@@ -38,7 +35,7 @@
     }, [arraySize]);
 
     const generateArray = () => {
-        const randomArray = Array.from({ length: arraySize }, () => 
+        const randomArray = Array.from({ length: arraySize }, () =>
             Math.floor(Math.random() * 300) + 10
         );
         setArray(randomArray);
@@ -53,7 +50,7 @@
         setStatistics({ comparisons: 0, swaps: 0, time: 0 });
         setStartTime(Date.now());
         setMessage(`Sorting with ${getAlgorithmName()} algorithm...`);
-        
+
         let result = -1;
         try {
             switch (algorithm) {
@@ -66,7 +63,7 @@
                 case 'insertionSort':
                     result = await insertionSortWithStop(array, setArray, setColorArray, delay, stopSortingRef, setStatistics);
                     break;
-                case 'quickSort': // <-- Add this case
+                case 'quickSort':
                     result = await quickSortWithStop(array, setArray, setColorArray, delay, stopSortingRef, setStatistics);
                     break;
                 default:
@@ -85,7 +82,6 @@
                 setMessage('Sorting failed or was interrupted');
             } else {
                 setMessage(`🎉 Sorting completed in ${timeTaken}ms!`);
-                // Highlight all bars as sorted
                 setColorArray(new Array(arraySize).fill('#4ade80'));
             }
         } catch (error) {
@@ -108,7 +104,7 @@
             'selectionSort': 'Selection Sort',
             'mergeSort': 'Merge Sort',
             'insertionSort': 'Insertion Sort',
-            'quickSort': 'Quick Sort' // <-- Add Quick Sort name
+            'quickSort': 'Quick Sort'
         };
         return names[algorithm];
     };
@@ -154,10 +150,8 @@
         return info[algorithm];
     };
 
-    // Helper function to create delay and check for stop
     const sleep = (ms) => new Promise(resolve => setTimeout(resolve, ms));
 
-    // Bubble Sort with Stop Functionality
     const bubbleSortWithStop = async (arr, setArray, setColorArray, delay, stopRef, setStats) => {
         const newArray = [...arr];
         const n = newArray.length;
@@ -165,39 +159,34 @@
 
         for (let i = 0; i < n - 1; i++) {
             if (stopRef.current) throw new Error('Stopped');
-            
+
             for (let j = 0; j < n - i - 1; j++) {
                 if (stopRef.current) throw new Error('Stopped');
-                
+
                 comparisons++;
-                
-                // Highlight comparing elements
+
                 const colors = new Array(n).fill('#66ccff');
                 colors[j] = '#ff6b6b';
                 colors[j + 1] = '#ff6b6b';
                 setColorArray([...colors]);
-                
+
                 await sleep(delay);
-                
+
                 if (newArray[j] > newArray[j + 1]) {
-                    // Swap elements
                     [newArray[j], newArray[j + 1]] = [newArray[j + 1], newArray[j]];
                     swaps++;
                     setArray([...newArray]);
-                    
-                    // Highlight swapped elements
+
                     colors[j] = '#ffd93d';
                     colors[j + 1] = '#ffd93d';
                     setColorArray([...colors]);
-                    
+
                     await sleep(delay);
                 }
-                
-                // Update statistics
+
                 setStats({ comparisons, swaps, time: 0 });
             }
-            
-            // Mark as sorted
+
             const colors = new Array(n).fill('#66ccff');
             for (let k = n - i - 1; k < n; k++) {
                 colors[k] = '#4ade80';
@@ -205,12 +194,10 @@
             setColorArray([...colors]);
         }
 
-        // Mark first element as sorted
         setColorArray(new Array(n).fill('#4ade80'));
         return 0;
     };
 
-    // Selection Sort with Stop Functionality
     const selectionSortWithStop = async (arr, setArray, setColorArray, delay, stopRef, setStats) => {
         const newArray = [...arr];
         const n = newArray.length;
@@ -218,25 +205,23 @@
 
         for (let i = 0; i < n - 1; i++) {
             if (stopRef.current) throw new Error('Stopped');
-            
+
             let minIdx = i;
-            
-            // Mark current minimum
+
             const colors = new Array(n).fill('#66ccff');
             colors[i] = '#ffd93d';
             setColorArray([...colors]);
-            
+
             for (let j = i + 1; j < n; j++) {
                 if (stopRef.current) throw new Error('Stopped');
-                
+
                 comparisons++;
-                
-                // Highlight comparing element
+
                 colors[j] = '#ff6b6b';
                 setColorArray([...colors]);
-                
+
                 await sleep(delay);
-                
+
                 if (newArray[j] < newArray[minIdx]) {
                     if (minIdx !== i) colors[minIdx] = '#66ccff';
                     minIdx = j;
@@ -247,16 +232,14 @@
                 setColorArray([...colors]);
                 setStats({ comparisons, swaps, time: 0 });
             }
-            
-            // Swap if needed
+
             if (minIdx !== i) {
                 [newArray[i], newArray[minIdx]] = [newArray[minIdx], newArray[i]];
                 swaps++;
                 setArray([...newArray]);
                 await sleep(delay);
             }
-            
-            // Mark as sorted
+
             for (let k = 0; k <= i; k++) {
                 colors[k] = '#4ade80';
             }
@@ -268,7 +251,6 @@
         return 0;
     };
 
-    // Insertion Sort with Stop Functionality
     const insertionSortWithStop = async (arr, setArray, setColorArray, delay, stopRef, setStats) => {
         const newArray = [...arr];
         const n = newArray.length;
@@ -276,11 +258,10 @@
 
         for (let i = 1; i < n; i++) {
             if (stopRef.current) throw new Error('Stopped');
-            
+
             const key = newArray[i];
             let j = i - 1;
-            
-            // Highlight current element
+
             const colors = new Array(n).fill('#66ccff');
             colors[i] = '#ffd93d';
             setColorArray([...colors]);
@@ -288,25 +269,24 @@
 
             while (j >= 0 && newArray[j] > key) {
                 if (stopRef.current) throw new Error('Stopped');
-                
+
                 comparisons++;
                 colors[j] = '#ff6b6b';
                 colors[j + 1] = '#ff6b6b';
                 setColorArray([...colors]);
-                
+
                 newArray[j + 1] = newArray[j];
                 swaps++;
                 setArray([...newArray]);
                 await sleep(delay);
                 setStats({ comparisons, swaps, time: 0 });
-                
+
                 j--;
             }
-            
+
             newArray[j + 1] = key;
             setArray([...newArray]);
-            
-            // Mark sorted portion
+
             for (let k = 0; k <= i; k++) {
                 colors[k] = '#4ade80';
             }
@@ -318,27 +298,26 @@
         return 0;
     };
 
-    // Merge Sort with Stop Functionality
     const mergeSortWithStop = async (arr, setArray, setColorArray, delay, stopRef, setStats) => {
         const newArray = [...arr];
         let comparisons = 0, swaps = 0;
-        
+
         const merge = async (left, mid, right) => {
             if (stopRef.current) throw new Error('Stopped');
-            
+
             const leftArr = newArray.slice(left, mid + 1);
             const rightArr = newArray.slice(mid + 1, right + 1);
-            
+
             let i = 0, j = 0, k = left;
-            
+
             while (i < leftArr.length && j < rightArr.length) {
                 if (stopRef.current) throw new Error('Stopped');
-                
+
                 comparisons++;
                 const colors = new Array(newArray.length).fill('#66ccff');
                 colors[k] = '#ffd93d';
                 setColorArray([...colors]);
-                
+
                 if (leftArr[i] <= rightArr[j]) {
                     newArray[k] = leftArr[i];
                     i++;
@@ -346,14 +325,14 @@
                     newArray[k] = rightArr[j];
                     j++;
                 }
-                
+
                 swaps++;
                 setArray([...newArray]);
                 setStats({ comparisons, swaps, time: 0 });
                 await sleep(delay);
                 k++;
             }
-            
+
             while (i < leftArr.length) {
                 if (stopRef.current) throw new Error('Stopped');
                 newArray[k] = leftArr[i];
@@ -363,7 +342,7 @@
                 i++;
                 k++;
             }
-            
+
             while (j < rightArr.length) {
                 if (stopRef.current) throw new Error('Stopped');
                 newArray[k] = rightArr[j];
@@ -374,30 +353,27 @@
                 k++;
             }
         };
-        
+
         const mergeSortHelper = async (left, right) => {
             if (left < right) {
                 if (stopRef.current) throw new Error('Stopped');
-                
+
                 const mid = Math.floor((left + right) / 2);
                 await mergeSortHelper(left, mid);
                 await mergeSortHelper(mid + 1, right);
                 await merge(left, mid, right);
             }
         };
-        
+
         await mergeSortHelper(0, newArray.length - 1);
         setColorArray(new Array(newArray.length).fill('#4ade80'));
         return 0;
     };
 
-    // --- Add Quick Sort with Stop Functionality ---
     const quickSortWithStop = async (arr, setArray, setColorArray, delay, stopRef, setStats) => {
         const newArray = [...arr];
         const n = newArray.length;
         let comparisons = 0, swaps = 0;
-
-        const sleep = (ms) => new Promise(resolve => setTimeout(resolve, ms));
 
         async function partition(low, high) {
             let pivot = newArray[high];
@@ -449,7 +425,6 @@
         return 0;
     };
 
-    // --- Step 1: Add pseudocode and explanations for each algorithm ---
     const ALGORITHM_PSEUDOCODE = {
         bubbleSort: [
             { code: 'for i from 0 to n-1', explain: 'Repeat for each element in the array.' },
@@ -489,7 +464,6 @@
         ]
     };
 
-    // --- Step 2: Step recording helpers for each algorithm ---
     function getStepsForBubbleSort(arr) {
         const steps = [];
         const n = arr.length;
@@ -638,11 +612,9 @@
         return steps;
     }
 
-    // --- Step 3: Add state for step navigation and pseudocode highlighting ---
     const [steps, setSteps] = useState([]);
     const [currentStep, setCurrentStep] = useState(0);
 
-    // --- Step 4: Generate steps when array or algorithm changes ---
     useEffect(() => {
         let newSteps = [];
         if (algorithm === 'bubbleSort') newSteps = getStepsForBubbleSort(array);
@@ -654,7 +626,6 @@
         setCurrentStep(0);
     }, [array, algorithm, arraySize]);
 
-    // --- Step 5: Step navigation handlers ---
     const handleNextStep = () => {
         if (currentStep < steps.length - 1) setCurrentStep(currentStep + 1);
     };
@@ -662,7 +633,6 @@
         if (currentStep > 0) setCurrentStep(currentStep - 1);
     };
 
-    // --- Step 6: Visualization coloring for step-by-step mode ---
     const getStepColorArray = () => {
         if (!steps[currentStep]) return colorArray;
         const step = steps[currentStep];
@@ -683,13 +653,13 @@
         return colors;
     };
 
-    // --- Step 7: Responsive layout for visualization and algorithm panel ---
     const isMobile = window.innerWidth < 800;
 
     return (
-<<<<<<< HEAD
-        <div className="page-container">
-            <h1 className="page-title">Sorting Algorithms Visualizer</h1>
+        <div className="page-container" style={{ maxWidth: '1500px', margin: '0 auto', padding: '20px' }}>
+            <h1 className="page-title" style={{ textAlign: 'center', marginBottom: '30px' }}>
+                Sorting Algorithms Visualizer
+            </h1>
 
             {/* --- Step Navigation and Algorithm Panel Layout --- */}
             <div style={{
@@ -793,7 +763,7 @@
                                         {showIndices && (
                                             <div style={{
                                                 position: 'absolute',
-                                                bottom: '-30px', // moved further down
+                                                bottom: '-30px',
                                                 left: '50%',
                                                 transform: 'translateX(-50%)',
                                                 color: '#66ccff',
@@ -889,25 +859,9 @@
                 </div>
             </div>
 
-=======
-        <div className="page-container" style={{
-            maxWidth: '1500px',
-            margin: '0 auto',
-            padding: '20px',
-            display: 'flex',
-            flexDirection: 'column',
-            alignItems: 'center',
-            justifyContent: 'center',
-            minHeight: '100vh'
-        }}>
-            <h1 className="page-title" style={{ textAlign: 'center', marginBottom: '30px' }}>
-                Sorting Algorithms Visualizer
-            </h1>
-            
->>>>>>> 3dbd702a
             {/* Controls Section */}
-            <div className="controls-section" style={{ 
-                width: '100%', 
+            <div className="controls-section" style={{
+                width: '100%',
                 maxWidth: '1000px',
                 textAlign: 'center'
             }}>
@@ -922,13 +876,13 @@
                         ⏹️ Stop
                     </button>
                 </div>
-                
+
                 {/* Simple Export Controls */}
                 <SimpleExportControls />
-                
-                <div style={{ 
-                    display: 'grid', 
-                    gridTemplateColumns: 'repeat(auto-fit, minmax(250px, 1fr))', 
+
+                <div style={{
+                    display: 'grid',
+                    gridTemplateColumns: 'repeat(auto-fit, minmax(250px, 1fr))',
                     gap: '20px',
                     alignItems: 'center',
                     justifyContent: 'center',
@@ -938,55 +892,55 @@
                 }}>
                     <div style={{ display: 'flex', alignItems: 'center', gap: '10px' }}>
                         <label className="label">Array Size:</label>
-                        <input 
-                            type="range" 
-                            min="10" 
-                            max="50" 
+                        <input
+                            type="range"
+                            min="10"
+                            max="50"
                             value={arraySize}
                             onChange={(e) => setArraySize(parseInt(e.target.value))}
                             disabled={isSorting}
                             className="input"
                             style={{ width: '120px' }}
                         />
-                        <span style={{ 
-                            color: '#66ccff', 
+                        <span style={{
+                            color: '#66ccff',
                             fontWeight: '600',
                             minWidth: '30px',
                             textAlign: 'center'
                         }}>
                             {arraySize}
                         </span>
-                        <span style={{ 
-                            fontSize: '11px', 
+                        <span style={{
+                            fontSize: '11px',
                             color: '#b8c5d1',
                             marginLeft: '5px'
                         }}>
                             {arraySize <= 15 ? '(with indices)' : arraySize <= 25 ? '(with values)' : '(bars only)'}
                         </span>
                     </div>
-                    
+
                     <div style={{ display: 'flex', alignItems: 'center', gap: '10px' }}>
                         <label className="label">Speed:</label>
-                        <input 
-                            type="range" 
-                            min="10" 
-                            max="500" 
+                        <input
+                            type="range"
+                            min="10"
+                            max="500"
                             value={delay}
                             onChange={(e) => setDelay(parseInt(e.target.value))}
                             disabled={isSorting}
                             className="input"
                             style={{ width: '120px' }}
                         />
-                        <span style={{ 
-                            color: '#66ccff', 
+                        <span style={{
+                            color: '#66ccff',
                             fontWeight: '600',
                             minWidth: '50px',
                             textAlign: 'center'
                         }}>
                             {delay}ms
                         </span>
-                        <span style={{ 
-                            fontSize: '11px', 
+                        <span style={{
+                            fontSize: '11px',
                             color: '#b8c5d1',
                             marginLeft: '5px'
                         }}>
@@ -1008,9 +962,9 @@
                             'selectionSort': 'Selection Sort',
                             'mergeSort': 'Merge Sort',
                             'insertionSort': 'Insertion Sort',
-                            'quickSort': 'Quick Sort' // <-- Add Quick Sort name
+                            'quickSort': 'Quick Sort'
                         };
-                        
+
                         return (
                             <button
                                 key={algo}
@@ -1018,8 +972,8 @@
                                 onClick={() => setAlgorithm(algo)}
                                 disabled={isSorting}
                                 style={{
-                                    background: algorithm === algo ? 
-                                        'linear-gradient(45deg, #66ccff, #4da6ff)' : 
+                                    background: algorithm === algo ?
+                                        'linear-gradient(45deg, #66ccff, #4da6ff)' :
                                         'rgba(255, 255, 255, 0.1)',
                                     color: algorithm === algo ? '#1a1a2e' : '#e0e6ed'
                                 }}
@@ -1032,9 +986,9 @@
             </div>
 
             {/* Status Message */}
-            <div className="status-message" style={{ 
-                padding: '15px', 
-                background: 'rgba(102, 204, 255, 0.1)', 
+            <div className="status-message" style={{
+                padding: '15px',
+                background: 'rgba(102, 204, 255, 0.1)',
                 borderRadius: '10px',
                 border: '1px solid rgba(102, 204, 255, 0.3)',
                 textAlign: 'center',
@@ -1064,133 +1018,18 @@
                 )}
             </div>
 
-<<<<<<< HEAD
-=======
-            {/* Visualization Area */}
-            <div 
-                id="visualization-container"
-                className="visualization-area" 
-                style={{ 
-                    minHeight: '500px', 
-                    padding: '20px',
-                    background: 'rgba(15, 52, 96, 0.1)',
-                    borderRadius: '15px',
-                    border: '1px solid rgba(102, 204, 255, 0.2)',
-                    margin: '20px 0',
-                    width: '100%',
-                    maxWidth: '1000px'
-                }}
-            >
-                <div style={{ 
-                    display: 'flex', 
-                    justifyContent: 'center', 
-                    alignItems: 'flex-end', 
-                    height: '400px',
-                    gap: arraySize > 40 ? '1px' : arraySize > 25 ? '2px' : '3px',
-                    overflowX: 'auto',
-                    padding: '20px 10px 50px 10px',
-                    position: 'relative'
-                }}>
-                    {array.map((num, idx) => {
-                        const barWidth = Math.max(12, Math.min(40, 350 / arraySize));
-                        const showNumbers = arraySize <= 25;
-                        const showIndices = arraySize <= 15;
-                        
-                        return (
-                            <div
-                                key={idx}
-                                style={{
-                                    height: `${Math.max(20, num)}px`,
-                                    width: `${barWidth}px`,
-                                    backgroundColor: colorArray[idx],
-                                    border: `1px solid ${colorArray[idx]}`,
-                                    borderRadius: '6px 6px 0 0',
-                                    display: 'flex',
-                                    flexDirection: 'column',
-                                    alignItems: 'center',
-                                    justifyContent: 'space-between',
-                                    fontWeight: 'bold',
-                                    fontSize: arraySize > 40 ? '8px' : arraySize > 30 ? '9px' : arraySize > 20 ? '10px' : '11px',
-                                    padding: '4px 2px',
-                                    transition: 'all 0.3s ease',
-                                    boxShadow: `0 4px 12px ${colorArray[idx]}30`,
-                                    position: 'relative',
-                                    transform: isSorting ? 'scale(1.05)' : 'scale(1)',
-                                    cursor: 'default'
-                                }}
-                                title={`Value: ${num}, Index: ${idx}`}
-                            >
-                                {/* Value display at top of bar */}
-                                {showNumbers && (
-                                    <div style={{
-                                        color: '#ffffff',
-                                        textShadow: '1px 1px 2px rgba(0,0,0,0.8)',
-                                        fontWeight: 'bold',
-                                        fontSize: 'inherit',
-                                        minHeight: '14px',
-                                        display: 'flex',
-                                        alignItems: 'center'
-                                    }}>
-                                        {num}
-                                    </div>
-                                )}
-                                
-                                {/* Index display at bottom outside the bar */}
-                                {showIndices && (
-                                    <div style={{
-                                        position: 'absolute',
-                                        bottom: '-35px',
-                                        left: '50%',
-                                        transform: 'translateX(-50%)',
-                                        fontSize: '10px',
-                                        color: '#66ccff',
-                                        background: 'rgba(26, 26, 46, 0.9)',
-                                        padding: '3px 6px',
-                                        borderRadius: '4px',
-                                        border: '1px solid rgba(102, 204, 255, 0.4)',
-                                        minWidth: '20px',
-                                        textAlign: 'center',
-                                        fontWeight: '600'
-                                    }}>
-                                        {idx}
-                                    </div>
-                                )}
-                            </div>
-                        );
-                    })}
-                    
-                    {/* Array info display */}
-                    <div style={{
-                        position: 'absolute',
-                        bottom: '10px',
-                        left: '50%',
-                        transform: 'translateX(-50%)',
-                        color: '#66ccff',
-                        fontSize: '12px',
-                        fontWeight: '600',
-                        background: 'rgba(26, 26, 46, 0.8)',
-                        padding: '6px 12px',
-                        borderRadius: '6px',
-                        border: '1px solid rgba(102, 204, 255, 0.3)'
-                    }}>
-                        Array Size: {arraySize} | Speed: {delay}ms
-                    </div>
-                </div>
-            </div>
-
->>>>>>> 3dbd702a
             {/* Statistics Section */}
-            <div className="controls-section" style={{ 
-                width: '100%', 
+            <div className="controls-section" style={{
+                width: '100%',
                 maxWidth: '1000px',
                 textAlign: 'center'
             }}>
                 <h3 style={{ color: '#66ccff', marginBottom: '15px', fontFamily: 'Poppins, sans-serif', textAlign: 'center' }}>
                     Performance Statistics
                 </h3>
-                <div style={{ 
-                    display: 'grid', 
-                    gridTemplateColumns: 'repeat(auto-fit, minmax(150px, 1fr))', 
+                <div style={{
+                    display: 'grid',
+                    gridTemplateColumns: 'repeat(auto-fit, minmax(150px, 1fr))',
                     gap: '15px',
                     marginBottom: '20px',
                     justifyContent: 'center'
@@ -1250,10 +1089,10 @@
             <div className="algorithm-info">
                 <div style={{ display: 'flex', justifyContent: 'space-between', alignItems: 'center', marginBottom: '20px', flexWrap: 'wrap', gap: '15px' }}>
                     <h3>{getAlgorithmName()} - Algorithm Details</h3>
-                    <button 
+                    <button
                         className="btn btn-secondary"
                         onClick={() => setShowCodeExplanation(true)}
-                        style={{ 
+                        style={{
                             background: 'linear-gradient(45deg, #ffd93d, #ffb347)',
                             color: '#1a1a2e',
                             border: 'none',
@@ -1269,7 +1108,7 @@
                     </button>
                 </div>
                 <p>{getAlgorithmInfo().description}</p>
-                
+
                 <div style={{ marginTop: '20px', display: 'grid', gridTemplateColumns: 'repeat(auto-fit, minmax(200px, 1fr))', gap: '15px' }}>
                     <div>
                         <h4 style={{ color: '#66ccff', marginBottom: '8px' }}>Time Complexity:</h4>
