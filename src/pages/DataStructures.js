--- conflicted
+++ resolved
@@ -16,15 +16,12 @@
 import CodeExplanation from "../components/CodeExplanation";
 import SimpleExportControls from "../components/SimpleExportControls";
 import { useTheme } from "../ThemeContext";
-<<<<<<< HEAD
 import { useMediaQuery } from "react-responsive";
-=======
 import {
   BinarySearchTree,
   getBstSteps,
   BST_PSEUDOCODE,
 } from "../algorithms/binarySearchTree";
->>>>>>> 0a162131
 
 function DataStructures() {
   const [selectedStructure, setSelectedStructure] = useState("linkedlist");
@@ -37,164 +34,6 @@
   const [vizSize, setVizSize] = useState(56);
   const [showCodeExplanation, setShowCodeExplanation] = useState(false);
   // guard against auto/double execution handled via explicit Execute click only
-<<<<<<< HEAD
-
-  // Instances (memoized to persist between renders)
-  const listRef = useMemo(() => new LinkedList(), []);
-  const stackRef = useMemo(() => new Stack(), []);
-  const queueRef = useMemo(() => new Queue(), []);
-  const treeRef = useMemo(() => new BinaryTree(), []);
-
-  const dataStructures = {
-    linkedlist: {
-      title: "Linked List",
-      description:
-        "A linear data structure where elements are stored in nodes, and each node contains data and a reference to the next node.",
-      timeComplexity: {
-        insertion: "O(1)",
-        deletion: "O(1)",
-        search: "O(n)",
-        access: "O(n)",
-      },
-      spaceComplexity: "O(n)",
-      useCases: [
-        "Dynamic memory allocation",
-        "Implementation of other data structures",
-        "Undo functionality in applications",
-        "Music playlist management",
-      ],
-    },
-    stack: {
-      title: "Stack",
-      description:
-        "A Last-In-First-Out (LIFO) data structure where elements are added and removed from the same end (top).",
-      timeComplexity: {
-        push: "O(1)",
-        pop: "O(1)",
-        peek: "O(1)",
-        search: "O(n)",
-      },
-      spaceComplexity: "O(n)",
-      useCases: [
-        "Function call management",
-        "Expression evaluation",
-        "Browser history",
-        "Undo/Redo operations",
-      ],
-    },
-    queue: {
-      title: "Queue",
-      description:
-        "A First-In-First-Out (FIFO) data structure where elements are added at the rear and removed from the front.",
-      timeComplexity: {
-        enqueue: "O(1)",
-        dequeue: "O(1)",
-        front: "O(1)",
-        search: "O(n)",
-      },
-      spaceComplexity: "O(n)",
-      useCases: [
-        "CPU scheduling",
-        "Breadth-First Search",
-        "Print queue management",
-        "Buffer for data streams",
-      ],
-    },
-    tree: {
-      title: "Binary Tree",
-      description:
-        "A hierarchical data structure where each node has at most two children, referred to as left and right child.",
-      timeComplexity: {
-        insertion: "O(log n)",
-        deletion: "O(log n)",
-        search: "O(log n)",
-        traversal: "O(n)",
-      },
-      spaceComplexity: "O(n)",
-      useCases: [
-        "Database indexing",
-        "File system organization",
-        "Expression parsing",
-        "Decision making algorithms",
-      ],
-    },
-    avl: {
-      title: "AVL Tree",
-      description:
-        "A self-balancing binary search tree where the heights of two child subtrees differ by at most one.",
-      timeComplexity: {
-        insertion: "O(log n)",
-        deletion: "O(log n)",
-        search: "O(log n)",
-      },
-      spaceComplexity: "O(n)",
-      useCases: [
-        "Ordered data indexing",
-        "Databases and memory-resident indexes",
-      ],
-    },
-    redblack: {
-      title: "Red-Black Tree",
-      description:
-        "A balanced binary search tree with an extra color bit per node that ensures logarithmic height.",
-      timeComplexity: {
-        insertion: "O(log n)",
-        deletion: "O(log n)",
-        search: "O(log n)",
-      },
-      spaceComplexity: "O(n)",
-      useCases: ["Language runtimes (maps/sets)", "Filesystem indexes"],
-    },
-    graph: {
-      title: "Graph",
-      description:
-        "A collection of nodes (vertices) connected by edges; supports many algorithms like BFS/DFS, shortest paths.",
-      timeComplexity: { traversal: "O(V + E)" },
-      spaceComplexity: "O(V + E)",
-      useCases: [
-        "Navigation and routing",
-        "Social networks",
-        "Dependency analysis",
-      ],
-    },
-  };
-
-  const currentStructure = dataStructures[selectedStructure];
-
-  // Seed defaults so visualization is never empty and keep op controlled
-  useEffect(() => {
-    // Initialize data for each structure if empty
-    const seedLinkedList = () => {
-      if (listRef.size === 0 && !listRef.head) {
-        [1, 2, 3].forEach((v) => listRef.insertTail(v));
-      }
-    };
-    const seedStack = () => {
-      if (stackRef.size === 0) {
-        [4, 3, 2, 1].forEach((v) => stackRef.push(v)); // top = 1? getArray returns from top; push 4,3,2,1 -> top=1; To match image with 4 on top, push 1,2,3,4
-        // adjust to match image: top 4
-        stackRef.top = null;
-        stackRef.size = 0;
-        [1, 2, 3, 4].forEach((v) => stackRef.push(v));
-      }
-    };
-    const seedQueue = () => {
-      if (queueRef.size === 0) {
-        [1, 2, 4].forEach((v) => queueRef.enqueue(v));
-      }
-    };
-    const seedTree = () => {
-      if (!treeRef.root) {
-        [5, 3, 8, 1, 4, 7, 11].forEach((v) => treeRef.insert(v));
-      }
-    };
-
-    seedLinkedList();
-    seedStack();
-    seedQueue();
-    seedTree();
-
-=======
 
   // Instances (memoized to persist between renders)
   const listRef = useMemo(() => new LinkedList(), []);
@@ -373,7 +212,6 @@
     seedTree();
     seedBst();
 
->>>>>>> 0a162131
     // Set default operation per structure
     let defaultOp = "search";
     if (selectedStructure === "linkedlist") defaultOp = "traverse";
@@ -385,15 +223,12 @@
     setMessage("");
     // eslint-disable-next-line react-hooks/exhaustive-deps
   }, [selectedStructure]);
-<<<<<<< HEAD
   const isTabletOrBelow = useMediaQuery({ query: "(max-width: 1024px)" });
 
   const comingSoon =
     selectedStructure === "avl" ||
     selectedStructure === "redblack" ||
     selectedStructure === "graph";
-
-=======
 
   const handleReset = () => {
     // 1. Clear the actual data structure instance based on the selection
@@ -439,7 +274,6 @@
     selectedStructure === "redblack" ||
     selectedStructure === "graph";
 
->>>>>>> 0a162131
   return (
     <div className="page-container">
       <h1 className="page-title">Data Structures Visualizer</h1>
@@ -473,10 +307,7 @@
           <option value="stack">Stack</option>
           <option value="queue">Queue</option>
           <option value="tree">Binary Tree</option>
-<<<<<<< HEAD
-=======
           <option value="bst">Binary Search Tree</option>
->>>>>>> 0a162131
           <option value="avl">AVL Tree (Coming Soon)</option>
           <option value="redblack">Red-Black Tree (Coming Soon)</option>
           <option value="graph">Graphs </option>
@@ -560,8 +391,6 @@
                   <option value="postorder">Postorder Traversal</option>
                 </>
               )}
-<<<<<<< HEAD
-=======
               {selectedStructure === "bst" && (
                 <>
                   <option value="insert">Insert</option>
@@ -569,7 +398,6 @@
                   <option value="delete">Delete</option>
                 </>
               )}
->>>>>>> 0a162131
             </select>
             <button
               className="btn"
@@ -583,10 +411,7 @@
                   stackRef,
                   queueRef,
                   treeRef,
-<<<<<<< HEAD
-=======
                   bstRef,
->>>>>>> 0a162131
                   setSteps,
                   setCurrentStep,
                   setMessage,
@@ -598,7 +423,6 @@
             >
               Execute
             </button>
-<<<<<<< HEAD
             <button
               className="btn btn-secondary"
               onClick={() => {
@@ -609,15 +433,12 @@
                 setIndexValue("");
               }}
             >
-=======
             <button className="btn btn-secondary" onClick={handleReset}>
->>>>>>> 0a162131
               Reset
             </button>
           </>
         )}
       </div>
-<<<<<<< HEAD
 
       {/* 3) Visualization Controls (size only) + Export */}
       <div
@@ -701,85 +522,6 @@
           {message}
         </div>
       )}
-
-=======
-
-      {/* 3) Visualization Controls (size only) + Export */}
-      <div
-        className="controls-section"
-        style={{
-          display: "grid",
-          gridTemplateColumns: "1fr 1fr",
-          gap: "24px",
-          marginBottom: "12px",
-        }}
-      >
-        <div
-          style={{
-            background: "rgba(15, 52, 96, 0.1)",
-            borderRadius: "15px",
-            border: "1px solid rgba(102,204,255,0.2)",
-            padding: "20px",
-          }}
-        >
-          <h3 style={{ color: "#66ccff", marginBottom: "12px" }}>
-            Visualization Controls
-          </h3>
-          <div
-            style={{
-              display: "flex",
-              alignItems: "center",
-              gap: "10px",
-              justifyContent: "space-between",
-            }}
-          >
-            <label
-              className="label"
-              htmlFor="sizeRange"
-              style={{ minWidth: "110px" }}
-            >
-              Node Size:
-            </label>
-            <input
-              id="sizeRange"
-              type="range"
-              min="40"
-              max="80"
-              value={vizSize}
-              onChange={(e) => setVizSize(parseInt(e.target.value, 10))}
-              className="input"
-              style={{ width: "200px" }}
-            />
-            <div
-              style={{
-                color: "#66ccff",
-                fontWeight: 600,
-                minWidth: "140px",
-                textAlign: "right",
-              }}
-            >
-              {vizSize}px
-            </div>
-          </div>
-        </div>
-        <SimpleExportControls containerId="ds-visualization-container" />
-      </div>
-
-      {/* Status message line */}
-      {message && (
-        <div
-          style={{
-            textAlign: "right",
-            color: "#66ccff",
-            fontWeight: 600,
-            margin: "8px 0 6px",
-          }}
-        >
-          {message}
-        </div>
-      )}
-
->>>>>>> 0a162131
       {/* Step navigation */}
       {!comingSoon && steps.length > 0 && (
         <div style={{ display: "flex", gap: "10px", marginBottom: "10px" }}>
@@ -873,20 +615,6 @@
                 stack={stackRef}
                 vizSize={vizSize}
               />
-<<<<<<< HEAD
-            )}
-            {!comingSoon && selectedStructure === "queue" && (
-              <QueueViz
-                state={steps[currentStep]}
-                queue={queueRef}
-                vizSize={vizSize}
-              />
-            )}
-            {!comingSoon && selectedStructure === "tree" && (
-              <TreeViz
-                state={steps[currentStep]}
-                tree={treeRef}
-=======
             )}
             {!comingSoon && selectedStructure === "queue" && (
               <QueueViz
@@ -906,14 +634,12 @@
               <TreeViz
                 state={steps[currentStep]}
                 tree={bstRef}
->>>>>>> 0a162131
                 vizSize={vizSize}
               />
             )}
           </div>
         </div>
         {!comingSoon && (
-<<<<<<< HEAD
           <div
             style={{
               flex: isTabletOrBelow ? "1 1 100%" : "0 0 420px", // full width on tablet/mobile
@@ -921,9 +647,6 @@
               marginTop: isTabletOrBelow ? "16px" : "0", // add spacing on smaller screens
             }}
           >
-=======
-          <div style={{ flex: "0 0 420px", minWidth: "280px" }}>
->>>>>>> 0a162131
             <PseudocodePanel
               setKey={selectedStructure}
               state={steps[currentStep]}
@@ -933,10 +656,7 @@
                   stack: STACK_PSEUDOCODE,
                   queue: QUEUE_PSEUDOCODE,
                   tree: BINARY_TREE_PSEUDOCODE,
-<<<<<<< HEAD
-=======
                   bst: BST_PSEUDOCODE,
->>>>>>> 0a162131
                 }[selectedStructure]
               }
             />
@@ -1261,16 +981,10 @@
 
 function TreeViz({ state, tree, vizSize = 56 }) {
   const { theme } = useTheme();
-<<<<<<< HEAD
-  // Build node list with positions for simple SVG layout
-  const levels = [];
-  const q = [{ node: tree.root, path: "0", depth: 0, pos: 0 }];
-=======
   const displayTree = state?.tree ?? tree;
 
   const levels = [];
   const q = [{ node: displayTree.root, path: "0", depth: 0, pos: 0 }];
->>>>>>> 0a162131
   while (q.length) {
     const { node, path, depth, pos } = q.shift();
     if (!levels[depth]) levels[depth] = [];
@@ -1580,10 +1294,7 @@
     stack: () => runStack(ctx, op, val),
     queue: () => runQueue(ctx, op, val),
     tree: () => runTree(ctx, op, val),
-<<<<<<< HEAD
-=======
     bst: () => runBst(ctx, op, val),
->>>>>>> 0a162131
   };
   (runners[selectedStructure] || (() => {}))();
   // Clear inputs after any execution to prevent accidental repeats
@@ -1612,18 +1323,7 @@
   setSteps(s);
   setCurrentStep(selectInitialStep(op, s));
   setMessage(`${title} - ${op} executed.`);
-<<<<<<< HEAD
-}
-
-function runStack(
-  { stackRef, setSteps, setCurrentStep, setMessage, title },
-  op,
-  val
-) {
-  const s = getStackSteps(op, stackRef, { data: val });
-  if (op === "push" && val !== undefined) stackRef.push(val);
-  else if (op === "pop") stackRef.pop();
-=======
+
 }
 
 function runStack(
@@ -1647,22 +1347,12 @@
   const s = getQueueSteps(op, queueRef, { data: val });
   if (op === "enqueue" && val !== undefined) queueRef.enqueue(val);
   else if (op === "dequeue") queueRef.dequeue();
->>>>>>> 0a162131
   setSteps(s);
   setCurrentStep(selectInitialStep(op, s));
   setMessage(`${title} - ${op} executed.`);
 }
 
-<<<<<<< HEAD
-function runQueue(
-  { queueRef, setSteps, setCurrentStep, setMessage, title },
-  op,
-  val
-) {
-  const s = getQueueSteps(op, queueRef, { data: val });
-  if (op === "enqueue" && val !== undefined) queueRef.enqueue(val);
-  else if (op === "dequeue") queueRef.dequeue();
-=======
+
 function runTree(
   { treeRef, setSteps, setCurrentStep, setMessage, title },
   op,
@@ -1671,22 +1361,12 @@
   const s = getTreeSteps(op, treeRef, { data: val });
   if (op === "insert" && val !== undefined) treeRef.insert(val);
   else if (op === "delete" && val !== undefined) treeRef.delete(val);
->>>>>>> 0a162131
   setSteps(s);
   setCurrentStep(selectInitialStep(op, s));
   setMessage(`${title} - ${op} executed.`);
 }
 
-<<<<<<< HEAD
-function runTree(
-  { treeRef, setSteps, setCurrentStep, setMessage, title },
-  op,
-  val
-) {
-  const s = getTreeSteps(op, treeRef, { data: val });
-  if (op === "insert" && val !== undefined) treeRef.insert(val);
-  else if (op === "delete" && val !== undefined) treeRef.delete(val);
-=======
+
 function runBst(
   { bstRef, setSteps, setCurrentStep, setMessage, title },
   op,
@@ -1695,7 +1375,6 @@
   const s = getBstSteps(op, bstRef, { data: val });
   if (op === "insert" && val !== undefined) bstRef.insert(val);
   else if (op === "delete" && val !== undefined) bstRef.delete(val);
->>>>>>> 0a162131
   setSteps(s);
   setCurrentStep(selectInitialStep(op, s));
   setMessage(`${title} - ${op} executed.`);
