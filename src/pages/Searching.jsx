import React, { useState, useEffect } from "react";
import { binarySearch } from "../algorithms/binarySearch";
import { exponentialSearch } from "../algorithms/exponentialSearch";
import { linearSearch } from "../algorithms/linearSearch";
import { jumpSearch } from "../algorithms/jumpSearch";
import { ternarySearch } from "../algorithms/ternarySearch";
import CodeExplanation from "../components/CodeExplanation";
import SimpleExportControls from "../components/SimpleExportControls";
import "../styles/global-theme.css";
import { useParams } from "react-router-dom";
import { useMediaQuery } from "react-responsive";

// Pseudocode for searching algorithms
const ALGORITHM_PSEUDOCODE = {
  binarySearch: [
    { code: "l = 0, r = n - 1", explain: "Initialize the search bounds." },
    { code: "while l <= r", explain: "Continue while the range is valid." },
    { code: "  mid = floor((l + r) / 2)", explain: "Pick the middle index." },
    { code: "  if arr[mid] == target → return mid", explain: "Found the target." },
    { code: "  else if arr[mid] < target → l = mid + 1", explain: "Search the right half." },
    { code: "  else → r = mid - 1", explain: "Search the left half." },
    { code: "return -1", explain: "Target not found." },
  ],
  ternarySearch: [
  { code: "l = 0, r = n - 1", explain: "Initialize search range." },
  { code: "while l <= r", explain: "While the range is valid..." },
  { code: "  mid1 = l + floor((r - l) / 3)", explain: "Calculate first mid index." },
  { code: "  mid2 = r - floor((r - l) / 3)", explain: "Calculate second mid index." },
  { code: "  if arr[mid1] == target", explain: "Target found at mid1." },
  { code: "  else if arr[mid2] == target", explain: "Target found at mid2." },
  { code: "  else if target < arr[mid1]", explain: "Search in the first third (r = mid1 - 1)." },
  { code: "  else if target > arr[mid2]", explain: "Search in the third third (l = mid2 + 1)." },
  { code: "  else", explain: "Search in the middle third (l = mid1 + 1, r = mid2 - 1)." }
],
  linearSearch: [
    { code: "for i in 0..n-1", explain: "Scan each element." },
    { code: "  if arr[i] == target", explain: "Return index." },
  ],
  jumpSearch: [
  { code: "step = floor(sqrt(n))", explain: "Choose jump size (≈ √n)." },
  { code: "prev = 0", explain: "Start of current block." },
  { code: "while arr[min(step, n) - 1] < target", explain: "Jump forward by step until block surpasses target." },
  { code: "  prev = step; step += floor(sqrt(n))", explain: "Advance to next block." },
  { code: "if prev >= n", explain: "Target larger than all elements → not found." },
  { code: "linear search from prev to min(step, n) - 1", explain: "Scan within the block to find the target." },
],

  exponentialSearch: [
    { code: "if arr[0] == target → return 0", explain: "Quick check." },
    { code: "bound = 1", explain: "Start with a small bound." },
    { code: "while bound < n and arr[bound] < target", explain: "Double the bound (1,2,4,8,…) to find a range that may contain target." },
    { code: "low = floor(bound / 2), high = min(bound, n - 1)", explain: "Clamp the range to array limits." },
    { code: "binary search in [low, high]", explain: "Run standard binary search inside the bounded range." },
  ],

  cycleSort: [
    { code: "for cycle_start in 0..n-2", explain: "Pick start element of the cycle." },
    { code: "  item = arr[cycle_start]", explain: "Initialize item." },
    { code: "  find correct position of item", explain: "Count smaller elements to the right." },
    { code: "  while item not at correct position", explain: "Rotate cycle by putting item in correct position." },
    { code: "  repeat until cycle is complete", explain: "Continue rotations until back to start." }
  ],
};

// Algorithm details: time, space, and two real-life uses
const SEARCHING_DETAILS = {
  binarySearch: {
    time: "Best O(1), Average/Worst O(log n)",
    space: "O(1) (iterative)",
    uses: [
      "Autocomplete prefix boundaries",
      "Find insert position in sorted data",
    ],
  },
  ternarySearch: {
  time: "Best O(1), Average/Worst O(log₃ n)",
  space: "O(1) (iterative)",
  uses: [
    "Search in sorted datasets with multiple divisions",
    "Optimize comparisons when search space can be divided into more parts"
  ]
},

  linearSearch: {
    time: "Best O(1), Average/Worst O(n)",
    space: "O(1)",
    uses: ["Small/unsorted datasets", "Single-pass scans (e.g., logs)"],
  },
  jumpSearch: {
    time: "O(√n)",
    space: "O(1)",
    uses: [
      "Large sorted arrays on disk",
      "Index probing with fewer comparisons",
    ],
  },
  exponentialSearch: {
    time: "O(log n) (after range finding)",
    space: "O(1)",
    uses: [
      "Unknown/unbounded size arrays",
      "Stream data: find range then binary search",
    ],
  },
  cycleSort: {
    time: "Best/Average/Worst O(n²)",
    space: "O(1)",
    uses: [
      "Useful where memory writes are expensive (e.g., flash memory, EEPROM)",
      "Minimizing writes in embedded systems",
    ],
  },
};

function getGap(arraySize, isTabletOrBelow) {
  if (arraySize > 40) return isTabletOrBelow ? "1px" : "2px";
  if (arraySize > 25) return "3px";
  return "6px";
}
function getBarFontSize(arraySize) {
  if (arraySize > 40) return "8px";
  if (arraySize > 30) return "9px";
  if (arraySize > 20) return "10px";
  return "11px";
}

const Searching = () => {
  const { id } = useParams();
  const [array, setArray] = useState([]);
  const [target, setTarget] = useState("");
  const [colorArray, setColorArray] = useState([]);
  const [message, setMessage] = useState("");
  const [delay, setDelay] = useState(500);
  const [arraySize, setArraySize] = useState(20);
  const [algorithm, setAlgorithm] = useState("binarySearch");
  const [showCodeExplanation, setShowCodeExplanation] = useState(false);
  const [isSearching, setIsSearching] = useState(false);

  const [customArrayInput, setCustomArrayInput] = useState("");
  const [inputError, setInputError] = useState("");

  // Step mode (Binary Search)
  const [steps, setSteps] = useState([]);
  const [currentStep, setCurrentStep] = useState(0);
  const isTabletOrBelow = useMediaQuery({ query: "(max-width: 1024px)" });
  const isMobile = useMediaQuery({ query: "(max-width: 800px)" });
  const gapValue = getGap(arraySize, isTabletOrBelow);
  const barFontSize = getBarFontSize(arraySize);

  useEffect(() => {
    generateArray();
    // eslint-disable-next-line react-hooks/exhaustive-deps
  }, [arraySize]);

    // Pick algorithm based on /searching/:id (if provided)
  useEffect(() => {
    const allowed = new Set([
      "ternarySearch",

      "binarySearch",

      "jumpSearch",

<<<<<<< HEAD
      "exponentialSearch"
=======
      "cycleSort",

>>>>>>> 22b2c61c


    ]);
    if (id && allowed.has(id)) {
      setAlgorithm(id);
    }
  }, [id]);


  const generateArray = () => {
    const randomArray = Array.from({ length: arraySize }, () =>
      Math.floor(Math.random() * 100)
    );
    const sorted = randomArray.sort((a, b) => a - b);
    setArray(sorted);
    setColorArray(new Array(sorted.length).fill("#66ccff"));
    setMessage("New array generated. Ready to search!");
    setCustomArrayInput(""); // Clear custom input on new generation
    setInputError("");
  };

  const getAlgoLabel = (algo) =>
    ({
      ternarySearch: "Ternary Search",
      binarySearch: "Binary Search",
      linearSearch: "Linear Search",
      jumpSearch: "Jump Search",
      exponentialSearch: "Exponential Search",
    }[algo] || algo);

  // Generate steps for Binary Search when target is valid
  useEffect(() => {
    if (algorithm !== "binarySearch") {
      setSteps([]);
      setCurrentStep(0);
      return;
    }
    const t = parseInt(target, 10);
    if (Number.isNaN(t)) {
      setSteps([]);
      setCurrentStep(0);
      return;
    }
    const s = [];
    let l = 0,
      r = array.length - 1;
    s.push({
      type: "init",
      l,
      r,
      mid: null,
      array: [...array],
      pseudoLine: 0,
      text: `Initialize range l=0, r=${r}.`,
    });
    while (l <= r) {
      s.push({
        type: "whileCheck",
        l,
        r,
        mid: null,
        array: [...array],
        pseudoLine: 1,
        text: `Range valid (l=${l}, r=${r}).`,
      });
      const mid = Math.floor((l + r) / 2);
      s.push({
        type: "check",
        l,
        r,
        mid,
        array: [...array],
        pseudoLine: 2,
        text: `Checking middle element at index ${mid}: ${array[mid]} (range: ${l}-${r}).`,
      });
      if (array[mid] === t) {
        s.push({
          type: "found",
          l,
          r,
          mid,
          array: [...array],
          pseudoLine: 3,
          text: `Found ${t} at index ${mid}.`,
        });
        break;
      } else if (array[mid] < t) {
        s.push({
          type: "moveRight",
          l,
          r,
          mid,
          array: [...array],
          pseudoLine: 4,
          text: `${array[mid]} < ${t}; search right half.`,
        });
        l = mid + 1;
      } else {
        s.push({
          type: "moveLeft",
          l,
          r,
          mid,
          array: [...array],
          pseudoLine: 5,
          text: `${array[mid]} > ${t}; search left half.`,
        });
        r = mid - 1;
      }
    }
    if (s.length > 0 && s[s.length - 1].type !== "found") {
      s.push({
        type: "notFound",
        l: 0,
        r: array.length - 1,
        mid: null,
        array: [...array],
        pseudoLine: null,
        text: `${t} not found.`,
      });
    }
    setSteps(s);
    setCurrentStep(0);
  }, [algorithm, array, target]);

  useEffect(() => {
    if (algorithm === "exponentialSearch") {
      setMessage("Tip: exponential grows the bound (1,2,4,8,…) then binary-searches the bounded range.");
    }
  }, [algorithm]);

  const getStepColorArray = () => {
    if (!steps[currentStep]) return colorArray;
    const step = steps[currentStep];
    const n = array.length;
    const cols = new Array(n).fill("#2b3a4b"); // out of range dim
    const l = step.l ?? 0;
    const r = step.r ?? n - 1;
    for (let i = l; i <= r; i++) cols[i] = "#66ccff";
    if (step.mid !== null && step.mid >= 0 && step.mid < n)
      cols[step.mid] = step.type === "found" ? "#4ade80" : "#ff6b6b";
    if (step.type === "notFound") return new Array(n).fill("#ff6b6b");
    return cols;
  };

  const handleNextStep = () =>
    setCurrentStep((s) => Math.min(s + 1, steps.length - 1));
  const handlePrevStep = () => setCurrentStep((s) => Math.max(s - 1, 0));

  const handleSearch = async () => {
    let searchArray = array; // Default to the array in state

    // If there is custom input, parse and validate it
    if (customArrayInput.trim() !== "") {
      const parsedArray = customArrayInput
        .split(",")
        .map((s) => s.trim())
        .filter((s) => s !== "") // Handle empty strings from trailing commas
        .map(Number);

      // Validation: Check for non-numeric values
      if (parsedArray.some(isNaN)) {
        setInputError(
          "Invalid array. Please enter comma-separated numbers only."
        );
        return;
      }
      // Validation: Check for empty array after parsing
      if (parsedArray.length === 0) {
        setInputError("Custom array cannot be empty.");
        return;
      }

      // Important: Sort the user-provided array as searching algorithms require it
      parsedArray.sort((a, b) => a - b);

      setArray(parsedArray); // Update state for visualization
      searchArray = parsedArray; // Use this new array for the search logic
      setInputError(""); // Clear previous errors
    }

    const targetValue = parseInt(target, 10);
    if (isNaN(targetValue)) {
      setInputError("Enter a valid number as the target.");
      return;
    } else {
      // Clear error message if target is now valid
      setInputError("");
    }

    setIsSearching(true);
    setMessage(`Search started using ${getAlgoLabel(algorithm)}.`);

    // The setColorArray needs to be reset for the new searchArray size
    setColorArray(new Array(searchArray.length).fill("#66ccff"));

    let result = -1;
    try {
      switch (algorithm) {
        case "linearSearch":
          result = await linearSearch(
            searchArray,
            targetValue,
            setColorArray,
            delay
          );
          break;
        case "jumpSearch":
          result = await jumpSearch(
            searchArray,
            targetValue,
            setColorArray,
            delay
          );
          break;
          case "ternarySearch":
          result = await ternarySearch(
            searchArray,
            targetValue,
            setColorArray,
            delay
          );
          break;
        case "exponentialSearch":
          result = await exponentialSearch(
            searchArray,
            targetValue,
            setColorArray,
            delay
          );
          break;
        default:
          result = await binarySearch(
            searchArray,
            targetValue,
            setColorArray,
            delay
          );
          break;
      }
      setMessage(
        result === -1 ? "Value not found." : `Value found at index ${result}.`
      );
    } finally {
      setIsSearching(false);
    }
  };



  const getAlgorithmName = () => getAlgoLabel(algorithm);

  return (
    <div className="theme-container">
      <h1 className="theme-title">Searching Algorithms</h1>

      {/* Top control bar (select + target + actions) */}
      <div className="theme-card">
        <div className="form-grid">
          <div className="form-group">
            <label className="form-label" htmlFor="algorithm-select">Algorithm</label>
            <select
              id="algorithm-select"
              value={algorithm}
              onChange={(e) => setAlgorithm(e.target.value)}
              disabled={isSearching}
              className="form-select" // ✅ MODIFIED: Use new global class
            >
              {[
                "binarySearch",
                "linearSearch",
                "jumpSearch",
                "ternarySearch",
                "exponentialSearch",
              ].map((algo) => (
                <option key={algo} value={algo}>
                  {getAlgoLabel(algo)}
                </option>
              ))}
            </select>
          </div>

          <div className="form-group">
            <label className="form-label" htmlFor="custom-array">Custom Array (Sorted)</label>
            <input
              id="custom-array"
              type="text"
              placeholder="e.g., 5, 12, 19"
              value={customArrayInput}
              onChange={(e) => setCustomArrayInput(e.target.value)}
              disabled={isSearching}
              className="form-control" // ✅ MODIFIED: Use new global class
            />
          </div>

          <div className="form-group">
            <label className="form-label" htmlFor="target-input">Target</label>
            <input
              id="target-input"
              type="number"
              placeholder="Target"
              value={target}
              onChange={(e) => setTarget(e.target.value)}
              disabled={isSearching}
              className="form-control" // ✅ MODIFIED: Use new global class
            />
          </div>

          <div style={{ display: 'flex', gap: '1rem', alignItems: 'flex-end', flexWrap: 'wrap' }}>
            <button className="btn btn-primary" onClick={handleSearch} disabled={isSearching}>
              {isSearching ? "Searching..." : "Run Search"}
            </button>
            <button
              className="btn btn-secondary"
              onClick={() => {
                setIsSearching(false);
                setMessage("Search stopped.");
              }}
              disabled={!isSearching}
            >
              Stop
            </button>
            <button className="btn btn-secondary" onClick={generateArray} disabled={isSearching}>
              Generate Array
            </button>
          </div>
        </div>
        {inputError && <div style={{ color: "var(--theme-status-danger)", textAlign: "center", marginTop: "1rem" }}>{inputError}</div>}
      </div>

      {/* Controls & Export cards */}
      <div className="form-grid">
        <div className="theme-card">
          <div className="theme-card-header">
            <h3>Visualization Controls</h3>
          </div>
          <div className="form-group">
            <label className="form-label" htmlFor="arraySizeRange">Array Size: {arraySize}</label>
            <input
              id="arraySizeRange"
              type="range"
              min="10" max="50"
              value={arraySize}
              onChange={(e) => setArraySize(parseInt(e.target.value))}
              disabled={isSearching}
              className="form-range" // ✅ MODIFIED: Use new global class
            />
          </div>
          <div className="form-group">
            <label className="form-label" htmlFor="speedRange">Speed: {delay}ms</label>
            <input
              id="speedRange"
              type="range"
              min="50" max="1000"
              value={delay}
              onChange={(e) => setDelay(parseInt(e.target.value))}
              disabled={isSearching}
              className="form-range" // ✅ MODIFIED: Use new global class
            />
          </div>
        </div>

        <SimpleExportControls containerId="search-visualization-container" />
      </div>

      {message && <div style={{ textAlign: "center", color: "var(--theme-status-info)", fontWeight: 600, margin: "1rem 0" }}>{message}</div>}

      {/* Step Navigation (Binary Search only) */}
      {algorithm === "binarySearch" && steps.length > 0 && (
        <div className="theme-card" style={{ padding: '1rem', marginBottom: '1rem' }}>
          <div style={{ display: 'flex', flexWrap: 'wrap', justifyContent: 'space-between', alignItems: 'center', gap: '1rem' }}>
            <div style={{ display: 'flex', gap: '1rem' }}>
              <button
                className="btn btn-secondary"
                onClick={handlePrevStep}
                disabled={currentStep === 0}
              >
                Previous Step
              </button>
              <button
                className="btn btn-secondary"
                onClick={handleNextStep}
                disabled={currentStep >= steps.length - 1}
              >
                Next Step
              </button>
            </div>
            <span style={{ color: "var(--theme-text-secondary)", fontWeight: 600, fontSize: "0.9rem" }}>
              Step {currentStep + 1} / {steps.length}
            </span>
          </div>
        </div>
      )}

      {/* Visualization & Pseudocode */}
      <div className="form-grid">
        <div className="visualization-area" id="search-visualization-container" style={{ gridColumn: 'span 2' }}>
          <div style={{ display: "flex", justifyContent: "center", alignItems: "flex-end", height: "100%", gap: gapValue }}>
              {(() => {
                const data = steps[currentStep]?.array || array;
                const maxVal = Math.max(...data, 1);
                return data.map((num, idx) => {
                  const maxBarWidth = isTabletOrBelow ? 20 : 28;
                  const baseWidth = Math.floor(
                    (isTabletOrBelow ? 360 : 600) / Math.max(arraySize, 1)
                  );
                  const barWidth = Math.max(
                    isTabletOrBelow ? 10 : 12,
                    Math.min(maxBarWidth, baseWidth)
                  );
                  const showNumbers = arraySize <= 25;
                  const stepColors =
                    steps.length > 0 ? getStepColorArray() : colorArray;
                  const heightPx = Math.max(
                    40,
                    Math.round((num / maxVal) * 200)
                  );
                  return (
                    <div
                      key={`${num}-${idx}`}
                      style={{
                        height: `${heightPx}px`,
                        width: `${barWidth}px`,
                        backgroundColor: stepColors[idx] || "#66ccff",
                        border: `1px solid ${stepColors[idx] || "#66ccff"}`,
                        borderRadius: "6px 6px 0 0",
                        display: "flex",
                        flexDirection: "column",
                        alignItems: "center",
                        justifyContent: "flex-end",
                        fontWeight: "bold",
                        fontSize: barFontSize,
                        padding: "4px 2px",
                        transition: "all 0.3s ease",
                        boxShadow: `0 4px 12px ${
                          stepColors[idx] || "#66ccff"
                        }30`,
                        position: "relative",
                        cursor: "default",
                        color: "#ffffff",
                      }}
                      title={`Value: ${num}, Index: ${idx}`}
                    >
                      {showNumbers && (
                        <div
                          style={{
                            textShadow: "1px 1px 2px rgba(0,0,0,0.8)",
                            fontWeight: "bold",
                            fontSize: "inherit",
                            minHeight: "14px",
                            display: "flex",
                            alignItems: "center",
                          }}
                        >
                          {num}
                        </div>
                      )}
                    </div>
                  );
                });
              })()}
              <div
                style={{
                  position: "absolute",
                  top: "10px",
                  left: "50%",
                  transform: "translateX(-50%)",
                  color: "#66ccff",
                  fontSize: "12px",
                  fontWeight: "600",
                  background: "rgba(26, 26, 46, 0.8)",
                  padding: "6px 12px",
                  borderRadius: "6px",
                  border: "1px solid rgba(102, 204, 255, 0.3)",
                }}
              >
                Array Size: {arraySize}{" "}
                {algorithm === "binarySearch" && steps.length > 0
                  ? "| Step Mode"
                  : ""}
              </div>
            </div>
            {algorithm === "binarySearch" && steps[currentStep]?.text && (
              <div
                style={{ color: "#66ccff", fontWeight: 600, marginTop: "8px" }}
              >
                {steps[currentStep].text}
              </div>
            )}
          </div>
        </div>

        <div className="theme-card">
          <div className="theme-card-header">
            <h3>{getAlgorithmName()} Pseudocode</h3>
          </div>
          <pre style={{ background: 'var(--theme-bg)', borderRadius: '8px', padding: '1rem', color: 'var(--theme-text-secondary)', overflowX: 'auto' }}>
            {(ALGORITHM_PSEUDOCODE[algorithm] || []).map((line) => (
              <div key={line.code}>{line.code}</div>
            ))}
          </pre>
        </div>
      

      {/* Algorithm Details */}
      <div className="theme-card">
        <div className="theme-card-header" style={{ display: 'flex', justifyContent: 'space-between', alignItems: 'center', flexWrap: 'wrap', gap: '1rem' }}>
          <h3>{getAlgorithmName()} - Algorithm Details</h3>
          <button className="btn btn-secondary" onClick={() => setShowCodeExplanation(true)}>
            View Code Explanation
          </button>
        </div>
        <div>
          <div className="complexity-grid">
            <div className="complexity-item">
              <span className="complexity-label">Time Complexity:</span>
              <span className="complexity-value">{SEARCHING_DETAILS[algorithm]?.time}</span>
            </div>
            <div className="complexity-item">
              <span className="complexity-label">Space Complexity:</span>
              <span className="complexity-value">{SEARCHING_DETAILS[algorithm]?.space}</span>
            </div>
          </div>
          <div style={{ marginTop: '1.5rem' }}>
            <h4 style={{ color: 'var(--theme-text-primary)', marginBottom: '0.5rem' }}>Real-life Uses:</h4>
            <ul style={{ margin: 0, paddingLeft: "18px", color: "var(--theme-text-secondary)" }}>
              {(SEARCHING_DETAILS[algorithm]?.uses || []).map((use) => (
                <li key={use}>{use}</li>
              ))}
            </ul>
          </div>
        </div>
      </div>
      <CodeExplanation
        algorithm={algorithm}
        isVisible={showCodeExplanation}
        onClose={() => setShowCodeExplanation(false)}
      />
    </div>
  );
};

export default Searching;<|MERGE_RESOLUTION|>--- conflicted
+++ resolved
@@ -161,12 +161,12 @@
 
       "jumpSearch",
 
-<<<<<<< HEAD
+
       "exponentialSearch"
-=======
+
       "cycleSort",
 
->>>>>>> 22b2c61c
+
 
 
     ]);
