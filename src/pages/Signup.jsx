import React, { useState, useEffect } from "react";
import { Link } from "react-router-dom";
import {
  Eye,
  EyeOff,
  UserPlus,
  Mail,
  Lock,
  User,
  ArrowLeft,
} from "lucide-react";
import { useTheme } from "../ThemeContext";
import { useGoogleAuth } from "../contexts/GoogleAuthContext";
import "../styles/Signup.css";
import { GoogleLogin } from "@react-oauth/google";

const Signup = () => {
  const { theme } = useTheme();
  const { renderGoogleButton } = useGoogleAuth();
  const [showPassword, setShowPassword] = useState(false);
  const [showConfirmPassword, setShowConfirmPassword] = useState(false);
  const [formData, setFormData] = useState({
    firstName: "",
    lastName: "",
    email: "",
    password: "",
    confirmPassword: "",
    agreeToTerms: false,
  });

  const handleSubmit = (e) => {
    e.preventDefault();

    // Check if passwords match
    if (formData.password !== formData.confirmPassword) {
      alert("Passwords don't match!");
      return;
    }

    console.log("Signup attempt:", formData);
  };

  const handleChange = (e) => {
    const { name, value, type, checked } = e.target;
    setFormData((prev) => ({
      ...prev,
      [name]: type === "checkbox" ? checked : value,
    }));
  };

  const isDark = theme === "dark";

<<<<<<< HEAD
  useEffect(() => {
    renderGoogleButton('google-signup-button');
  }, [renderGoogleButton]);
=======
  const checkPasswordRules = (password) => ({
    length: password.length >= 8,
    uppercase: /[A-Z]/.test(password),
    lowercase: /[a-z]/.test(password),
    number: /[0-9]/.test(password),
    specialChar: /[!@#$%^&*]/.test(password),
  });

  const passwordChecks = checkPasswordRules(formData.password);
  const isPasswordValid = Object.values(passwordChecks).every(Boolean);
  const doPasswordsMatch =
    formData.confirmPassword && formData.password === formData.confirmPassword;

  const handlePasswordChange = (e) => {
    let input = e.target.value;
    if (input.startsWith(" ")) input = input.trimStart();

    setFormData((prev) => ({ ...prev, password: input }));
  };

  const handleConfirmPasswordChange = (e) => {
    setFormData((prev) => ({ ...prev, confirmPassword: e.target.value }));
  };
>>>>>>> eb0c17f5

  return (
    <div
      className={`signup-container ${isDark ? "signup-dark" : "signup-light"}`}
    >
      {/* Back Button */}
      <Link to="/" className="signup-back-button">
        <ArrowLeft className="back-icon" />
        Back to home
      </Link>

      <div className="signup-wrapper">
        {/* Header */}
        <div className="signup-header">
          <div className="signup-icon-container">
            <UserPlus className="signup-icon" />
          </div>
          <h1 className="signup-title">Create your account</h1>
          <p className="signup-subtitle">
            Join us today! Fill in your details to get started.
          </p>
        </div>

        {/* Signup Form */}
        <div className="signup-card">
          <form className="signup-form" onSubmit={handleSubmit}>
            {/* Name Fields */}
            <div className="form-row">
              <div className="form-group">
                <label htmlFor="firstName" className="form-label">
                  First Name
                </label>
                <div className="input-container">
                  <div className="input-icon">
                    <User className="icon" />
                  </div>
                  <input
                    id="firstName"
                    name="firstName"
                    type="text"
                    autoComplete="given-name"
                    required
                    value={formData.firstName}
                    onChange={handleChange}
                    className="form-input"
                  />
                </div>
              </div>

              <div className="form-group">
                <label htmlFor="lastName" className="form-label">
                  Last Name
                </label>
                <div className="input-container">
                  <input
                    id="lastName"
                    name="lastName"
                    type="text"
                    autoComplete="family-name"
                    required
                    value={formData.lastName}
                    onChange={handleChange}
                    className="form-input"
                  />
                </div>
              </div>
            </div>

            {/* Email Field */}
            <div className="form-group">
              <label htmlFor="email" className="form-label">
                Email
              </label>
              <div className="input-container">
                <div className="input-icon">
                  <Mail className="icon" />
                </div>
                <input
                  id="email"
                  name="email"
                  type="email"
                  autoComplete="email"
                  required
                  value={formData.email}
                  onChange={handleChange}
                  className="form-input"
                />
              </div>
            </div>

            {/* Password Field */}
            <div className="form-group">
              <label htmlFor="password" className="form-label">
                Password
              </label>
              <div className="input-container relative">
                <div className="input-icon absolute left-3 top-2">
                  <Lock className="icon" />
                </div>
                <input
                  id="password"
                  name="password"
                  type={showPassword ? "text" : "password"}
                  autoComplete="new-password"
                  required
                  value={formData.password}
                  onChange={handlePasswordChange}
                  className="form-input pl-10"
                  placeholder="Enter your password"
                />
                <button
                  type="button"
                  className="password-toggle absolute right-3 top-2"
                  onClick={() => setShowPassword(!showPassword)}
                >
                  {showPassword ? (
                    <EyeOff className="toggle-icon" />
                  ) : (
                    <Eye className="toggle-icon" />
                  )}
                </button>
              </div>

              {/* Real-time Password Validation */}
              {formData.password && (
                <div className="text-sm mt-1 space-y-1">
                  <p
                    className={
                      passwordChecks.length ? "text-green-600" : "text-red-500"
                    }
                  >
                    {passwordChecks.length ? "✅" : "❌"} Minimum 8 characters
                  </p>
                  <p
                    className={
                      passwordChecks.uppercase
                        ? "text-green-600"
                        : "text-red-500"
                    }
                  >
                    {passwordChecks.uppercase ? "✅" : "❌"} At least 1
                    uppercase letter
                  </p>
                  <p
                    className={
                      passwordChecks.lowercase
                        ? "text-green-600"
                        : "text-red-500"
                    }
                  >
                    {passwordChecks.lowercase ? "✅" : "❌"} At least 1
                    lowercase letter
                  </p>
                  <p
                    className={
                      passwordChecks.number ? "text-green-600" : "text-red-500"
                    }
                  >
                    {passwordChecks.number ? "✅" : "❌"} At least 1 number
                  </p>
                  <p
                    className={
                      passwordChecks.specialChar
                        ? "text-green-600"
                        : "text-red-500"
                    }
                  >
                    {passwordChecks.specialChar ? "✅" : "❌"} At least 1
                    special symbol (!@#$%^&*)
                  </p>
                </div>
              )}
            </div>

            {/* Confirm Password Field */}
            <div className="form-group">
              <label htmlFor="confirmPassword" className="form-label">
                Confirm Password
              </label>
              <div className="input-container relative">
                <div className="input-icon absolute left-3 top-2">
                  <Lock className="icon" />
                </div>
                <input
                  id="confirmPassword"
                  name="confirmPassword"
                  type={showConfirmPassword ? "text" : "password"}
                  autoComplete="new-password"
                  required
                  value={formData.confirmPassword}
                  onChange={handleConfirmPasswordChange}
                  className="form-input pl-10"
                  placeholder="Confirm your password"
                />
                <button
                  type="button"
                  className="password-toggle absolute right-3 top-2"
                  onClick={() => setShowConfirmPassword(!showConfirmPassword)}
                >
                  {showConfirmPassword ? (
                    <EyeOff className="toggle-icon" />
                  ) : (
                    <Eye className="toggle-icon" />
                  )}
                </button>
              </div>

              {formData.confirmPassword && (
                <p
                  className={
                    doPasswordsMatch
                      ? "text-sm mt-1 text-green-600"
                      : "text-sm mt-1 text-red-500"
                  }
                >
                  {doPasswordsMatch
                    ? "✅ Passwords match"
                    : "❌ Passwords do not match"}
                </p>
              )}
            </div>

            {/* Submit Button */}
            <button type="submit" className="submit-button">
              Create Account
            </button>

            {/* Login Link */}
            <div className="login-link">
              <p className="login-text">
                Already have an account?{" "}
                <Link to="/login" className="login-action">
                  Sign in
                </Link>
              </p>
            </div>
          </form>

          {/* Separator */}
          <div className="separator">
            <span className="separator-text">or</span>
          </div>

          {/* Google Sign-Up Button */}
          <div className="google-signup-container">
            <div id="google-signup-button"></div>
          </div>
        </div>
        <div className="google-login">
          <GoogleLogin
            onSuccess={(credentialResponse) => {
              console.log("Google login success:", credentialResponse);
              // You can send credentialResponse.credential to your backend to verify & login
            }}
            onError={() => {
              console.log("Google login failed");
            }}
          />
        </div>
      </div>
    </div>
  );
};

export default Signup;<|MERGE_RESOLUTION|>--- conflicted
+++ resolved
@@ -50,11 +50,11 @@
 
   const isDark = theme === "dark";
 
-<<<<<<< HEAD
+
   useEffect(() => {
     renderGoogleButton('google-signup-button');
   }, [renderGoogleButton]);
-=======
+
   const checkPasswordRules = (password) => ({
     length: password.length >= 8,
     uppercase: /[A-Z]/.test(password),
@@ -78,7 +78,7 @@
   const handleConfirmPasswordChange = (e) => {
     setFormData((prev) => ({ ...prev, confirmPassword: e.target.value }));
   };
->>>>>>> eb0c17f5
+
 
   return (
     <div
