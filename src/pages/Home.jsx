--- conflicted
+++ resolved
@@ -172,11 +172,10 @@
   const activeB = idx + 1;
   const sortedStart = values.length - pass;
 
-<<<<<<< HEAD
+
   /** ===== Data ===== */
-=======
-  // Data
->>>>>>> 6c6cfb8b
+// Data
+
   const features = [
     {
       icon: BarChart3,
