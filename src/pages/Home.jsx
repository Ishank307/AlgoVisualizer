import React, { useEffect, useMemo, useRef, useState } from "react";
import { Link } from "react-router-dom";
import {
  Play,
  Code,
  Search as SearchIcon,
  BarChart3,
  GitBranch,
  Users,
  Trophy,
  ArrowRight,
  Sparkles,
  BookOpen,
  Target,
  Clock,
  Star,
  Share2,
} from "lucide-react";
import "../styles/home.css";

/** ---------- Theme helpers ---------- */
function useColorScheme() {
  const [isLight, setIsLight] = useState(() => {
    const htmlTheme = document.documentElement.getAttribute("data-theme");
    if (htmlTheme) return htmlTheme === "light";
    return window.matchMedia && window.matchMedia("(prefers-color-scheme: light)").matches;
  });

  useEffect(() => {
    const mq = window.matchMedia("(prefers-color-scheme: light)");
    const onChange = (e) => {
      const htmlTheme = document.documentElement.getAttribute("data-theme");
      if (!htmlTheme) setIsLight(e.matches);
    };
    mq.addEventListener?.("change", onChange);
    return () => mq.removeEventListener?.("change", onChange);
  }, []);

  // Also react to manual toggles via data-theme on <html>
  useEffect(() => {
    const obs = new MutationObserver(() => {
      const htmlTheme = document.documentElement.getAttribute("data-theme");
      if (htmlTheme) setIsLight(htmlTheme === "light");
    });
    obs.observe(document.documentElement, { attributes: true, attributeFilter: ["data-theme"] });
    return () => obs.disconnect();
  }, []);

  return isLight;
}

function getTheme(isLight) {
  if (!isLight) {
    // Dark theme (your existing look, slightly tuned)
    return {
      textPrimary: "#e5e7eb",
      textSecondary: "rgba(229,231,235,.85)",
      subText: "rgba(229,231,235,.75)",
      cardBg: "linear-gradient(180deg, rgba(23,23,35,.9), rgba(13,20,30,.9))",
      cardBorder: "1px solid rgba(180, 184, 255, 0.12)",
      surfaceBg: "linear-gradient(180deg, rgba(255,255,255,.04), rgba(255,255,255,.02))",
      surfaceBorder: "1px solid rgba(255,255,255,.06)",
      baseline: "rgba(255,255,255,.12)",
      heroGradient: "linear-gradient(92deg,#ffffff 0%, #c7d2fe 40%, #a78bfa 70%, #fb7185 100%)",
      badgeBg: "linear-gradient(180deg, rgba(255,255,255,.06), rgba(255,255,255,.03))",
      badgeBorder: "1px solid rgba(255,255,255,.08)",
      updatesCardBg: "linear-gradient(180deg, rgba(33,43,56,.7), rgba(15,18,28,.85))",
      shadow: "0 14px 30px rgba(2,6,23,.35), 0 1px 0 rgba(255,255,255,.04) inset",
      demoShellBg: "linear-gradient(135deg, rgba(41,35,110,.9), rgba(19,20,48,.9))",
      demoShellShadow: "0 22px 55px rgba(2,6,23,.40), 0 1px 0 rgba(255,255,255,.04) inset",
      pillBg: "rgba(255,255,255,.06)",
      pillBorder: "1px solid rgba(255,255,255,.08)",
    };
  }
  // Light theme (new palette)
  return {
    textPrimary: "#0b1020",
    textSecondary: "rgba(11,16,32,.75)",
    subText: "rgba(11,16,32,.65)",
    cardBg: "linear-gradient(180deg, rgba(255,255,255,.92), rgba(247,249,255,.92))",
    cardBorder: "1px solid rgba(15,23,42,.08)",
    surfaceBg: "linear-gradient(180deg, rgba(15,23,42,.03), rgba(15,23,42,.015))",
    surfaceBorder: "1px solid rgba(15,23,42,.08)",
    baseline: "rgba(15,23,42,.15)",
    heroGradient: "linear-gradient(92deg,#1f2937 0%, #374151 40%, #4338ca 70%, #7c3aed 100%)",
    badgeBg: "linear-gradient(180deg, rgba(15,23,42,.06), rgba(15,23,42,.03))",
    badgeBorder: "1px solid rgba(15,23,42,.08)",
    updatesCardBg: "linear-gradient(180deg, rgba(255,255,255,.9), rgba(248,250,252,.9))",
    shadow: "0 10px 28px rgba(2,6,23,.10), 0 1px 0 rgba(255,255,255,.4) inset",
    demoShellBg: "linear-gradient(135deg, rgba(239,246,255,1), rgba(219,234,254,1))",
    demoShellShadow: "0 24px 40px rgba(2,6,23,.12), 0 1px 0 rgba(255,255,255,.75) inset",
    pillBg: "rgba(15,23,42,.05)",
    pillBorder: "1px solid rgba(15,23,42,.08)",
  };
}

/** ---------- Shared layout styles ---------- */
const container = { width: "100%", display: "flex", justifyContent: "center" };
const inner = { width: "min(1200px, 100%)", padding: "1.5rem" };

const Home = () => {
  const isLight = useColorScheme();
  const T = getTheme(isLight);

  /** ===== Bubble Sort — continuous ===== */
  const BAR_COUNT = 12;
  const STEP_MS = 350;
  const initial = useMemo(
    () => Array.from({ length: BAR_COUNT }, () => 20 + Math.floor(Math.random() * 75)),
    []
  );

  const [values, setValues] = useState(initial);
  const [pass, setPass] = useState(0);
  const [idx, setIdx] = useState(0);
  const [comparisons, setComparisons] = useState(0);
  const [swaps, setSwaps] = useState(0);

  const animRef = useRef(null);
  const valuesRef = useRef(values);
  const passRef = useRef(pass);
  const idxRef = useRef(idx);

  useEffect(() => { valuesRef.current = values; }, [values]);
  useEffect(() => { passRef.current = pass; }, [pass]);
  useEffect(() => { idxRef.current = idx; }, [idx]);

  const reshuffle = () => {
    const fresh = Array.from({ length: BAR_COUNT }, () => 20 + Math.floor(Math.random() * 75));
    setValues(fresh);
    setPass(0);
    setIdx(0);
    setComparisons(0);
    setSwaps(0);
    if (animRef.current) clearTimeout(animRef.current);
    animRef.current = window.setTimeout(tick, STEP_MS);
  };

  const tick = () => {
    let i = passRef.current;
    let j = idxRef.current;
    const arr = [...valuesRef.current];
    const n = arr.length;

    if (i >= n - 1) {
      animRef.current = window.setTimeout(reshuffle, 400);
      return;
    }
    if (j >= n - i - 1) {
      setPass(i + 1);
      setIdx(0);
      animRef.current = window.setTimeout(tick, STEP_MS);
      return;
    }
    setComparisons((c) => c + 1);
    if (arr[j] > arr[j + 1]) {
      const tmp = arr[j]; arr[j] = arr[j + 1]; arr[j + 1] = tmp;
      setSwaps((s) => s + 1);
      setValues(arr);
    }
    setIdx(j + 1);
    animRef.current = window.setTimeout(tick, STEP_MS);
  };

  useEffect(() => {
    animRef.current = window.setTimeout(tick, STEP_MS);
    return () => animRef.current && clearTimeout(animRef.current);
  }, []);

  const activeA = idx;
  const activeB = idx + 1;
  const sortedStart = values.length - pass;

  /** ===== Data ===== */
  const features = [
    {
      icon: BarChart3,
      title: "Sorting",
      path: "/sorting",
      description: "See Bubble, Quick, Merge, Heap & more in motion.",
      gradient: "from-sky-400 to-blue-600",
      badges: ["12+ algos", "Live steps", "Big-O"],
    },
    {
      icon: SearchIcon,
      title: "Searching",
      path: "/searching",
      description: "Binary, Linear, Jump, Exponential—visual & fast.",
      gradient: "from-sky-400 to-blue-600",
      badges: ["8+ algos", "Trace moves", "Compare runs"],
    },
    {
      icon: GitBranch,
      title: "Data Structures",
      path: "/data-structures",
      description: "Lists, Trees, Stacks, Queues, Graphs—built up.",
      gradient: "from-sky-400 to-blue-600",
      badges: ["15+ types", "Ops demo", "Memory view"],
    },
    {
      icon: Share2,
      title: "Graph Algorithms",
      path: "/graph",
      description: "BFS, DFS, Dijkstra on your own or sample graphs.",
      gradient: "from-sky-400 to-blue-600",
      badges: ["Build graph", "Path trace", "Weights"],
    },
  ];

  const recentUpdates = [
    { type: "new", title: "Quick Sort: step guide", description: "Clean overlays with pivot highlights.", time: "2h ago" },
    { type: "update", title: "BST visuals", description: "Smoother insert + balanced spacing.", time: "1d ago" },
    { type: "feature", title: "Complexity compare", description: "Side-by-side time/space charts.", time: "3d ago" },
    { type: "community", title: "50+ contributors", description: "Docs & fixes from new members.", time: "1w ago" },
  ];

  const learningPaths = [
    {
      title: "Complete Beginner",
      duration: "2–3 weeks",
      color: "linear-gradient(90deg,#f59e0b,#10b981,#22d3ee)",
      desc: "Start with basic sorting and searching algorithms",
      tags: ["Bubble Sort", "Linear Search", "Basic Arrays"],
    },
    {
      title: "Intermediate Developer",
      duration: "4–6 weeks",
      color: "linear-gradient(90deg,#f59e0b,#10b981,#22d3ee)",
      desc: "Dive into advanced algorithms and data structures",
      tags: ["Quick Sort", "Binary Search", "Trees & Graphs"],
    },
    {
      title: "Algorithm Expert",
      duration: "8–12 weeks",
      color: "linear-gradient(90deg,#f59e0b,#10b981,#22d3ee)",
      desc: "Master complex algorithms and optimization techniques",
      tags: ["Dynamic Programming", "Graph Algorithms", "Advanced Trees"],
    },
  ];

  /** ===== Quick responsive helpers (no external CSS changes) ===== */
  const gridStyles = `
    .hero-grid { display:grid; grid-template-columns: 1.08fr 1fr; gap:2.25rem; align-items:stretch; }
    .grid-2 { display:grid; grid-template-columns: repeat(2, minmax(0,1fr)); gap:1.25rem; }
    .updates-grid { display:grid; grid-template-columns: repeat(2, minmax(0,1fr)); gap:1rem; }
    .paths-grid { display:grid; grid-template-columns: repeat(auto-fit, minmax(260px, 1fr)); gap:1rem; }
    @media (max-width: 980px){ .hero-grid{ grid-template-columns:1fr; } }
    @media (max-width: 780px){ .grid-2{ grid-template-columns:1fr; } .updates-grid{ grid-template-columns:1fr; } }
  `;

  return (
    <div className="home-dashboard">
      <style>{gridStyles}</style>

      {/* ===== Hero ===== */}
      <section style={{ ...container, padding: "4.25rem 1.5rem 2rem" }}>
        <div style={{ ...inner }}>
          <div className="hero-grid">
            {/* LEFT: Bubble Sort */}
            <div
              style={{
                background: T.demoShellBg,
                borderRadius: 22,
                padding: "1.2rem 1.2rem 1rem",
                border: T.cardBorder,
                boxShadow: T.demoShellShadow,
                display: "grid",
                gridTemplateRows: "auto 1fr auto",
                gap: "0.85rem",
              }}
            >
              <div style={{ display: "flex", justifyContent: "space-between", alignItems: "center", color: isLight ? "#1f2937" : "#c7d2fe" }}>
                <div style={{ display: "flex", alignItems: "center", gap: 8 }}>
                  <div
                    style={{
                      width: 8, height: 8, borderRadius: 999,
                      background: isLight
                        ? "radial-gradient(circle at 40% 40%, #10b981 0%, #059669 60%, #065f46 100%)"
                        : "radial-gradient(circle at 40% 40%, #34d399 0%, #059669 60%, #065f46 100%)",
                      boxShadow: isLight ? "0 0 0 3px rgba(16,185,129,.20)" : "0 0 0 3px rgba(52,211,153,.17)",
                    }}
                  />
                  <strong style={{ letterSpacing: ".2px" }}>Live Demo</strong>
                </div>
                <span style={{ opacity: 0.85, fontSize: ".9rem", color: isLight ? "#334155" : undefined }}>
                  Bubble Sort · {values.length} bars
                </span>
              </div>

              {/* Chart */}
              <div
                style={{
                  position: "relative", height: 240,
                  background: T.surfaceBg,
                  borderRadius: 14, border: T.surfaceBorder,
                  padding: "12px 10px 18px",
                  display: "flex", alignItems: "flex-end", gap: 10, overflow: "hidden",
                }}
              >
                {/* horizontal grid */}
                <div aria-hidden style={{
                  position: "absolute", inset: 0,
                  background: isLight
                    ? "repeating-linear-gradient(to top, rgba(15,23,42,.06), rgba(15,23,42,.06) 1px, transparent 1px, transparent 32px)"
                    : "repeating-linear-gradient(to top, rgba(255,255,255,.04), rgba(255,255,255,.04) 1px, transparent 1px, transparent 32px)",
                  pointerEvents: "none",
                }} />
                {/* baseline */}
                <div aria-hidden style={{
                  position: "absolute", left: 10, right: 10, bottom: 16, height: 2,
                  background: T.baseline, borderRadius: 2,
                }} />
                {values.map((h, i) => {
                  const isActive = i === activeA || i === activeB;
                  const isSorted = i >= sortedStart;
                  const baseGradient = isLight
                    ? "linear-gradient(180deg,#60a5fa 0%,#93c5fd 35%,#a78bfa 70%,#f9a8d4 100%)"
                    : "linear-gradient(180deg,#9aa4ff 0%,#7c83ff 35%,#8b5cf6 70%,#f472b6 100%)";
                  const activeGradient = isLight
                    ? "linear-gradient(180deg,#2563eb 0%,#3b82f6 40%,#6366f1 80%)"
                    : "linear-gradient(180deg,#60a5fa 0%,#3b82f6 40%,#6366f1 80%)";
                  const sortedGradient = isLight
                    ? "linear-gradient(180deg,#10b981 0%,#22c55e 60%,#16a34a 100%)"
                    : "linear-gradient(180deg,#34d399 0%,#10b981 60%,#059669 100%)";

                  return (
                    <div
                      key={i}
                      style={{
                        width: `calc((100% - ${10 * (values.length - 1)}px) / ${values.length})`,
                        height: `${h}%`,
                        minWidth: 16,
                        borderRadius: 10,
                        background: isSorted ? sortedGradient : isActive ? activeGradient : baseGradient,
                        boxShadow: isLight
                          ? "0 8px 16px rgba(30,64,175,.20), 0 1px 0 rgba(255,255,255,.65) inset"
                          : "0 10px 22px rgba(124,131,255,.38), 0 1px 0 rgba(255,255,255,.12) inset",
                        transition: "height .5s cubic-bezier(.2,.8,.2,1), transform .22s ease, background .2s ease",
                        transform: isActive ? "translateY(-4px) scale(1.02)" : "translateY(0) scale(1)",
                      }}
                      title={`Value: ${h}`}
                    />
                  );
                })}
              </div>

              <div style={{ display: "flex", justifyContent: "space-between", alignItems: "center", color: T.textSecondary, fontSize: ".92rem", paddingTop: 2 }}>
                <span>Pass {Math.min(pass + 1, values.length - 1)}</span>
                <div style={{ display: "flex", gap: "1rem" }}>
                  <span style={{ color: isLight ? "#16a34a" : "#34d399" }}>Comparisons: {comparisons}</span>
                  <span style={{ color: isLight ? "#dc2626" : "#f87171" }}>Swaps: {swaps}</span>
                </div>
              </div>
            </div>

            {/* RIGHT: copy */}
            <div style={{ padding: ".4rem 0", display: "grid", gridTemplateRows: "auto auto 1fr auto", alignItems: "start" }}>
              <div
                className="hero-badge"
                style={{
                  display: "inline-flex", alignItems: "center", gap: 8, padding: "6px 10px",
                  borderRadius: 999, border: T.badgeBorder, color: T.textSecondary,
                  background: T.badgeBg, width: "fit-content",
                }}
              >
                <Sparkles size={14} />
                <span>Interactive Algorithm Lab</span>
              </div>

              <h1
                className="hero-title"
                style={{
                  marginTop: "1rem", lineHeight: 1.05, fontSize: "clamp(28px, 5vw, 44px)",
                  fontWeight: 900, letterSpacing: "-.3px",
                  color: "transparent",
<<<<<<< HEAD
=======
                  background: T.hero,
>>>>>>> 9ae1a262
                  WebkitBackgroundClip: "text", backgroundClip: "text",
                }}
              >
                Master Algorithms Through Visual Learning  <span style={{ opacity: 1 }}>Visually</span>
              </h1>

              <p className="hero-subtitle" style={{ marginTop: ".9rem", color: T.textSecondary, maxWidth: 560, fontSize: "1rem" }}>
                Learn by seeing. Trace every step, compare complexity, and build intuition fast.
              </p>

              <div className="hero-features" style={{ marginTop: "1rem", display: "flex", gap: ".6rem", flexWrap: "wrap" }}>
                <div className="feature-highlight" style={{ background: T.badgeBg, border: T.badgeBorder }}><Clock size={16} /><span>Real-time views</span></div>
                <div className="feature-highlight" style={{ background: T.badgeBg, border: T.badgeBorder }}><BookOpen size={16} /><span>Step guides</span></div>
                <div className="feature-highlight" style={{ background: T.badgeBg, border: T.badgeBorder }}><Target size={16} /><span>Hands-on practice</span></div>
              </div>

              <div style={{ marginTop: "1.4rem", display: "flex", gap: "12px", alignItems: "center", flexWrap: "wrap" }}>
                <Link to="/sorting" className="btn-primary-new"><Play size={16} />Start Learning</Link>
                <Link to="/quiz" className="btn-secondary-new"><Trophy size={16} />Take a Quiz</Link>
              </div>
            </div>
          </div>
        </div>
      </section>

      {/* ===== Features (2×2) ===== */}
      <section style={{ ...container }}>
        <div style={{ ...inner, paddingTop: 0 }}>
          <div style={{ display:"flex", justifyContent:"space-between", alignItems:"flex-end", marginBottom:"1rem" }}>
            <h2 style={{ fontSize:"1.35rem", fontWeight:800, letterSpacing:".2px", color: T.textPrimary }}>Learning Paths</h2>
            <div style={{ fontSize:".95rem", color: T.subText }}>Pick a topic • Visualize • Practice</div>
          </div>

          <div className="grid-2">
            {features.map((f, i) => (
              <Link key={i} to={f.path} className="feature-card"
                style={{
                  position:"relative",
                  background: T.cardBg,
                  border: T.cardBorder,
                  borderRadius: 18,
                  padding: "1.1rem 1.15rem",
                  boxShadow: T.shadow,
                  display: "flex",
                  flexDirection: "column",
                  justifyContent: "space-between",
                  minHeight: 280,
                }}
              >
                <div style={{ display:"flex", justifyContent:"space-between", alignItems:"flex-start", gap:12 }}>
                  <div className={`feature-icon bg-gradient-to-br ${f.gradient}`}
                       style={{ width:44, height:44, borderRadius:12, display:"grid", placeItems:"center", border: T.badgeBorder }}>
                    <f.icon size={22} />
                  </div>
                  <div style={{ textAlign:"right" }}>
                    <div style={{ display:"flex", gap:6, flexWrap:"wrap", justifyContent:"flex-end" }}>
                      {f.badges.map((b, k) => (
                        <span key={k}
                              style={{
                                fontSize:".76rem", padding:"3px 8px", borderRadius:999,
                                border: T.badgeBorder, color: isLight ? "#1f2937" : "rgba(229,231,235,.9)",
                                background: T.badgeBg
                              }}>
                          {b}
                        </span>
                      ))}
                    </div>
                  </div>
                </div>

                <div style={{ marginTop:10 }}>
                  <h3 style={{ marginBottom:6, fontSize:"1.05rem", fontWeight:700, color: T.textPrimary }}>{f.title}</h3>
                  <p style={{ opacity: 0.9, color: T.textSecondary }}>{f.description}</p>
                </div>

                <div style={{ marginTop:14, display:"flex", justifyContent:"space-between", alignItems:"center" }}>
                  <span className="feature-cta" style={{ color: isLight ? "#1f2937" : undefined }}>Explore</span>
                  <div className="feature-arrow"><ArrowRight size={16} /></div>
                </div>
              </Link>
            ))}
          </div>
        </div>
      </section>

      {/* ===== Recent Updates ===== */}
      <section style={{ ...container, paddingBottom:"1.5rem" }}>
        <div style={{ ...inner, paddingTop:"1.15rem" }}>
          <div style={{ display:"flex", justifyContent:"space-between", alignItems:"flex-end", marginBottom:"1rem" }}>
            <h2 style={{ fontSize:"1.35rem", fontWeight:800, letterSpacing:".2px", color: T.textPrimary }}>Recent Updates</h2>
            <div style={{ fontSize:".95rem", color: T.subText }}>Fresh improvements across the app</div>
          </div>

          <div className="updates-grid">
            {recentUpdates.map((u, i) => (
              <div key={i} style={{
                background: T.updatesCardBg,
                border: T.cardBorder,
                borderRadius: 16,
                padding: "0.9rem 1rem",
                display: "flex",
                gap: 12,
                alignItems: "flex-start",
                boxShadow: T.shadow,
              }}>
                <div style={{
                  width: 36, height: 36, borderRadius: 10, display: "grid", placeItems: "center",
                  background:
                    u.type === "new" ? (isLight ? "rgba(59,130,246,.18)" : "rgba(99,102,241,.2)") :
                    u.type === "update" ? (isLight ? "rgba(37,99,235,.18)" : "rgba(59,130,246,.2)") :
                    u.type === "feature" ? (isLight ? "rgba(234,179,8,.18)" : "rgba(234,179,8,.2)") :
                    (isLight ? "rgba(16,185,129,.18)" : "rgba(16,185,129,.2)"),
                  border: T.badgeBorder,
                }}>
                  {u.type === "new" && <Sparkles size={16} />}
                  {u.type === "update" && <Code size={16} />}
                  {u.type === "feature" && <Star size={16} />}
                  {u.type === "community" && <Users size={16} />}
                </div>

                <div style={{ flex: 1 }}>
                  <h4 style={{ color: T.textPrimary, marginBottom: 4, fontWeight: 700 }}>{u.title}</h4>
                  <p style={{ color: T.textSecondary }}>{u.description}</p>
                </div>

                <span style={{ fontSize: ".85rem", color: T.subText, whiteSpace: "nowrap" }}>{u.time}</span>
              </div>
            ))}
          </div>
        </div>
      </section>

      {/* ===== Learning Paths (curriculum, at the end) ===== */}
      <section style={{ ...container, paddingBottom:"2.25rem" }}>
        <div style={{ ...inner, paddingTop: 0 }}>
          <h2
            style={{
              fontSize:"1.35rem", fontWeight:800, letterSpacing:".2px",
              background: isLight
                ? "linear-gradient(92deg,#2563eb,#059669,#06b6d4)"
                : "linear-gradient(92deg,#60a5fa,#34d399,#f472b6)",
              WebkitBackgroundClip:"text", color:"transparent"
            }}
          >
            Learning Paths
          </h2>

          <div className="paths-grid">
            {learningPaths.map((p, i) => (
              <div key={i}
                   style={{
                     background: T.cardBg,
                     border: T.cardBorder,
                     borderRadius: 18,
                     padding: "1rem 1.1rem",
                     boxShadow: T.shadow,
                   }}>
                <div style={{ display:"flex", justifyContent:"space-between", alignItems:"center", marginBottom: 6 }}>
                  <h3 style={{ color: T.textPrimary, fontWeight: 700, fontSize: "1.05rem" }}>{p.title}</h3>
                  <span style={{
                    fontSize: ".8rem", fontWeight: 700, color: isLight ? "#0b1020" : "#0b1020",
                    backgroundImage: p.color,
                    padding: "6px 10px", borderRadius: 999,
                    boxShadow: isLight ? "0 1px 0 rgba(255,255,255,.7) inset" : "0 1px 0 rgba(255,255,255,.15) inset",
                    border: isLight ? "1px solid rgba(15,23,42,.08)" : "1px solid rgba(255,255,255,.08)",
                  }}>
                    {p.duration}
                  </span>
                </div>
                <p style={{ color: T.textSecondary, marginBottom: 10 }}>{p.desc}</p>
                <div style={{ display: "flex", gap: 8, flexWrap: "wrap" }}>
                  {p.tags.map((t, k) => (
                    <span key={k}
                          style={{
                            fontSize: ".85rem",
                            color: T.textPrimary,
                            background: T.pillBg,
                            border: T.pillBorder,
                            borderRadius: 10,
                            padding: "6px 10px",
                          }}>
                      {t}
                    </span>
                  ))}
                </div>
              </div>
            ))}
          </div>
        </div>
      </section>
    </div>
  );
};

export default Home;<|MERGE_RESOLUTION|>--- conflicted
+++ resolved
@@ -373,10 +373,10 @@
                   marginTop: "1rem", lineHeight: 1.05, fontSize: "clamp(28px, 5vw, 44px)",
                   fontWeight: 900, letterSpacing: "-.3px",
                   color: "transparent",
-<<<<<<< HEAD
-=======
+
+
                   background: T.hero,
->>>>>>> 9ae1a262
+
                   WebkitBackgroundClip: "text", backgroundClip: "text",
                 }}
               >
