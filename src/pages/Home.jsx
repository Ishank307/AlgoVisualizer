<<<<<<< HEAD
// import React, { useState, useEffect } from 'react';
// import { Link } from 'react-router-dom';
// import { Play, Code, Search, BarChart3, GitBranch, Users, Trophy, ArrowRight, Sparkles, BookOpen, Target, Clock, Star, Share2 } from 'lucide-react';
// // import '../styles/home.css';
// import '../styles/homerestyle.css'


// const Home = () => {
//   const [animatedBars, setAnimatedBars] = useState([30, 70, 45, 90, 20, 65]);

//   // Animate sorting bars
//   useEffect(() => {
//     const interval = setInterval(() => {
//       setAnimatedBars(prev => [...prev].sort(() => Math.random() - 0.5));
//     }, 2000);
//     return () => clearInterval(interval);
//   }, []);

//   const features = [
//     {
//       icon: BarChart3,
//       title: "Sorting Algorithms",
//       path: "/sorting",
//       description: "Visualize 12+ sorting algorithms including Bubble Sort, Quick Sort, Merge Sort, and Heap Sort in real-time",
//       gradient: "from-pink-500 to-rose-500",
//       algorithms: "12+ Algorithms",
//       difficulty: "Beginner to Advanced"
//     },
//     {
//       icon: Search,
//       title: "Search Algorithms",
//       path: "/searching", 
//       description: "Master search techniques with Binary Search, Linear Search, Jump Search, and Exponential Search visualizations",
//       gradient: "from-blue-500 to-cyan-500",
//       algorithms: "8+ Algorithms",
//       difficulty: "Easy to Intermediate"
//     },
//     {
//       icon: GitBranch,
//       title: "Data Structures",
//       path: "/data-structures",
//       description: "Explore complex data structures like Binary Trees, Linked Lists, Stacks, Queues, and Graph representations",
//       gradient: "from-purple-500 to-indigo-500",
//       algorithms: "15+ Structures",
//       difficulty: "Intermediate to Expert"
//     },
//     {
//       icon: Share2,
//       title: "Graph Algorithms",
//       path: "/graph",
//       description: "Explore BFS, DFS, and Dijkstra. Load a default graph or build your own and visualize.",
//       gradient: "from-emerald-500 to-teal-500",
//       algorithms: "BFS • DFS • Dijkstra",
//       difficulty: "Beginner to Intermediate"
//     }
//   ];

//   const learningPaths = [
//     {
//       title: "Complete Beginner",
//       description: "Start with basic sorting and searching algorithms",
//       duration: "2-3 weeks",
//       topics: ["Bubble Sort", "Linear Search", "Basic Arrays"]
//     },
//     {
//       title: "Intermediate Developer", 
//       description: "Dive into advanced algorithms and data structures",
//       duration: "4-6 weeks",
//       topics: ["Quick Sort", "Binary Search", "Trees & Graphs"]
//     },
//     {
//       title: "Algorithm Expert",
//       description: "Master complex algorithms and optimization techniques",
//       duration: "8-12 weeks", 
//       topics: ["Dynamic Programming", "Graph Algorithms", "Advanced Trees"]
//     }
//   ];

//   const recentUpdates = [
//     {
//       type: "new",
//       title: "Quick Sort visualization enhanced",
//       description: "Added step-by-step breakdown with complexity analysis",
//       time: "2 hours ago"
//     },
//     {
//       type: "update",
//       title: "Binary Search Tree improvements",
//       description: "Better visual representation and insertion animation",
//       time: "1 day ago"
//     },
//     {
//       type: "feature",
//       title: "Algorithm complexity comparison tool",
//       description: "Compare time and space complexity across algorithms",
//       time: "3 days ago"
//     },
//     {
//       type: "community",
//       title: "50+ new contributors joined",
//       description: "Growing open-source community contributions",
//       time: "1 week ago"
//     }
//   ];

//   return (
//     <div className="home-dashboard font">
//       {/* Main Dashboard Container */}
//       <div className="dashboard-grid">
//         {/* Hero Card - Main content area */}
//         <div className="hero-card">
//           <div className="hero-glow"></div>
//           <div className="hero-content">
//             <div className="hero-badge">
//               <Sparkles size={14} />
//               <span>Interactive Algorithm Learning Platform</span>
//             </div>
            
//             <h1 className="hero-title">
//               Master Algorithms Through 
//               <span className="gradient-text">Visual Learning</span>
//             </h1>
            
//             <p className="hero-subtitle">
//               Transform complex computer science concepts into beautiful, interactive experiences. 
//               Learn algorithms the way they were meant to be understood - visually and intuitively.
//             </p>
            
//             <div className="hero-features">
//               <div className="feature-highlight">
//                 <Clock size={16} />
//                 <span>Real-time Visualization</span>
//               </div>
//               <div className="feature-highlight">
//                 <BookOpen size={16} />
//                 <span>Step-by-step Learning</span>
//               </div>
//               <div className="feature-highlight">
//                 <Target size={16} />
//                 <span>Interactive Practice</span>
//               </div>
//             </div>
            
//             <div className="hero-actions">
//               <Link to="/sorting" className="btn-primary-new">
//                 <Play size={16} />
//                 Start Learning Now
//               </Link>
//               <Link to="/quiz" className="btn-secondary-new">
//                 <Trophy size={16} />
//                 Test Your Knowledge
//               </Link>
//             </div>
//           </div>
          
//           {/* Live Demo Area */}
//            <div className="demo-container">
//             <div className="demo-header">
//               <span className="demo-title">Live Algorithm Demo</span>
//               <div className="demo-indicator">
//                 <div className="pulse-dot"></div>
//                 <span>Bubble Sort Running</span>
//               </div>
//             </div>
            
//             <div className="demo-content">
//               <div className="animated-bars">
//                 {animatedBars.map((height, index) => (
//                   <div 
//                     key={index}
//                     className="demo-bar"
//                     style={{
//                       height: `${height}%`,
//                       background: `linear-gradient(135deg, #6366f1 0%, #8b5cf6 50%, #ec4899 100%)`,
//                       animationDelay: `${index * 0.1}s`
//                     }}
//                   />
//                 ))}
//               </div>
//               <div className="demo-stats">
//                 <div className="demo-stat">
//                   <span className="stat-label">Comparisons:</span>
//                   <span className="stat-value">24</span>
//                 </div>
//                 <div className="demo-stat">
//                   <span className="stat-label">Swaps:</span>
//                   <span className="stat-value">12</span>
//                 </div>
//               </div>
//               <div className="demo-label">Watch algorithms come to life with real-time statistics</div>
//             </div>
//           </div> 
//         </div>

//         {/* Feature Cards with detailed content */}
//         {features.map((feature, index) => (
//           <Link 
//             key={index}
//             to={feature.path}
//             className="feature-card"
//           >
//             <div className="feature-header">
//               <div className={`feature-icon bg-gradient-to-br ${feature.gradient}`}>
//                 <feature.icon size={24} />
//               </div>
//               <div className="feature-meta">
//                 <span className="algorithm-count">{feature.algorithms}</span>
//                 <span className="difficulty-level">{feature.difficulty}</span>
//               </div>
//             </div>
            
//             <div className="feature-content">
//               <h3 className="feature-title">{feature.title}</h3>
//               <p className="feature-desc">{feature.description}</p>
              
//               <div className="feature-highlights">
//                 <div className="highlight-item">
//                   <div className="highlight-dot"></div>
//                   <span>Interactive Visualization</span>
//                 </div>
//                 <div className="highlight-item">
//                   <div className="highlight-dot"></div>
//                   <span>Code Examples</span>
//                 </div>
//                 <div className="highlight-item">
//                   <div className="highlight-dot"></div>
//                   <span>Complexity Analysis</span>
//                 </div>
//               </div>
//             </div>
            
//             <div className="feature-footer">
//               <span className="feature-cta">Explore Now</span>
//               <div className="feature-arrow">
//                 <ArrowRight size={16} />
//               </div>
//             </div>
            
//             <div className="feature-glow"></div>
//           </Link>
//         ))} 

//         {/* Learning Paths */}
//         <div className="learning-paths">
//           <h3 className="section-title" style={{   background: 'linear-gradient(90deg, #FF69B4, #FF69B4, #00BFFF, #00BFFF, #FFB347, #FFD700, #FFB347, #FFA500, #FF69B4, #00BFFF)',
//     WebkitBackgroundClip: 'text',
//     WebkitTextFillColor: 'transparent'}}>Learning Paths</h3>
//           <div className="paths-container">
//             {learningPaths.map((path, index) => (
//               <div key={index} className="path-item">
//                 <div className="path-header">
//                   <h4 className="path-title">{path.title}</h4>
//                   <span className="path-duration" >{path.duration}</span>
//                 </div>
//                 <p className="path-description">{path.description}</p>
//                 <div className="path-topics">
//                   {path.topics.map((topic, topicIndex) => (
//                     <span key={topicIndex} className="topic-tag">{topic}</span>
//                   ))}
//                 </div>
//               </div>
//             ))}
//           </div>
//         </div> 

//         {/* Enhanced Activity Feed */}
//         <div className="activity-feed">
//           <h3 className="activity-title">Recent Updates</h3>
//           <div className="activity-items">
//             {recentUpdates.map((update, index) => (
//               <div key={index} className="activity-item">
//                 <div className={`activity-icon ${update.type}`}>
//                   {update.type === 'new' && <Sparkles size={14} />}
//                   {update.type === 'update' && <Code size={14} />}
//                   {update.type === 'feature' && <Star size={14} />}
//                   {update.type === 'community' && <Users size={14} />}
//                 </div>
//                 <div className="activity-content">
//                   <h4 className="activity-item-title">{update.title}</h4>
//                   <p className="activity-description">{update.description}</p>
//                   <span className="activity-time">{update.time}</span>
//                 </div>
//               </div>
//             ))}
//           </div>
//         </div> 
//       </div>
//     </div>    
//   );
// };

// export default Home;

import React, { useState, useEffect } from 'react';
import { Link } from 'react-router-dom';
import { Play, Code, Search, BarChart3, GitBranch, Users, Trophy, ArrowRight, Sparkles, BookOpen, Target, Clock, Star, Share2, Zap, Brain, Rocket, Award } from 'lucide-react';
import '../styles/homerestyle.css'

const Home = () => {
  const [animatedBars, setAnimatedBars] = useState([30, 70, 45, 90, 20, 65]);
  const [activeFeature, setActiveFeature] = useState(0);
=======
import React, { useEffect, useMemo, useRef, useState } from "react";
import { Link } from "react-router-dom";
import {
  Play,
  Code,
  Search as SearchIcon,
  BarChart3,
  GitBranch,
  Users,
  Trophy,
  ArrowRight,
  Sparkles,
  BookOpen,
  Target,
  Clock,
  Star,
  Share2,
} from "lucide-react";
import "../styles/home.css";

/** ---------- Theme helpers ---------- */
function useColorScheme() {
  const [isLight, setIsLight] = useState(() => {
    const htmlTheme = document.documentElement.getAttribute("data-theme");
    if (htmlTheme) return htmlTheme === "light";
    return window.matchMedia && window.matchMedia("(prefers-color-scheme: light)").matches;
  });

  useEffect(() => {
    const mq = window.matchMedia("(prefers-color-scheme: light)");
    const onChange = (e) => {
      const htmlTheme = document.documentElement.getAttribute("data-theme");
      if (!htmlTheme) setIsLight(e.matches);
    };
    mq.addEventListener?.("change", onChange);
    return () => mq.removeEventListener?.("change", onChange);
  }, []);

  // Also react to manual toggles via data-theme on <html>
  useEffect(() => {
    const obs = new MutationObserver(() => {
      const htmlTheme = document.documentElement.getAttribute("data-theme");
      if (htmlTheme) setIsLight(htmlTheme === "light");
    });
    obs.observe(document.documentElement, { attributes: true, attributeFilter: ["data-theme"] });
    return () => obs.disconnect();
  }, []);

  return isLight;
}

function getTheme(isLight) {
  if (!isLight) {
    // Dark theme (your existing look, slightly tuned)
    return {
      textPrimary: "#e5e7eb",
      textSecondary: "rgba(229,231,235,.85)",
      subText: "rgba(229,231,235,.75)",
      cardBg: "linear-gradient(180deg, rgba(23,23,35,.9), rgba(13,20,30,.9))",
      cardBorder: "1px solid rgba(180, 184, 255, 0.12)",
      surfaceBg: "linear-gradient(180deg, rgba(255,255,255,.04), rgba(255,255,255,.02))",
      surfaceBorder: "1px solid rgba(255,255,255,.06)",
      baseline: "rgba(255,255,255,.12)",
      heroGradient: "linear-gradient(92deg,#ffffff 0%, #c7d2fe 40%, #a78bfa 70%, #fb7185 100%)",
      badgeBg: "linear-gradient(180deg, rgba(255,255,255,.06), rgba(255,255,255,.03))",
      badgeBorder: "1px solid rgba(255,255,255,.08)",
      updatesCardBg: "linear-gradient(180deg, rgba(33,43,56,.7), rgba(15,18,28,.85))",
      shadow: "0 14px 30px rgba(2,6,23,.35), 0 1px 0 rgba(255,255,255,.04) inset",
      demoShellBg: "linear-gradient(135deg, rgba(41,35,110,.9), rgba(19,20,48,.9))",
      demoShellShadow: "0 22px 55px rgba(2,6,23,.40), 0 1px 0 rgba(255,255,255,.04) inset",
      pillBg: "rgba(255,255,255,.06)",
      pillBorder: "1px solid rgba(255,255,255,.08)",
    };
  }
  // Light theme (new palette)
  return {
    textPrimary: "#0b1020",
    textSecondary: "rgba(11,16,32,.75)",
    subText: "rgba(11,16,32,.65)",
    cardBg: "linear-gradient(180deg, rgba(255,255,255,.92), rgba(247,249,255,.92))",
    cardBorder: "1px solid rgba(15,23,42,.08)",
    surfaceBg: "linear-gradient(180deg, rgba(15,23,42,.03), rgba(15,23,42,.015))",
    surfaceBorder: "1px solid rgba(15,23,42,.08)",
    baseline: "rgba(15,23,42,.15)",
    heroGradient: "linear-gradient(92deg,#1f2937 0%, #374151 40%, #4338ca 70%, #7c3aed 100%)",
    badgeBg: "linear-gradient(180deg, rgba(15,23,42,.06), rgba(15,23,42,.03))",
    badgeBorder: "1px solid rgba(15,23,42,.08)",
    updatesCardBg: "linear-gradient(180deg, rgba(255,255,255,.9), rgba(248,250,252,.9))",
    shadow: "0 10px 28px rgba(2,6,23,.10), 0 1px 0 rgba(255,255,255,.4) inset",
    demoShellBg: "linear-gradient(135deg, rgba(239,246,255,1), rgba(219,234,254,1))",
    demoShellShadow: "0 24px 40px rgba(2,6,23,.12), 0 1px 0 rgba(255,255,255,.75) inset",
    pillBg: "rgba(15,23,42,.05)",
    pillBorder: "1px solid rgba(15,23,42,.08)",
  };
}

/** ---------- Shared layout styles ---------- */
const container = { width: "100%", display: "flex", justifyContent: "center" };
const inner = { width: "min(1200px, 100%)", padding: "1.5rem" };

const Home = () => {
  const isLight = useColorScheme();
  const T = getTheme(isLight);

  /** ===== Bubble Sort — continuous ===== */
  const BAR_COUNT = 12;
  const STEP_MS = 350;
  const initial = useMemo(
    () => Array.from({ length: BAR_COUNT }, () => 20 + Math.floor(Math.random() * 75)),
    []
  );

  const [values, setValues] = useState(initial);
  const [pass, setPass] = useState(0);
  const [idx, setIdx] = useState(0);
  const [comparisons, setComparisons] = useState(0);
  const [swaps, setSwaps] = useState(0);

  const animRef = useRef(null);
  const valuesRef = useRef(values);
  const passRef = useRef(pass);
  const idxRef = useRef(idx);

  useEffect(() => { valuesRef.current = values; }, [values]);
  useEffect(() => { passRef.current = pass; }, [pass]);
  useEffect(() => { idxRef.current = idx; }, [idx]);

  const reshuffle = () => {
    const fresh = Array.from({ length: BAR_COUNT }, () => 20 + Math.floor(Math.random() * 75));
    setValues(fresh);
    setPass(0);
    setIdx(0);
    setComparisons(0);
    setSwaps(0);
    if (animRef.current) clearTimeout(animRef.current);
    animRef.current = window.setTimeout(tick, STEP_MS);
  };

  const tick = () => {
    let i = passRef.current;
    let j = idxRef.current;
    const arr = [...valuesRef.current];
    const n = arr.length;

    if (i >= n - 1) {
      animRef.current = window.setTimeout(reshuffle, 400);
      return;
    }
    if (j >= n - i - 1) {
      setPass(i + 1);
      setIdx(0);
      animRef.current = window.setTimeout(tick, STEP_MS);
      return;
    }
    setComparisons((c) => c + 1);
    if (arr[j] > arr[j + 1]) {
      const tmp = arr[j]; arr[j] = arr[j + 1]; arr[j + 1] = tmp;
      setSwaps((s) => s + 1);
      setValues(arr);
    }
    setIdx(j + 1);
    animRef.current = window.setTimeout(tick, STEP_MS);
  };
>>>>>>> b39de86b

  useEffect(() => {
    animRef.current = window.setTimeout(tick, STEP_MS);
    return () => animRef.current && clearTimeout(animRef.current);
  }, []);

<<<<<<< HEAD
  // Cycle through featured algorithms
  useEffect(() => {
    const interval = setInterval(() => {
      setActiveFeature(prev => (prev + 1) % features.length);
    }, 4000);
    return () => clearInterval(interval);
  }, []);

=======
  const activeA = idx;
  const activeB = idx + 1;
  const sortedStart = values.length - pass;

  /** ===== Data ===== */
>>>>>>> b39de86b
  const features = [
    {
      icon: BarChart3,
      title: "Sorting",
      path: "/sorting",
<<<<<<< HEAD
      description: "Master 12+ sorting algorithms with real-time visualizations, complexity analysis, and interactive code examples",
      gradient: "from-pink-500 via-rose-400 to-pink-600",
      algorithms: "12+ Algorithms",
      difficulty: "Beginner to Advanced",
      popular: ["Bubble Sort", "Quick Sort", "Merge Sort"],
      color: "pink"
    },
    {
      icon: Search,
      title: "Search Algorithms",
      path: "/searching", 
      description: "Explore efficient search techniques with step-by-step breakdowns and performance comparisons",
      gradient: "from-blue-500 via-cyan-400 to-blue-600",
      algorithms: "8+ Algorithms",
      difficulty: "Easy to Intermediate",
      popular: ["Binary Search", "Linear Search", "Jump Search"],
      color: "blue"
=======
      description: "See Bubble, Quick, Merge, Heap & more in motion.",
      gradient: "from-sky-400 to-blue-600",
      badges: ["12+ algos", "Live steps", "Big-O"],
    },
    {
      icon: SearchIcon,
      title: "Searching",
      path: "/searching",
      description: "Binary, Linear, Jump, Exponential—visual & fast.",
      gradient: "from-sky-400 to-blue-600",
      badges: ["8+ algos", "Trace moves", "Compare runs"],
>>>>>>> b39de86b
    },
    {
      icon: GitBranch,
      title: "Data Structures",
      path: "/data-structures",
<<<<<<< HEAD
      description: "Dive deep into trees, graphs, stacks, queues with interactive 3D visualizations",
      gradient: "from-purple-500 via-indigo-400 to-purple-600",
      algorithms: "15+ Structures",
      difficulty: "Intermediate to Expert",
      popular: ["Binary Trees", "Hash Tables", "Graphs"],
      color: "purple"
=======
      description: "Lists, Trees, Stacks, Queues, Graphs—built up.",
      gradient: "from-sky-400 to-blue-600",
      badges: ["15+ types", "Ops demo", "Memory view"],
>>>>>>> b39de86b
    },
    {
      icon: Share2,
      title: "Graph Algorithms",
      path: "/graph",
<<<<<<< HEAD
      description: "Navigate complex networks with BFS, DFS, Dijkstra and build custom graph structures",
      gradient: "from-emerald-500 via-teal-400 to-emerald-600",
      algorithms: "6+ Algorithms",
      difficulty: "Beginner to Advanced",
      popular: ["BFS", "DFS", "Dijkstra"],
      color: "emerald"
    }
=======
      description: "BFS, DFS, Dijkstra on your own or sample graphs.",
      gradient: "from-sky-400 to-blue-600",
      badges: ["Build graph", "Path trace", "Weights"],
    },
  ];

  const recentUpdates = [
    { type: "new", title: "Quick Sort: step guide", description: "Clean overlays with pivot highlights.", time: "2h ago" },
    { type: "update", title: "BST visuals", description: "Smoother insert + balanced spacing.", time: "1d ago" },
    { type: "feature", title: "Complexity compare", description: "Side-by-side time/space charts.", time: "3d ago" },
    { type: "community", title: "50+ contributors", description: "Docs & fixes from new members.", time: "1w ago" },
>>>>>>> b39de86b
  ];

  const learningPaths = [
    {
      title: "Complete Beginner",
<<<<<<< HEAD
      description: "Perfect starting point for programming newcomers",
      duration: "2-3 weeks",
      icon: BookOpen,
      topics: ["Bubble Sort", "Linear Search", "Basic Arrays"],
      color: "from-green-400 to-green-600",
      students: "2.3k"
    },
    {
      title: "Intermediate Developer", 
      description: "Level up your algorithmic thinking",
      duration: "4-6 weeks",
      icon: Brain,
      topics: ["Quick Sort", "Binary Search", "Trees & Graphs"],
      color: "from-orange-400 to-orange-600",
      students: "1.8k"
    },
    {
      title: "Algorithm Expert",
      description: "Master advanced optimization techniques",
      duration: "8-12 weeks", 
      icon: Rocket,
      topics: ["Dynamic Programming", "Graph Algorithms", "Advanced Trees"],
      color: "from-purple-400 to-purple-600",
      students: "892"
    }
  ];

  const stats = [
    {
      label: "Active Learners",
      value: "47.2k",
      change: "+12%",
      icon: Users,
      color: "text-blue-400"
    },
    {
      label: "Algorithms Mastered",
      value: "156k",
      change: "+8%",
      icon: Trophy,
      color: "text-yellow-400"
    },
    {
      label: "Success Rate",
      value: "94%",
      change: "+3%",
      icon: Award,
      color: "text-green-400"
    }
  ];

  const recentUpdates = [
    {
      type: "new",
      title: "AI-Powered Code Analysis",
      description: "Get personalized feedback on your algorithm implementations",
      time: "2 hours ago",
      badge: "NEW"
    },
    {
      type: "update",
      title: "3D Tree Visualization",
      description: "Experience binary trees in immersive 3D space",
      time: "1 day ago",
      badge: "ENHANCED"
    },
    {
      type: "feature",
      title: "Real-time Collaboration",
      description: "Study algorithms with friends in shared workspaces",
      time: "3 days ago",
      badge: "BETA"
    },
    {
      type: "community",
      title: "Algorithm Challenge Series",
      description: "Join weekly coding challenges with global leaderboards",
      time: "1 week ago",
      badge: "EVENT"
    }
=======
      duration: "2–3 weeks",
      color: "linear-gradient(90deg,#f59e0b,#10b981,#22d3ee)",
      desc: "Start with basic sorting and searching algorithms",
      tags: ["Bubble Sort", "Linear Search", "Basic Arrays"],
    },
    {
      title: "Intermediate Developer",
      duration: "4–6 weeks",
      color: "linear-gradient(90deg,#f59e0b,#10b981,#22d3ee)",
      desc: "Dive into advanced algorithms and data structures",
      tags: ["Quick Sort", "Binary Search", "Trees & Graphs"],
    },
    {
      title: "Algorithm Expert",
      duration: "8–12 weeks",
      color: "linear-gradient(90deg,#f59e0b,#10b981,#22d3ee)",
      desc: "Master complex algorithms and optimization techniques",
      tags: ["Dynamic Programming", "Graph Algorithms", "Advanced Trees"],
    },
>>>>>>> b39de86b
  ];

  /** ===== Quick responsive helpers (no external CSS changes) ===== */
  const gridStyles = `
    .hero-grid { display:grid; grid-template-columns: 1.08fr 1fr; gap:2.25rem; align-items:stretch; }
    .grid-2 { display:grid; grid-template-columns: repeat(2, minmax(0,1fr)); gap:1.25rem; }
    .updates-grid { display:grid; grid-template-columns: repeat(2, minmax(0,1fr)); gap:1rem; }
    .paths-grid { display:grid; grid-template-columns: repeat(auto-fit, minmax(260px, 1fr)); gap:1rem; }
    @media (max-width: 980px){ .hero-grid{ grid-template-columns:1fr; } }
    @media (max-width: 780px){ .grid-2{ grid-template-columns:1fr; } .updates-grid{ grid-template-columns:1fr; } }
  `;

  return (
<<<<<<< HEAD
    <div className="modern-home">
      {/* Animated Background Elements */}
      <div className="bg-effects">
        <div className="floating-orbs">
          <div className="orb orb-1"></div>
          <div className="orb orb-2"></div>
          <div className="orb orb-3"></div>
        </div>
      </div>

      {/* Main Dashboard Grid */}
      <div className="dashboard-container">
        
        {/* Hero Section */}
        <section className="hero-section">
          <div className="hero-content">
            <div className="hero-badge">
              <Sparkles size={16} />
              <span>Interactive Algorithm Learning Platform</span>
              <div className="badge-glow"></div>
            </div>
            
            <h1 className="hero-title">
              Master Algorithms Through
              <span className="gradient-text"> Visual Learning</span>
              <div className="title-decoration">
                <div className="decoration-line"></div>
              </div>
            </h1>
            
        
            <p className="hero-description">
              Transform complex computer science concepts into beautiful, interactive experiences. 
              Learn algorithms the way they were meant to be understood—visually and intuitively.
            </p>
            
            <div className="hero-features">
              <div className="feature-pill">
                <Clock size={18} />
                <span>Real-time Visualization</span>
              </div>
              <div className="feature-pill">
                <Brain size={18} />
                <span>AI-Powered Learning</span>
              </div>
              <div className="feature-pill">
                <Target size={18} />
                <span>Interactive Practice</span>
              </div>
            </div>
            
            <div className="hero-actions">
              <Link to="/sorting" className="cta-primary">
                <Play size={20} />
                <span>Start Learning</span>
                <div className="button-shine"></div>
              </Link>
              <Link to="/quiz" className="cta-secondary">
                <Trophy size={20} />
                <span>Take Quiz</span>
              </Link>
            </div>

            {/* Stats Bar */}
            <div className="stats-bar">
              {stats.map((stat, index) => (
                <div key={index} className="stat-item">
                  <stat.icon size={20} className={stat.color} />
                  <div className="stat-content">
                    <div className="stat-value">{stat.value}</div>
                    <div className="stat-label">{stat.label}</div>
                  </div>
                  <div className={`stat-change ${stat.change.includes('+') ? 'positive' : 'negative'}`}>
                    {stat.change}
                  </div>
                </div>
              ))}
            </div>
          </div>
          
          {/* Live Demo */}
          <div className="demo-section">
            <div className="demo-container">
              <div className="demo-header">
                <div className="demo-title">
                  <div className="live-indicator">
                    <div className="pulse-dot"></div>
                    <span>Live Algorithm Demo</span>
                  </div>
                </div>
                <div className="demo-controls">
                  <button className="demo-btn active">Bubble Sort</button>
                  <button className="demo-btn">Quick Sort</button>
                </div>
              </div>
              
              <div className="visualization-area">
                <div className="animated-bars">
                  {animatedBars.map((height, index) => (
                    <div 
                      key={index}
                      className="demo-bar"
                      style={{
                        height: `${height}%`,
                        animationDelay: `${index * 0.1}s`
                      }}
                    />
                  ))}
                </div>
                
                <div className="demo-metrics">
                  <div className="metric">
                    <span className="metric-label">Comparisons</span>
                    <span className="metric-value">24</span>
                  </div>
                  <div className="metric">
                    <span className="metric-label">Swaps</span>
                    <span className="metric-value">12</span>
                  </div>
                  <div className="metric">
                    <span className="metric-label">Time</span>
                    <span className="metric-value">O(n²)</span>
                  </div>
                </div>
              </div>
            </div>
          </div>
        </section>

        {/* Features Grid */}
        <section className="features-section">
          <div className="section-header">
            <h2 className="section-title">Explore Algorithm Categories</h2>
            <p className="section-subtitle">Interactive learning experiences tailored for every skill level</p>
          </div>
          
          <div className="features-grid">
            {features.map((feature, index) => (
              <Link 
                key={index}
                to={feature.path}
                className={`feature-card ${index === activeFeature ? 'featured' : ''}`}
                onMouseEnter={() => setActiveFeature(index)}
              >
                <div className="card-background">
                  <div className={`card-gradient bg-gradient-to-br ${feature.gradient}`}></div>
                </div>
                
                <div className="card-header">
                  <div className="card-icon">
                    <feature.icon size={28} />
                  </div>
                  <div className="card-meta">
                    <span className="algorithm-count">{feature.algorithms}</span>
                    <span className="difficulty">{feature.difficulty}</span>
                  </div>
                </div>
                
                <div className="card-content">
                  <h3 className="card-title">{feature.title}</h3>
                  <p className="card-description">{feature.description}</p>
                  
                  <div className="popular-algorithms">
                    <span className="popular-label">Popular:</span>
                    <div className="algorithm-tags">
                      {feature.popular.map((algo, i) => (
                        <span key={i} className="algorithm-tag">{algo}</span>
                      ))}
                    </div>
                  </div>
                </div>
                
                <div className="card-footer">
                  <span className="explore-text">Explore Now</span>
                  <ArrowRight size={18} className="arrow-icon" />
                </div>
                
                <div className="card-glow"></div>
              </Link>
            ))}
          </div>
        </section>

        {/* Learning Paths */}
        <section className="learning-paths-section">
          <div className="section-header">
            <h2 className="section-title">Choose Your Learning Path</h2>
            <p className="section-subtitle">Structured curriculum designed for your current skill level</p>
          </div>
          
          <div className="paths-grid">
            {learningPaths.map((path, index) => (
              <div key={index} className="path-card">
                <div className={`path-icon bg-gradient-to-r ${path.color}`}>
                  <path.icon size={24} />
                </div>
                
                <div className="path-content">
                  <div className="path-header">
                    <h3 className="path-title">{path.title}</h3>
                    <div className="path-stats">
                      <span className="duration">{path.duration}</span>
                      <span className="students">{path.students} students</span>
                    </div>
                  </div>
                  
                  <p className="path-description">{path.description}</p>
                  
                  <div className="path-topics">
                    {path.topics.map((topic, i) => (
                      <span key={i} className="topic-tag">{topic}</span>
                    ))}
                  </div>
                </div>
                
                <button className="start-path-btn">
                  <span>Start Path</span>
                  <ArrowRight size={16} />
                </button>
              </div>
            ))}
          </div>
        </section>

        {/* Recent Updates */}
        <section className="updates-section">
          <div className="section-header">
            <h2 className="section-title">Latest Updates</h2>
            <p className="section-subtitle">New features and improvements to enhance your learning</p>
          </div>
          
          <div className="updates-grid">
            {recentUpdates.map((update, index) => (
              <div key={index} className="update-card">
                <div className="update-badge">
                  <span className={`badge badge-${update.type}`}>{update.badge}</span>
                </div>
                
                <div className="update-icon">
                  {update.type === 'new' && <Sparkles size={20} />}
                  {update.type === 'update' && <Zap size={20} />}
                  {update.type === 'feature' && <Star size={20} />}
                  {update.type === 'community' && <Users size={20} />}
=======
    <div className="home-dashboard">
      <style>{gridStyles}</style>

      {/* ===== Hero ===== */}
      <section style={{ ...container, padding: "4.25rem 1.5rem 2rem" }}>
        <div style={{ ...inner }}>
          <div className="hero-grid">
            {/* LEFT: Bubble Sort */}
            <div
              style={{
                background: T.demoShellBg,
                borderRadius: 22,
                padding: "1.2rem 1.2rem 1rem",
                border: T.cardBorder,
                boxShadow: T.demoShellShadow,
                display: "grid",
                gridTemplateRows: "auto 1fr auto",
                gap: "0.85rem",
              }}
            >
              <div style={{ display: "flex", justifyContent: "space-between", alignItems: "center", color: isLight ? "#1f2937" : "#c7d2fe" }}>
                <div style={{ display: "flex", alignItems: "center", gap: 8 }}>
                  <div
                    style={{
                      width: 8, height: 8, borderRadius: 999,
                      background: isLight
                        ? "radial-gradient(circle at 40% 40%, #10b981 0%, #059669 60%, #065f46 100%)"
                        : "radial-gradient(circle at 40% 40%, #34d399 0%, #059669 60%, #065f46 100%)",
                      boxShadow: isLight ? "0 0 0 3px rgba(16,185,129,.20)" : "0 0 0 3px rgba(52,211,153,.17)",
                    }}
                  />
                  <strong style={{ letterSpacing: ".2px" }}>Live Demo</strong>
                </div>
                <span style={{ opacity: 0.85, fontSize: ".9rem", color: isLight ? "#334155" : undefined }}>
                  Bubble Sort · {values.length} bars
                </span>
              </div>

              {/* Chart */}
              <div
                style={{
                  position: "relative", height: 240,
                  background: T.surfaceBg,
                  borderRadius: 14, border: T.surfaceBorder,
                  padding: "12px 10px 18px",
                  display: "flex", alignItems: "flex-end", gap: 10, overflow: "hidden",
                }}
              >
                {/* horizontal grid */}
                <div aria-hidden style={{
                  position: "absolute", inset: 0,
                  background: isLight
                    ? "repeating-linear-gradient(to top, rgba(15,23,42,.06), rgba(15,23,42,.06) 1px, transparent 1px, transparent 32px)"
                    : "repeating-linear-gradient(to top, rgba(255,255,255,.04), rgba(255,255,255,.04) 1px, transparent 1px, transparent 32px)",
                  pointerEvents: "none",
                }} />
                {/* baseline */}
                <div aria-hidden style={{
                  position: "absolute", left: 10, right: 10, bottom: 16, height: 2,
                  background: T.baseline, borderRadius: 2,
                }} />
                {values.map((h, i) => {
                  const isActive = i === activeA || i === activeB;
                  const isSorted = i >= sortedStart;
                  const baseGradient = isLight
                    ? "linear-gradient(180deg,#60a5fa 0%,#93c5fd 35%,#a78bfa 70%,#f9a8d4 100%)"
                    : "linear-gradient(180deg,#9aa4ff 0%,#7c83ff 35%,#8b5cf6 70%,#f472b6 100%)";
                  const activeGradient = isLight
                    ? "linear-gradient(180deg,#2563eb 0%,#3b82f6 40%,#6366f1 80%)"
                    : "linear-gradient(180deg,#60a5fa 0%,#3b82f6 40%,#6366f1 80%)";
                  const sortedGradient = isLight
                    ? "linear-gradient(180deg,#10b981 0%,#22c55e 60%,#16a34a 100%)"
                    : "linear-gradient(180deg,#34d399 0%,#10b981 60%,#059669 100%)";

                  return (
                    <div
                      key={i}
                      style={{
                        width: `calc((100% - ${10 * (values.length - 1)}px) / ${values.length})`,
                        height: `${h}%`,
                        minWidth: 16,
                        borderRadius: 10,
                        background: isSorted ? sortedGradient : isActive ? activeGradient : baseGradient,
                        boxShadow: isLight
                          ? "0 8px 16px rgba(30,64,175,.20), 0 1px 0 rgba(255,255,255,.65) inset"
                          : "0 10px 22px rgba(124,131,255,.38), 0 1px 0 rgba(255,255,255,.12) inset",
                        transition: "height .5s cubic-bezier(.2,.8,.2,1), transform .22s ease, background .2s ease",
                        transform: isActive ? "translateY(-4px) scale(1.02)" : "translateY(0) scale(1)",
                      }}
                      title={`Value: ${h}`}
                    />
                  );
                })}
              </div>

              <div style={{ display: "flex", justifyContent: "space-between", alignItems: "center", color: T.textSecondary, fontSize: ".92rem", paddingTop: 2 }}>
                <span>Pass {Math.min(pass + 1, values.length - 1)}</span>
                <div style={{ display: "flex", gap: "1rem" }}>
                  <span style={{ color: isLight ? "#16a34a" : "#34d399" }}>Comparisons: {comparisons}</span>
                  <span style={{ color: isLight ? "#dc2626" : "#f87171" }}>Swaps: {swaps}</span>
                </div>
              </div>
            </div>

            {/* RIGHT: copy */}
            <div style={{ padding: ".4rem 0", display: "grid", gridTemplateRows: "auto auto 1fr auto", alignItems: "start" }}>
              <div
                className="hero-badge"
                style={{
                  display: "inline-flex", alignItems: "center", gap: 8, padding: "6px 10px",
                  borderRadius: 999, border: T.badgeBorder, color: T.textSecondary,
                  background: T.badgeBg, width: "fit-content",
                }}
              >
                <Sparkles size={14} />
                <span>Interactive Algorithm Lab</span>
              </div>

              <h1
                className="hero-title"
                style={{
                  marginTop: "1rem", lineHeight: 1.05, fontSize: "clamp(28px, 5vw, 44px)",
                  fontWeight: 900, letterSpacing: "-.3px",
                  color: "transparent",
                  background: T.heroGradient,
                  WebkitBackgroundClip: "text", backgroundClip: "text",
                }}
              >
                Master Algorithms Through Visual Learning  <span style={{ opacity: 0.9 }}>Visually</span>
              </h1>

              <p className="hero-subtitle" style={{ marginTop: ".9rem", color: T.textSecondary, maxWidth: 560, fontSize: "1rem" }}>
                Learn by seeing. Trace every step, compare complexity, and build intuition fast.
              </p>

              <div className="hero-features" style={{ marginTop: "1rem", display: "flex", gap: ".6rem", flexWrap: "wrap" }}>
                <div className="feature-highlight" style={{ background: T.badgeBg, border: T.badgeBorder }}><Clock size={16} /><span>Real-time views</span></div>
                <div className="feature-highlight" style={{ background: T.badgeBg, border: T.badgeBorder }}><BookOpen size={16} /><span>Step guides</span></div>
                <div className="feature-highlight" style={{ background: T.badgeBg, border: T.badgeBorder }}><Target size={16} /><span>Hands-on practice</span></div>
              </div>

              <div style={{ marginTop: "1.4rem", display: "flex", gap: "12px", alignItems: "center", flexWrap: "wrap" }}>
                <Link to="/sorting" className="btn-primary-new"><Play size={16} />Start Learning</Link>
                <Link to="/quiz" className="btn-secondary-new"><Trophy size={16} />Take a Quiz</Link>
              </div>
            </div>
          </div>
        </div>
      </section>

      {/* ===== Features (2×2) ===== */}
      <section style={{ ...container }}>
        <div style={{ ...inner, paddingTop: 0 }}>
          <div style={{ display:"flex", justifyContent:"space-between", alignItems:"flex-end", marginBottom:"1rem" }}>
            <h2 style={{ fontSize:"1.35rem", fontWeight:800, letterSpacing:".2px", color: T.textPrimary }}>Learning Paths</h2>
            <div style={{ fontSize:".95rem", color: T.subText }}>Pick a topic • Visualize • Practice</div>
          </div>

          <div className="grid-2">
            {features.map((f, i) => (
              <Link key={i} to={f.path} className="feature-card"
                style={{
                  position:"relative",
                  background: T.cardBg,
                  border: T.cardBorder,
                  borderRadius: 18,
                  padding: "1.1rem 1.15rem",
                  boxShadow: T.shadow,
                  display: "flex",
                  flexDirection: "column",
                  justifyContent: "space-between",
                  minHeight: 280,
                }}
              >
                <div style={{ display:"flex", justifyContent:"space-between", alignItems:"flex-start", gap:12 }}>
                  <div className={`feature-icon bg-gradient-to-br ${f.gradient}`}
                       style={{ width:44, height:44, borderRadius:12, display:"grid", placeItems:"center", border: T.badgeBorder }}>
                    <f.icon size={22} />
                  </div>
                  <div style={{ textAlign:"right" }}>
                    <div style={{ display:"flex", gap:6, flexWrap:"wrap", justifyContent:"flex-end" }}>
                      {f.badges.map((b, k) => (
                        <span key={k}
                              style={{
                                fontSize:".76rem", padding:"3px 8px", borderRadius:999,
                                border: T.badgeBorder, color: isLight ? "#1f2937" : "rgba(229,231,235,.9)",
                                background: T.badgeBg
                              }}>
                          {b}
                        </span>
                      ))}
                    </div>
                  </div>
                </div>

                <div style={{ marginTop:10 }}>
                  <h3 style={{ marginBottom:6, fontSize:"1.05rem", fontWeight:700, color: T.textPrimary }}>{f.title}</h3>
                  <p style={{ opacity: 0.9, color: T.textSecondary }}>{f.description}</p>
                </div>

                <div style={{ marginTop:14, display:"flex", justifyContent:"space-between", alignItems:"center" }}>
                  <span className="feature-cta" style={{ color: isLight ? "#1f2937" : undefined }}>Explore</span>
                  <div className="feature-arrow"><ArrowRight size={16} /></div>
                </div>
              </Link>
            ))}
          </div>
        </div>
      </section>

      {/* ===== Recent Updates ===== */}
      <section style={{ ...container, paddingBottom:"1.5rem" }}>
        <div style={{ ...inner, paddingTop:"1.15rem" }}>
          <div style={{ display:"flex", justifyContent:"space-between", alignItems:"flex-end", marginBottom:"1rem" }}>
            <h2 style={{ fontSize:"1.35rem", fontWeight:800, letterSpacing:".2px", color: T.textPrimary }}>Recent Updates</h2>
            <div style={{ fontSize:".95rem", color: T.subText }}>Fresh improvements across the app</div>
          </div>

          <div className="updates-grid">
            {recentUpdates.map((u, i) => (
              <div key={i} style={{
                background: T.updatesCardBg,
                border: T.cardBorder,
                borderRadius: 16,
                padding: "0.9rem 1rem",
                display: "flex",
                gap: 12,
                alignItems: "flex-start",
                boxShadow: T.shadow,
              }}>
                <div style={{
                  width: 36, height: 36, borderRadius: 10, display: "grid", placeItems: "center",
                  background:
                    u.type === "new" ? (isLight ? "rgba(59,130,246,.18)" : "rgba(99,102,241,.2)") :
                    u.type === "update" ? (isLight ? "rgba(37,99,235,.18)" : "rgba(59,130,246,.2)") :
                    u.type === "feature" ? (isLight ? "rgba(234,179,8,.18)" : "rgba(234,179,8,.2)") :
                    (isLight ? "rgba(16,185,129,.18)" : "rgba(16,185,129,.2)"),
                  border: T.badgeBorder,
                }}>
                  {u.type === "new" && <Sparkles size={16} />}
                  {u.type === "update" && <Code size={16} />}
                  {u.type === "feature" && <Star size={16} />}
                  {u.type === "community" && <Users size={16} />}
                </div>

                <div style={{ flex: 1 }}>
                  <h4 style={{ color: T.textPrimary, marginBottom: 4, fontWeight: 700 }}>{u.title}</h4>
                  <p style={{ color: T.textSecondary }}>{u.description}</p>
                </div>

                <span style={{ fontSize: ".85rem", color: T.subText, whiteSpace: "nowrap" }}>{u.time}</span>
              </div>
            ))}
          </div>
        </div>
      </section>

      {/* ===== Learning Paths (curriculum, at the end) ===== */}
      <section style={{ ...container, paddingBottom:"2.25rem" }}>
        <div style={{ ...inner, paddingTop: 0 }}>
          <h2
            style={{
              fontSize:"1.35rem", fontWeight:800, letterSpacing:".2px",
              background: isLight
                ? "linear-gradient(92deg,#2563eb,#059669,#06b6d4)"
                : "linear-gradient(92deg,#60a5fa,#34d399,#f472b6)",
              WebkitBackgroundClip:"text", color:"transparent"
            }}
          >
            Learning Paths
          </h2>

          <div className="paths-grid">
            {learningPaths.map((p, i) => (
              <div key={i}
                   style={{
                     background: T.cardBg,
                     border: T.cardBorder,
                     borderRadius: 18,
                     padding: "1rem 1.1rem",
                     boxShadow: T.shadow,
                   }}>
                <div style={{ display:"flex", justifyContent:"space-between", alignItems:"center", marginBottom: 6 }}>
                  <h3 style={{ color: T.textPrimary, fontWeight: 700, fontSize: "1.05rem" }}>{p.title}</h3>
                  <span style={{
                    fontSize: ".8rem", fontWeight: 700, color: isLight ? "#0b1020" : "#0b1020",
                    backgroundImage: p.color,
                    padding: "6px 10px", borderRadius: 999,
                    boxShadow: isLight ? "0 1px 0 rgba(255,255,255,.7) inset" : "0 1px 0 rgba(255,255,255,.15) inset",
                    border: isLight ? "1px solid rgba(15,23,42,.08)" : "1px solid rgba(255,255,255,.08)",
                  }}>
                    {p.duration}
                  </span>
                </div>
                <p style={{ color: T.textSecondary, marginBottom: 10 }}>{p.desc}</p>
                <div style={{ display: "flex", gap: 8, flexWrap: "wrap" }}>
                  {p.tags.map((t, k) => (
                    <span key={k}
                          style={{
                            fontSize: ".85rem",
                            color: T.textPrimary,
                            background: T.pillBg,
                            border: T.pillBorder,
                            borderRadius: 10,
                            padding: "6px 10px",
                          }}>
                      {t}
                    </span>
                  ))}
>>>>>>> b39de86b
                </div>
                
                <div className="update-content">
                  <h4 className="update-title">{update.title}</h4>
                  <p className="update-description">{update.description}</p>
                  <span className="update-time">{update.time}</span>
                </div>
                
                <div className="update-glow"></div>
              </div>
            ))}
          </div>
<<<<<<< HEAD
        </section>
      </div>
    </div>    
=======
        </div>
      </section>
    </div>
>>>>>>> b39de86b
  );
};

export default Home;
<|MERGE_RESOLUTION|>--- conflicted
+++ resolved
@@ -1,4 +1,4 @@
-<<<<<<< HEAD
+
 // import React, { useState, useEffect } from 'react';
 // import { Link } from 'react-router-dom';
 // import { Play, Code, Search, BarChart3, GitBranch, Users, Trophy, ArrowRight, Sparkles, BookOpen, Target, Clock, Star, Share2 } from 'lucide-react';
@@ -300,7 +300,7 @@
 const Home = () => {
   const [animatedBars, setAnimatedBars] = useState([30, 70, 45, 90, 20, 65]);
   const [activeFeature, setActiveFeature] = useState(0);
-=======
+
 import React, { useEffect, useMemo, useRef, useState } from "react";
 import { Link } from "react-router-dom";
 import {
@@ -464,14 +464,14 @@
     setIdx(j + 1);
     animRef.current = window.setTimeout(tick, STEP_MS);
   };
->>>>>>> b39de86b
+
 
   useEffect(() => {
     animRef.current = window.setTimeout(tick, STEP_MS);
     return () => animRef.current && clearTimeout(animRef.current);
   }, []);
 
-<<<<<<< HEAD
+
   // Cycle through featured algorithms
   useEffect(() => {
     const interval = setInterval(() => {
@@ -480,19 +480,19 @@
     return () => clearInterval(interval);
   }, []);
 
-=======
+
   const activeA = idx;
   const activeB = idx + 1;
   const sortedStart = values.length - pass;
 
   /** ===== Data ===== */
->>>>>>> b39de86b
+
   const features = [
     {
       icon: BarChart3,
       title: "Sorting",
       path: "/sorting",
-<<<<<<< HEAD
+
       description: "Master 12+ sorting algorithms with real-time visualizations, complexity analysis, and interactive code examples",
       gradient: "from-pink-500 via-rose-400 to-pink-600",
       algorithms: "12+ Algorithms",
@@ -510,7 +510,7 @@
       difficulty: "Easy to Intermediate",
       popular: ["Binary Search", "Linear Search", "Jump Search"],
       color: "blue"
-=======
+
       description: "See Bubble, Quick, Merge, Heap & more in motion.",
       gradient: "from-sky-400 to-blue-600",
       badges: ["12+ algos", "Live steps", "Big-O"],
@@ -522,30 +522,30 @@
       description: "Binary, Linear, Jump, Exponential—visual & fast.",
       gradient: "from-sky-400 to-blue-600",
       badges: ["8+ algos", "Trace moves", "Compare runs"],
->>>>>>> b39de86b
+
     },
     {
       icon: GitBranch,
       title: "Data Structures",
       path: "/data-structures",
-<<<<<<< HEAD
+
       description: "Dive deep into trees, graphs, stacks, queues with interactive 3D visualizations",
       gradient: "from-purple-500 via-indigo-400 to-purple-600",
       algorithms: "15+ Structures",
       difficulty: "Intermediate to Expert",
       popular: ["Binary Trees", "Hash Tables", "Graphs"],
       color: "purple"
-=======
+
       description: "Lists, Trees, Stacks, Queues, Graphs—built up.",
       gradient: "from-sky-400 to-blue-600",
       badges: ["15+ types", "Ops demo", "Memory view"],
->>>>>>> b39de86b
+
     },
     {
       icon: Share2,
       title: "Graph Algorithms",
       path: "/graph",
-<<<<<<< HEAD
+
       description: "Navigate complex networks with BFS, DFS, Dijkstra and build custom graph structures",
       gradient: "from-emerald-500 via-teal-400 to-emerald-600",
       algorithms: "6+ Algorithms",
@@ -553,7 +553,7 @@
       popular: ["BFS", "DFS", "Dijkstra"],
       color: "emerald"
     }
-=======
+
       description: "BFS, DFS, Dijkstra on your own or sample graphs.",
       gradient: "from-sky-400 to-blue-600",
       badges: ["Build graph", "Path trace", "Weights"],
@@ -565,13 +565,13 @@
     { type: "update", title: "BST visuals", description: "Smoother insert + balanced spacing.", time: "1d ago" },
     { type: "feature", title: "Complexity compare", description: "Side-by-side time/space charts.", time: "3d ago" },
     { type: "community", title: "50+ contributors", description: "Docs & fixes from new members.", time: "1w ago" },
->>>>>>> b39de86b
+
   ];
 
   const learningPaths = [
     {
       title: "Complete Beginner",
-<<<<<<< HEAD
+
       description: "Perfect starting point for programming newcomers",
       duration: "2-3 weeks",
       icon: BookOpen,
@@ -652,7 +652,7 @@
       time: "1 week ago",
       badge: "EVENT"
     }
-=======
+
       duration: "2–3 weeks",
       color: "linear-gradient(90deg,#f59e0b,#10b981,#22d3ee)",
       desc: "Start with basic sorting and searching algorithms",
@@ -672,7 +672,7 @@
       desc: "Master complex algorithms and optimization techniques",
       tags: ["Dynamic Programming", "Graph Algorithms", "Advanced Trees"],
     },
->>>>>>> b39de86b
+
   ];
 
   /** ===== Quick responsive helpers (no external CSS changes) ===== */
@@ -686,7 +686,6 @@
   `;
 
   return (
-<<<<<<< HEAD
     <div className="modern-home">
       {/* Animated Background Elements */}
       <div className="bg-effects">
@@ -930,7 +929,13 @@
                   {update.type === 'update' && <Zap size={20} />}
                   {update.type === 'feature' && <Star size={20} />}
                   {update.type === 'community' && <Users size={20} />}
-=======
+                </div>
+                
+                <div className="update-content">
+                  <h4 className="update-title">{update.title}</h4>
+                  <p className="update-description">{update.description}</p>
+                  <span className="update-time">{update.time}</span>
+
     <div className="home-dashboard">
       <style>{gridStyles}</style>
 
@@ -1240,28 +1245,22 @@
                       {t}
                     </span>
                   ))}
->>>>>>> b39de86b
-                </div>
-                
-                <div className="update-content">
-                  <h4 className="update-title">{update.title}</h4>
-                  <p className="update-description">{update.description}</p>
-                  <span className="update-time">{update.time}</span>
+
                 </div>
                 
                 <div className="update-glow"></div>
               </div>
             ))}
           </div>
-<<<<<<< HEAD
+
         </section>
       </div>
     </div>    
-=======
+
         </div>
       </section>
     </div>
->>>>>>> b39de86b
+
   );
 };
 
