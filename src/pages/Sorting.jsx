import React, { useEffect, useRef, useState } from "react";
import CodeExplanation from "../components/CodeExplanation";
import SimpleExportControls from "../components/SimpleExportControls";
import "../styles/Sorting.css"; 
import { useMediaQuery } from "react-responsive";

<<<<<<< HEAD
// Pseudocode map used for step-mode highlighting/explanations
const ALGORITHM_PSEUDOCODE = {
  bubbleSort: [
    {
      code: "for i from 0 to n-1",
      explain: "Repeat for each element in the array.",
    },
    {
      code: "  for j from 0 to n-i-2",
      explain: "Compare each pair of adjacent elements.",
    },
    {
      code: "    if arr[j] > arr[j+1]",
      explain: "Check if the current number is greater than the next number.",
    },
    {
      code: "      swap arr[j] and arr[j+1]",
      explain: "Swap them if they are in the wrong order.",
    },
  ],
  selectionSort: [
    {
      code: "for i from 0 to n-1",
      explain: "Repeat for each element in the array.",
    },
    {
      code: "  minIdx = i",
      explain: "Assume the current position is the minimum.",
    },
    {
      code: "  for j from i+1 to n-1",
      explain: "Check the rest of the array.",
    },
    {
      code: "    if arr[j] < arr[minIdx]",
      explain: "If a smaller value is found, update minIdx.",
    },
    {
      code: "  swap arr[i] and arr[minIdx]",
      explain: "Swap the smallest found with the current position.",
    },
  ],
  insertionSort: [
    { code: "for i from 1 to n-1", explain: "Start from the second element." },
    { code: "  key = arr[i]", explain: "Store the current value." },
    { code: "  j = i - 1", explain: "Start comparing with previous elements." },
    {
      code: "  while j >= 0 and arr[j] > key",
      explain: "Move elements greater than key one position ahead.",
    },
    { code: "    arr[j+1] = arr[j]", explain: "Shift the element right." },
    { code: "    j = j - 1", explain: "Move to the previous element." },
    {
      code: "  arr[j+1] = key",
      explain: "Insert the key at the correct position.",
    },
  ],
  mergeSort: [
    {
      code: "if left < right",
      explain: "If the array has more than one element.",
    },
    { code: "  mid = (left + right) / 2", explain: "Find the middle point." },
    { code: "  mergeSort(left, mid)", explain: "Sort the first half." },
    { code: "  mergeSort(mid+1, right)", explain: "Sort the second half." },
    { code: "  merge(left, mid, right)", explain: "Merge the sorted halves." },
  ],
  quickSort: [
    {
      code: "if low < high",
      explain: "If the array has more than one element.",
    },
    {
      code: "  pivot = arr[high]",
      explain: "Select the rightmost element as pivot.",
    },
    {
      code: "  partition(low, high)",
      explain: "Rearrange elements around the pivot.",
    },
    {
      code: "  quickSort(low, pi - 1)",
      explain: "Recursively sort the left part.",
    },
    {
      code: "  quickSort(pi + 1, high)",
      explain: "Recursively sort the right part.",
    },
  ],
  radixSort: [
    {
      code: "max = getMax(arr)",
      explain: "Find the maximum number to get number of digits.",
    },
    {
      code: "for digit = 1; max/digit > 0; digit *= 10",
      explain: "Process each digit from least to most significant.",
    },
    {
      code: "  countingSort(arr, digit)",
      explain: "Sort by current digit using counting sort.",
    },
    {
      code: "  distribute into buckets",
      explain: "Place numbers in buckets based on current digit.",
    },
    {
      code: "  collect from buckets",
      explain: "Collect numbers back maintaining order.",
    },
  ],
  bucketSort: [
    { code: "n = arr.length", explain: "Get the number of elements." },
    {
      code: "create n empty buckets",
      explain: "Create empty buckets for distribution.",
    },
    { code: "for i = 0 to n-1", explain: "Process each element in the array." },
    {
      code: "  place in bucket by range",
      explain: "Distribute elements into appropriate buckets.",
    },
    {
      code: "sort each bucket individually",
      explain: "Sort each bucket using insertion sort.",
    },
    {
      code: "concatenate all buckets",
      explain: "Combine all sorted buckets to get final result.",
    },
  ],

  heapSort: [
    {
      code: "buildMaxHeap(arr)",
      explain: "Rearrange the array to form a max-heap.",
    },
    {
      code: "for i from n-1 down to 1",
      explain: "Iterate from the end of the heap.",
    },
    {
      code: " swap arr[0] and arr[i]",
      explain: "Move the largest element (root) to the end.",
    },
    {
      code: " heapify(arr, i, 0)",
      explain: "Restore the max-heap property on the reduced heap.",
    },
  ],

  timSort: [
    { 
      code: "minRun = calculateMinRun(n)", 
      explain: "Compute the minimum run size (32–64 depending on n)." 
    },
    { 
      code: "for i from 0 to n step minRun", 
      explain: "Process array in chunks of size minRun." 
    },
    { 
      code: "  end = min(i + minRun - 1, n-1)", 
      explain: "Find the end index of the current run." 
    },
    { 
      code: "  insertionSort(arr, i, end)", 
      explain: "Sort each small run with insertion sort." 
    },
    { 
      code: "size = minRun", 
      explain: "Start merging from size = minRun." 
    },
    { 
      code: "while size < n", 
      explain: "Double the size of runs until the array is sorted." 
    },
    { 
      code: "  for left from 0 to n-1 in steps of 2*size", 
      explain: "Pick pairs of runs to merge." 
    },
    { 
      code: "    mid = left + size - 1", 
      explain: "Find midpoint of the current run." 
    },
    { 
      code: "    right = min((left + 2*size - 1), n-1)", 
      explain: "Find end of the right run." 
    },
    { 
      code: "    if mid < right", 
      explain: "Check if two runs exist to merge." 
    },
    { 
      code: "      merge(arr, left, mid, right)", 
      explain: "Merge the two runs like in merge sort." 
    },
    { 
      code: "  size = size * 2", 
      explain: "Double the size and repeat merging." 
    },
  ],
  
  introSort: [
    { 
      code: "maxDepth = 2 * log₂(n)", 
      explain: "Set a recursion depth limit based on array size." 
    },
    { 
      code: "introSortHelper(arr, 0, n-1, maxDepth)", 
      explain: "Start sorting with quicksort strategy." 
    },
    { 
      code: "if size < threshold", 
      explain: "Use insertion sort for small subarrays." 
    },
    { 
      code: "else if depth == 0", 
      explain: "If recursion depth is exhausted, switch to heapsort." 
    },
    { 
      code: "else", 
      explain: "Otherwise, use quicksort partitioning with pivot." 
    },
    { 
      code: "  partition around pivot", 
      explain: "Rearrange elements around pivot element." 
    },
    { 
      code: "  recursively sort left and right halves", 
      explain: "Apply introsort recursively on partitions." 
    },
    { 
      code: "final insertion sort pass", 
      explain: "Ensure small pieces are fully sorted at the end." 
    }
  ],  
   shellSort: [
    {
      code: "gap = n / 2",
      explain: "Start with a large gap (half the array size).",
    },
    {
      code: "while gap > 0",
      explain: "Keep reducing the gap until it becomes 1.",
    },
    {
      code: "  for i from gap to n-1",
      explain: "Pick elements starting from the gap index.",
    },
    {
      code: "    temp = arr[i]",
      explain: "Store the current element to be placed correctly.",
    },
    {
      code: "    j = i",
      explain: "Initialize j to current index.",
    },
    {
      code: "    while j >= gap and arr[j-gap] > temp",
      explain: "Shift earlier gap-sorted elements to the right.",
    },
    {
      code: "      arr[j] = arr[j-gap]",
      explain: "Move the larger element up by one gap.",
    },
    {
      code: "      j = j - gap",
      explain: "Move backwards by gap to keep checking.",
    },
    {
      code: "    arr[j] = temp",
      explain: "Place the stored element in its correct position.",
    },
    {
      code: "  gap = gap / 2",
      explain: "Reduce the gap for the next pass.",
    },
  ],
};
=======
// Import sorting algorithms
import { bubbleSort } from "../algorithms/bubbleSort";
import { selectionSort } from "../algorithms/selectionSort";
import { mergeSort } from "../algorithms/mergeSort";
import { insertionSort } from "../algorithms/insertionSort";
import { quickSort } from "../algorithms/quickSort";
>>>>>>> 322aaf50

const algorithmNames = {
  bubbleSort: "Bubble Sort",
  selectionSort: "Selection Sort",
  mergeSort: "Merge Sort",
  insertionSort: "Insertion Sort",
  quickSort: "Quick Sort",
  radixSort: "Radix Sort",
  bucketSort: "Bucket Sort",
  heapSort: "Heap Sort",
  timSort: "Tim Sort",
  introSort: "Intro Sort", 
  shellSort: "Shell Sort", 
};

const algorithmFunctions = {
  bubbleSort,
  selectionSort,
  mergeSort,
  insertionSort,
  quickSort
};

const Sorting = () => {
  const [array, setArray] = useState([]);
  const [colorArray, setColorArray] = useState([]);
  const [arraySize, setArraySize] = useState(20);
  const [delay, setDelay] = useState(100);
  const [algorithm, setAlgorithm] = useState("bubbleSort");
  const [isSorting, setIsSorting] = useState(false);
  const [customArrayInput, setCustomArrayInput] = useState("");
  const [inputError, setInputError] = useState("");
  const [message, setMessage] = useState("");
  const [showCodeExplanation, setShowCodeExplanation] = useState(false);
  const [statistics, setStatistics] = useState({
    comparisons: 0,
    swaps: 0,
    time: 0
  });

  // Generate random array
  const generateArray = () => {
    const newArray = [];
    for (let i = 0; i < arraySize; i++) {
      newArray.push(Math.floor(Math.random() * 200) + 10);
    }
    setArray(newArray);
    setColorArray(new Array(arraySize).fill('var(--accent-primary)'));
    setStatistics({ comparisons: 0, swaps: 0, time: 0 });
    setMessage("");
    setInputError("");
  };

  // Handle custom array input
  const handleCustomArray = () => {
    try {
      const customArray = customArrayInput
        .split(',')
        .map(num => parseInt(num.trim()))
        .filter(num => !isNaN(num) && num > 0);
      
      if (customArray.length === 0) {
        setInputError("Please enter valid numbers separated by commas");
        return;
      }
      
      if (customArray.length > 60) {
        setInputError("Array size cannot exceed 60 elements");
        return;
      }
      
      setArray(customArray);
      setArraySize(customArray.length);
      setColorArray(new Array(customArray.length).fill('var(--accent-primary)'));
      setStatistics({ comparisons: 0, swaps: 0, time: 0 });
      setMessage("");
      setInputError("");
      setCustomArrayInput("");
    } catch (error) {
      setInputError("Invalid input format");
    }
  };

  // Handle sorting
  const handleSort = async () => {
    if (isSorting) return;
    
    setIsSorting(true);
    setMessage(`Sorting using ${algorithmNames[algorithm]}...`);
    
    const startTime = Date.now();
    const sortFunction = algorithmFunctions[algorithm];
    
    if (sortFunction) {
      const sortedArray = [...array];
      await sortFunction(sortedArray, setColorArray, delay);
      setArray(sortedArray);
      
      const endTime = Date.now();
      setStatistics(prev => ({
        ...prev,
        time: endTime - startTime
      }));
      setMessage(`Sorting completed using ${algorithmNames[algorithm]}!`);
    } else {
      setMessage(`${algorithmNames[algorithm]} implementation coming soon!`);
    }
    
    setIsSorting(false);
  };

  // Handle stop
  const handleStop = () => {
    setIsSorting(false);
    setMessage("Sorting stopped");
  };

  // Get algorithm info
  const getAlgorithmInfo = () => {
    const algorithmInfo = {
      bubbleSort: {
        description: "Bubble Sort is a simple sorting algorithm that repeatedly steps through the list, compares adjacent elements and swaps them if they are in the wrong order.",
        timeComplexity: "O(n²)",
        spaceComplexity: "O(1)",
        bestCase: "O(n)",
        stable: "Yes"
      },
      selectionSort: {
        description: "Selection Sort sorts an array by repeatedly finding the minimum element from the unsorted part and putting it at the beginning.",
        timeComplexity: "O(n²)",
        spaceComplexity: "O(1)",
        bestCase: "O(n²)",
        stable: "No"
      },
      mergeSort: {
        description: "Merge Sort is a divide-and-conquer algorithm that divides the input array into two halves, calls itself for the two halves, and then merges the two sorted halves.",
        timeComplexity: "O(n log n)",
        spaceComplexity: "O(n)",
        bestCase: "O(n log n)",
        stable: "Yes"
      },
      insertionSort: {
        description: "Insertion Sort builds the final sorted array one item at a time by inserting each element into its correct position.",
        timeComplexity: "O(n²)",
        spaceComplexity: "O(1)",
        bestCase: "O(n)",
        stable: "Yes"
      },
      quickSort: {
        description: "Quick Sort is a divide-and-conquer algorithm that picks an element as a pivot and partitions the array around the pivot.",
        timeComplexity: "O(n log n)",
        spaceComplexity: "O(log n)",
        bestCase: "O(n log n)",
<<<<<<< HEAD
        stable: "No",
      },      
     shellSort: {
  description: "Sorts elements at specific gaps, reducing the gap until it becomes 1 (like insertion sort).",
  timeComplexity: "O(n^1.5) to O(n²)",
  spaceComplexity: "O(1)",
  bestCase: "O(n log n)",
  stable: "No",
}
    };
    return info[algorithm];
  };

  // Sorting implementations with stop & visualization hooks
  const bubbleSortWithStop = async (
    arr,
    setArrayState,
    setColorState,
    sleepFn,
    stopRef,
    setStats
  ) => {
    const a = [...arr];
    const n = a.length;
    let comparisons = 0,
      swaps = 0;
    for (let i = 0; i < n - 1; i++) {
      if (stopRef.current) throw new Error("Stopped");
      for (let j = 0; j < n - i - 1; j++) {
        if (stopRef.current) throw new Error("Stopped");
        comparisons++;
        const colors = new Array(n).fill("#66ccff");
        colors[j] = "#ff6b6b";
        colors[j + 1] = "#ff6b6b";
        setColorState([...colors]);
        await sleepFn();
        if (a[j] > a[j + 1]) {
          [a[j], a[j + 1]] = [a[j + 1], a[j]];
          swaps++;
          setArrayState([...a]);
          colors[j] = "#ffd93d";
          colors[j + 1] = "#ffd93d";
          setColorState([...colors]);
          await sleepFn();
        }
        setStats({ comparisons, swaps, time: 0 });
      }
    }
    setColorState(new Array(n).fill("#4ade80"));
    return 0;
  };

  const selectionSortWithStop = async (
    arr,
    setArrayState,
    setColorState,
    sleepFn,
    stopRef,
    setStats
  ) => {
    const a = [...arr];
    const n = a.length;
    const counts = { comparisons: 0, swaps: 0 };
    for (let i = 0; i < n - 1; i++) {
      if (stopRef.current) throw new Error("Stopped");
      const colors = createBaseColors(n);
      colors[i] = "#ffd93d";
      setColorState([...colors]);
      const minIdx = await selectionScanForMin(
        a,
        i,
        n,
        colors,
        setColorState,
        sleepFn,
        stopRef,
        counts,
        setStats
      );
      await selectionSwapIfNeeded(a, i, minIdx, setArrayState, sleepFn, counts);
      markSortedPrefix(colors, i);
      setColorState([...colors]);
      setStats({
        comparisons: counts.comparisons,
        swaps: counts.swaps,
        time: 0,
      });
    }
    setColorState(new Array(n).fill("#4ade80"));
    return 0;
  };

  const insertionSortWithStop = async (
    arr,
    setArrayState,
    setColorState,
    sleepFn,
    stopRef,
    setStats
  ) => {
    const a = [...arr];
    const n = a.length;
    let comparisons = 0,
      swaps = 0;
    for (let i = 1; i < n; i++) {
      if (stopRef.current) throw new Error("Stopped");
      const key = a[i];
      let j = i - 1;
      const colors = new Array(n).fill("#66ccff");
      colors[i] = "#ffd93d";
      setColorState([...colors]);
      await sleepFn();
      while (j >= 0 && a[j] > key) {
        if (stopRef.current) throw new Error("Stopped");
        comparisons++;
        colors[j] = "#ff6b6b";
        colors[j + 1] = "#ff6b6b";
        setColorState([...colors]);
        a[j + 1] = a[j];
        swaps++;
        setArrayState([...a]);
        await sleepFn();
        setStats({ comparisons, swaps, time: 0 });
        j--;
      }
      a[j + 1] = key;
      setArrayState([...a]);
      for (let k = 0; k <= i; k++) colors[k] = "#4ade80";
      setColorState([...colors]);
      await sleepFn();
    }
    setColorState(new Array(n).fill("#4ade80"));
    return 0;
  };
  

  const mergeSortWithStop = async (
    arr,
    setArrayState,
    setColorState,
    sleepFn,
    stopRef,
    setStats
  ) => {
    const a = [...arr];
    let comparisons = 0,
      swaps = 0;

    const merge = async (left, mid, right) => {
      if (stopRef.current) throw new Error("Stopped");
      const leftArr = a.slice(left, mid + 1);
      const rightArr = a.slice(mid + 1, right + 1);
      let i = 0,
        j = 0,
        k = left;
      while (i < leftArr.length && j < rightArr.length) {
        if (stopRef.current) throw new Error("Stopped");
        comparisons++;
        const colors = new Array(a.length).fill("#66ccff");
        colors[k] = "#ffd93d";
        setColorState([...colors]);
        if (leftArr[i] <= rightArr[j]) {
          a[k] = leftArr[i];
          i++;
        } else {
          a[k] = rightArr[j];
          j++;
        }
        swaps++;
        setArrayState([...a]);
        setStats({ comparisons, swaps, time: 0 });
        await sleepFn();
        k++;
      }
      while (i < leftArr.length) {
        if (stopRef.current) throw new Error("Stopped");
        a[k] = leftArr[i];
        swaps++;
        setArrayState([...a]);
        await sleepFn();
        i++;
        k++;
      }
      while (j < rightArr.length) {
        if (stopRef.current) throw new Error("Stopped");
        a[k] = rightArr[j];
        swaps++;
        setArrayState([...a]);
        await sleepFn();
        j++;
        k++;
=======
        stable: "No"
>>>>>>> 322aaf50
      }
    };
    return algorithmInfo[algorithm] || {
      description: "Algorithm implementation coming soon!",
      timeComplexity: "N/A",
      spaceComplexity: "N/A",
      bestCase: "N/A",
      stable: "N/A"
    };
  };

<<<<<<< HEAD
    // Insertion sort for small runs
    async function insertionSort(left, right) {
      for (let i = left + 1; i <= right; i++) {
        let key = a[i], j = i - 1;
        while (j >= left && a[j] > key) {
          if (stopRef.current) throw new Error("Stopped");
          a[j + 1] = a[j];
          swaps++;
          comparisons++;
          j--;
          setArrayState([...a]);
          setColorState(new Array(n).fill("#66ccff"));
          await sleepFn();
        }
        a[j + 1] = key;
        setArrayState([...a]);
      }
    }

    // Merge function
    async function merge(l, m, r) {
      let left = a.slice(l, m + 1);
      let right = a.slice(m + 1, r + 1);
      let i = 0, j = 0, k = l;
      while (i < left.length && j < right.length) {
        if (stopRef.current) throw new Error("Stopped");
        comparisons++;
        if (left[i] <= right[j]) {
          a[k++] = left[i++];
        } else {
          a[k++] = right[j++];
        }
        swaps++;
        setArrayState([...a]);
        setColorState(new Array(n).fill("#ffd93d"));
        await sleepFn();
      }
      while (i < left.length) a[k++] = left[i++];
      while (j < right.length) a[k++] = right[j++];
      setArrayState([...a]);
    }

    // TimSort main
    for (let i = 0; i < n; i += RUN) {
      await insertionSort(i, Math.min((i + RUN - 1), n - 1));
    }
    for (let size = RUN; size < n; size = 2 * size) {
      for (let left = 0; left < n; left += 2 * size) {
        let mid = Math.min(left + size - 1, n - 1);
        let right = Math.min((left + 2 * size - 1), n - 1);
        if (mid < right) {
          await merge(left, mid, right);
        }
      }
    }

    setStats({ comparisons, swaps, time: 0 });
    setColorState(new Array(n).fill("#4ade80"));
    return 0;
  };
  
  const introSortWithStop = async (
    arr,
    setArrayState,
    setColorState,
    sleepFn,
    stopRef,
    setStats
  ) => {
    const a = [...arr];
    const n = a.length;
    let comparisons = 0, swaps = 0;
    const THRESHOLD = 16;
    const maxDepth = 2 * Math.floor(Math.log2(n));

    async function insertionSort(left, right) {
      for (let i = left + 1; i <= right; i++) {
        let key = a[i];
        let j = i - 1;
        while (j >= left && a[j] > key) {
          if (stopRef.current) throw new Error("Stopped");
          comparisons++;
          a[j + 1] = a[j];
          swaps++;
          j--;
          setArrayState([...a]);
          setColorState(new Array(n).fill("#66ccff"));
          await sleepFn();
        }
        a[j + 1] = key;
        setArrayState([...a]);
      }
    }

    async function heapify(heapSize, i) {
      if (stopRef.current) throw new Error("Stopped");
      let largest = i;
      const left = 2 * i + 1;
      const right = 2 * i + 2;

      if (left < heapSize) {
        comparisons++;
        if (a[left] > a[largest]) largest = left;
      }
      if (right < heapSize) {
        comparisons++;
        if (a[right] > a[largest]) largest = right;
      }

      if (largest !== i) {
        [a[i], a[largest]] = [a[largest], a[i]];
        swaps++;
        setArrayState([...a]);
        await sleepFn();
        await heapify(heapSize, largest);
      }
    }

    async function heapSort(start, end) {
      const size = end - start + 1;
      for (let i = Math.floor(size / 2) - 1; i >= 0; i--) {
        await heapify(size, i);
      }
      for (let i = size - 1; i > 0; i--) {
        [a[0], a[i]] = [a[i], a[0]];
        swaps++;
        setArrayState([...a]);
        await sleepFn();
        await heapify(i, 0);
      }
    }

    async function partition(low, high) {
      const pivot = a[high];
      let i = low - 1;
      for (let j = low; j < high; j++) {
        if (stopRef.current) throw new Error("Stopped");
        comparisons++;
        if (a[j] <= pivot) {
          i++;
          [a[i], a[j]] = [a[j], a[i]];
          swaps++;
          setArrayState([...a]);
          setColorState(new Array(n).fill("#ffd93d"));
          await sleepFn();
        }
      }
      [a[i + 1], a[high]] = [a[high], a[i + 1]];
      swaps++;
      return i + 1;
    }

    async function introSortHelper(low, high, depthLimit) {
      if (high - low <= THRESHOLD) {
        await insertionSort(low, high);
        return;
      }
      if (depthLimit === 0) {
        await heapSort(low, high);
        return;
      }
      const pi = await partition(low, high);
      await introSortHelper(low, pi - 1, depthLimit - 1);
      await introSortHelper(pi + 1, high, depthLimit - 1);
    }

    await introSortHelper(0, n - 1, maxDepth);

    setStats({ comparisons, swaps, time: 0 });
    setColorState(new Array(n).fill("#4ade80"));
    return 0;
  };
  const shellSortWithStop = async (
  arr,
  setArrayState,
  setColorState,
  sleepFn,
  stopRef,
  setStats
) => {
  const a = [...arr];
  const n = a.length;
  let comparisons = 0, swaps = 0;

  // Start with a big gap, then reduce the gap
  for (let gap = Math.floor(n / 2); gap > 0; gap = Math.floor(gap / 2)) {
    if (stopRef.current) throw new Error("Stopped");
    
    // Do a gapped insertion sort for this gap size
    for (let i = gap; i < n; i++) {
      if (stopRef.current) throw new Error("Stopped");
      
      const temp = a[i];
      let j;
      
      // Highlight the current element being inserted
      const colors = new Array(n).fill("#66ccff");
      colors[i] = "#ffd93d"; // Current element (yellow)
      
      // Highlight elements in the current gap sequence
      for (let k = i - gap; k >= 0; k -= gap) {
        colors[k] = "#e0e7ff"; // Gap sequence elements (light blue)
      }
      
      setColorState([...colors]);
      await sleepFn();
      
      // Shift earlier gap-sorted elements up until the correct location for a[i] is found
      for (j = i; j >= gap && a[j - gap] > temp; j -= gap) {
        if (stopRef.current) throw new Error("Stopped");
        
        comparisons++;
        
        // Highlight comparison elements
        const compColors = new Array(n).fill("#66ccff");
        compColors[j] = "#ff6b6b"; // Current position (red)
        compColors[j - gap] = "#ff6b6b"; // Comparing with this element (red)
        
        // Keep gap sequence visible
        for (let k = 0; k < n; k += gap) {
          if (k !== j && k !== j - gap && compColors[k] === "#66ccff") {
            compColors[k] = "#e0e7ff";
          }
        }
        
        setColorState([...compColors]);
        await sleepFn();
        
        // Perform the shift
        a[j] = a[j - gap];
        swaps++;
        setArrayState([...a]);
        
        // Show the swap
        const swapColors = new Array(n).fill("#66ccff");
        swapColors[j] = "#ffd93d"; // Moved element (yellow)
        swapColors[j - gap] = "#ffd93d"; // Original position (yellow)
        setColorState([...swapColors]);
        await sleepFn();
        
        setStats({ comparisons, swaps, time: 0 });
      }
      
      // Put temp (the original a[i]) in its correct location
      a[j] = temp;
      setArrayState([...a]);
      
      // Show the final placement
      const finalColors = new Array(n).fill("#66ccff");
      finalColors[j] = "#4ade80"; // Successfully placed element (green)
      
      // Show sorted portion based on current gap
      for (let k = 0; k < n; k++) {
        if (k < i && (k % gap === j % gap)) {
          finalColors[k] = "#4ade80"; // Elements in the same gap sequence that are sorted
        }
      }
      
      setColorState([...finalColors]);
      await sleepFn();
      
      setStats({ comparisons, swaps, time: 0 });
    }
    
    // Brief pause between gap reductions to show progress
    const gapColors = new Array(n).fill("#66ccff");
    
    // Highlight elements that are sorted within their gap sequences
    for (let start = 0; start < gap; start++) {
      for (let k = start; k < n; k += gap) {
        gapColors[k] = "#4ade80";
      }
    }
    
    setColorState([...gapColors]);
    await sleepFn();
  }
  
  // Final state - all elements sorted
  setColorState(new Array(n).fill("#4ade80"));
  return 0;
};
  // Actions
  const handleSort = async () => {
    if (isSorting) return;
    let arrayToSort = array;

    if (customArrayInput.trim() !== "") {
      const parsedArray = customArrayInput
        .split(",")
        .map((s) => s.trim())
        .filter((s) => s !== "")
        .map(Number);
=======
  const getAlgorithmName = () => algorithmNames[algorithm] || "Unknown Algorithm";
>>>>>>> 322aaf50

  // Initialize array on component mount and when arraySize changes
  useEffect(() => {
    generateArray();
  }, [arraySize]);

<<<<<<< HEAD
          case "shellSort":
          await shellSortWithStop(
            array,
            setArray,
            setColorArray,
            sleep,
            stopSortingRef,
            (s) => setStatistics((prev) => ({ ...prev, ...s }))
          );
          break;  

        default:
          await bubbleSortWithStop(
            arrayToSort,
            setArray,
            setColorArray,
            sleep,
            stopSortingRef,
            (s) => setStatistics((prev) => ({ ...prev, ...s }))
          );
      }
      const elapsed = Date.now() - start;
      setStatistics((prev) => ({ ...prev, time: elapsed }));
      setMessage("Sorting completed.");
    } catch (e) {
      if (e && e.message === "Stopped") {
        setMessage("Sorting stopped.");
      } else {
        setMessage("An error occurred while sorting.");
        // eslint-disable-next-line no-console
        console.error(e);
      }
    } finally {
      setIsSorting(false);
=======
  // Handle custom array input change
  useEffect(() => {
    if (customArrayInput) {
      handleCustomArray();
>>>>>>> 322aaf50
    }
  }, []);

  // UI helpers
  const isTabletOrBelow = useMediaQuery({ query: "(max-width: 1024px)" });
  const computeGap = () => {
    if (arraySize > 40) return isTabletOrBelow ? "1px" : "2px";
    if (arraySize > 25) return "3px";
    return "6px";
  };
  const computeBarFontSize = () => {
    if (arraySize > 40) return "8px";
    if (arraySize > 30) return "9px";
    if (arraySize > 20) return "10px";
    return "11px";
  };

  const algoOptions = [
    "bubbleSort",
    "selectionSort",
    "insertionSort",
    "mergeSort",
    "quickSort",
    "radixSort",
    "bucketSort",
    "heapSort",
    "timSort",
    "introSort",    
    "shellSort",
  ];

  return (
    <div className="theme-container">
      <h1 className="theme-title">Sorting Algorithms</h1>

      {/* Top control bar */}
      <div className="theme-card">
        <div className="form-grid">
          <div className="form-group">
            <label className="form-label" htmlFor="algorithm-select">Algorithm</label>
            <select
              id="algorithm-select"
              value={algorithm}
              onChange={(e) => setAlgorithm(e.target.value)}
              disabled={isSorting}
              className="form-select"
            >
              {algoOptions.map((algo) => (
                <option key={algo} value={algo}>
                  {algorithmNames[algo]}
                </option>
              ))}
            </select>
          </div>

          <div className="form-group" style={{ gridColumn: 'span 2' }}>
            <label className="form-label" htmlFor="custom-array">Custom Array</label>
            <input
              id="custom-array"
              type="text"
              placeholder="e.g., 8, 2, 5"
              value={customArrayInput}
              onChange={(e) => setCustomArrayInput(e.target.value)}
              disabled={isSorting}
              className="form-control"
            />
          </div>
          
          <div style={{ display: 'flex', gap: '1rem', alignItems: 'flex-end', flexWrap: 'wrap' }}>
            <button className="btn btn-primary" onClick={handleSort} disabled={isSorting}>
              {isSorting ? "Sorting..." : "Start Sort"}
            </button>
            <button className="btn btn-secondary" onClick={handleStop} disabled={!isSorting}>
              Stop
            </button>
            <button className="btn btn-secondary" onClick={generateArray} disabled={isSorting}>
              Generate Array
            </button>
            {customArrayInput && (
              <button className="btn btn-secondary" onClick={handleCustomArray} disabled={isSorting}>
                Apply Custom Array
              </button>
            )}
          </div>
        </div>
        {inputError && <div style={{ color: "var(--accent-danger)", textAlign: "center", marginTop: "1rem" }}>{inputError}</div>}
      </div>

      {/* Controls & Export */}
      <div className="form-grid">
        <div className="theme-card">
          <div className="theme-card-header">
            <h3>Visualization Controls</h3>
          </div>
          <div className="form-group">
            <label className="form-label" htmlFor="arraySizeRange">Array Size: {arraySize}</label>
            <input
              id="arraySizeRange"
              type="range"
              min="10" max="60"
              value={arraySize}
              onChange={(e) => setArraySize(parseInt(e.target.value))}
              disabled={isSorting}
              className="form-range"
            />
          </div>
          <div className="form-group">
            <label className="form-label" htmlFor="speedRange">Speed: {delay}ms</label>
            <input
              id="speedRange"
              type="range"
              min="20" max="1000"
              value={delay}
              onChange={(e) => setDelay(parseInt(e.target.value))}
              disabled={isSorting}
              className="form-range"
            />
          </div>
        </div>

        <SimpleExportControls containerId="sort-visualization-container" />
        
        <div className="theme-card">
           <div className="theme-card-header">
             <h3>{getAlgorithmName()} Information</h3>
           </div>
           <div style={{ 
             background: 'var(--surface-bg)', 
             borderRadius: '8px', 
             padding: '1rem', 
             color: 'var(--text-secondary)', 
             overflowX: 'auto',
             fontFamily: 'monospace',
             fontSize: '0.9rem',
             lineHeight: '1.4'
           }}>
             <div><strong>Description:</strong> {getAlgorithmInfo()?.description}</div>
           </div>
        </div>
      </div>
      
      {message && <div style={{ textAlign: "center", color: "var(--accent-primary)", fontWeight: 600, margin: "1rem 0" }}>{message}</div>}

      {/* Visualization */}
      <div className="visualization-area" id="sort-visualization-container">
          <div style={{ display: "flex", justifyContent: "center", alignItems: "flex-end", height: "100%", gap: computeGap() }}>
            {array.map((num, idx) => {
              const maxVal = Math.max(...array, 1);
              const heightPx = Math.max(
                40, // A minimum height to ensure small numbers are visible
                Math.round((num / maxVal) * 280) // Scale height within a 280px range
              );
              const col = colorArray[idx] || 'var(--accent-primary)';
              return (
                  <div
                    key={`${num}-${idx}`}
                    className="array-bar"
                    style={{
                      height: `${heightPx}px`,
                      backgroundColor: col,
                      color: 'var(--surface-bg)',
                      fontSize: computeBarFontSize(),
                      width: `${Math.max(12, Math.min(40, 400 / arraySize))}px`,
                      display: 'flex',
                      alignItems: 'flex-end',
                      justifyContent: 'center',
                      paddingBottom: '4px'
                    }}
                  >
                    {arraySize <= 25 && num}
                  </div>
                );
            })}
          </div>
      </div>

      {/* Stats */}
      <div className="stats-section">
        <h3 className="theme-title" style={{ fontSize: '1.75rem' }}>Performance Statistics</h3>
        <div className="stats-grid">
            <div className="stat-card">
              <div className="stat-label">Comparisons</div>
              <div className="stat-value">{statistics.comparisons}</div>
            </div>
            <div className="stat-card">
              <div className="stat-label">Swaps/Moves</div>
              <div className="stat-value">{statistics.swaps}</div>
            </div>
             <div className="stat-card">
              <div className="stat-label">Elapsed Time</div>
              <div className="stat-value">{statistics.time} ms</div>
            </div>
             <div className="stat-card">
              <div className="stat-label">Array Size</div>
              <div className="stat-value">{arraySize}</div>
            </div>
        </div>
      </div>

      {/* Algorithm details */}
      <div className="theme-card">
        <div className="theme-card-header" style={{ display: 'flex', justifyContent: 'space-between', alignItems: 'center', flexWrap: 'wrap', gap: '1rem' }}>
          <h3>{getAlgorithmName()} - Algorithm Details</h3>
          <button
            className="code-explanation-btn"
            onClick={() => setShowCodeExplanation(true)}
          >
            View Code Explanation
          </button>
        </div>
        <div>
          <p style={{ color: "var(--theme-text-secondary)", lineHeight: 1.6 }}>
            {getAlgorithmInfo()?.description}
          </p>
          <div className="complexity-grid">
            <div className="complexity-item">
              <span className="complexity-label">Time Complexity:</span>
              <span className="complexity-value">{getAlgorithmInfo()?.timeComplexity}</span>
            </div>
            <div className="complexity-item">
              <span className="complexity-label">Space Complexity:</span>
              <span className="complexity-value">{getAlgorithmInfo()?.spaceComplexity}</span>
            </div>
            <div className="complexity-item">
              <span className="complexity-label">Best Case:</span>
              <span className="complexity-value">{getAlgorithmInfo()?.bestCase}</span>
            </div>
            <div className="complexity-item">
              <span className="complexity-label">Stable:</span>
              <span className="complexity-value">{getAlgorithmInfo()?.stable}</span>
            </div>
          </div>
        </div>
      </div>

      <CodeExplanation
        algorithm={algorithm}
        isVisible={showCodeExplanation}
        onClose={() => setShowCodeExplanation(false)}
      />
    </div>
  );
};

export default Sorting;<|MERGE_RESOLUTION|>--- conflicted
+++ resolved
@@ -4,7 +4,7 @@
 import "../styles/Sorting.css"; 
 import { useMediaQuery } from "react-responsive";
 
-<<<<<<< HEAD
+
 // Pseudocode map used for step-mode highlighting/explanations
 const ALGORITHM_PSEUDOCODE = {
   bubbleSort: [
@@ -284,14 +284,7 @@
     },
   ],
 };
-=======
-// Import sorting algorithms
-import { bubbleSort } from "../algorithms/bubbleSort";
-import { selectionSort } from "../algorithms/selectionSort";
-import { mergeSort } from "../algorithms/mergeSort";
-import { insertionSort } from "../algorithms/insertionSort";
-import { quickSort } from "../algorithms/quickSort";
->>>>>>> 322aaf50
+
 
 const algorithmNames = {
   bubbleSort: "Bubble Sort",
@@ -445,7 +438,7 @@
         timeComplexity: "O(n log n)",
         spaceComplexity: "O(log n)",
         bestCase: "O(n log n)",
-<<<<<<< HEAD
+
         stable: "No",
       },      
      shellSort: {
@@ -637,9 +630,7 @@
         await sleepFn();
         j++;
         k++;
-=======
-        stable: "No"
->>>>>>> 322aaf50
+
       }
     };
     return algorithmInfo[algorithm] || {
@@ -651,7 +642,7 @@
     };
   };
 
-<<<<<<< HEAD
+
     // Insertion sort for small runs
     async function insertionSort(left, right) {
       for (let i = left + 1; i <= right; i++) {
@@ -945,16 +936,13 @@
         .map((s) => s.trim())
         .filter((s) => s !== "")
         .map(Number);
-=======
-  const getAlgorithmName = () => algorithmNames[algorithm] || "Unknown Algorithm";
->>>>>>> 322aaf50
+
 
   // Initialize array on component mount and when arraySize changes
   useEffect(() => {
     generateArray();
   }, [arraySize]);
 
-<<<<<<< HEAD
           case "shellSort":
           await shellSortWithStop(
             array,
@@ -989,12 +977,7 @@
       }
     } finally {
       setIsSorting(false);
-=======
-  // Handle custom array input change
-  useEffect(() => {
-    if (customArrayInput) {
-      handleCustomArray();
->>>>>>> 322aaf50
+
     }
   }, []);
 
