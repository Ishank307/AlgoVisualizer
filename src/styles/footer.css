--- conflicted
+++ resolved
@@ -927,16 +927,16 @@
   }
   
 
-<<<<<<< HEAD
-  /* Mobile Navigation Toggle Button */
+
+
   .mobile-nav-toggle {
     display: flex;
     align-items: center;
     justify-content: center;
-=======
+
   .link-icon {
     margin-right: 8px;
->>>>>>> bc548b79
+
 
   /* Fix legal links wrapping on mobile */
   .legal-links {
@@ -1165,7 +1165,7 @@
   }
   
 
-<<<<<<< HEAD
+
   /* Mobile Navigation Menu */
   .mobile-nav-menu {
     width: 95%;
@@ -1195,11 +1195,11 @@
   .mobile-nav-dropdown-item {
     padding: 0.675rem 1.25rem;
     font-size: 0.8rem;
-=======
+
   .link-icon {
     margin-right: 6px;
     font-size: 10px;
->>>>>>> bc548b79
+
 
   /* Further improve legal links on very small screens */
   .legal-links {
@@ -1263,17 +1263,17 @@
     order: 3;
   }
   
-<<<<<<< HEAD
+
   /* Mobile Navigation Menu */
   .mobile-nav-menu {
     width: 95%;
     right: 7px;
     bottom: 70px;
-=======
+
   .link-icon {
     margin-right: 5px;
     font-size: 9px;
->>>>>>> bc548b79
+
   }
 }
 
