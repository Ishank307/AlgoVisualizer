/* ----------------- Modern Responsive Footer Styles ----------------- */
.footer-container {
  position: relative;
  background: var(--card-bg, #21262d);
  color: var(--text-primary, #e6edf3);
  padding: 60px 0 20px;
  opacity: 0;
  transform: translateY(20px);
  transition: opacity 0.8s ease, transform 0.8s ease;
  min-height: 400px;
  z-index: 1;
}

.footer-container.visible {
  opacity: 1;
  transform: translateY(0);
}

.footer-wave {
  position: absolute;
  top: -1px;
  left: 0;
  width: 100%;
  overflow: hidden;
  line-height: 0;
  z-index: 0;
}

.footer-wave svg {
  position: relative;
  display: block;
  width: 100%;
  height: 55px;
  min-height: 55px;
}

.footer-wave .shape-fill {
  fill: var(--card-bg, #21262d); 
  transition: fill 0.3s ease;
}

.footer-content {
  display: grid;
  grid-template-columns: 2fr 1fr 1fr 1.5fr;
  gap: 40px;
  max-width: 1200px;
  margin: 0 auto;
  padding: 0 20px;
  margin-bottom: 30px;
  position: relative;
  z-index: 2;
  flex: 1;
  opacity: 0;
  transform: translateY(30px);
  transition: opacity 0.8s ease 0.2s, transform 0.8s ease 0.2s;
  overflow: visible;
}

.footer-container.visible .footer-content {
  opacity: 1;
  transform: translateY(0);
}

/* Footer Columns */
.footer-column {
  display: flex;
  flex-direction: column;
  overflow: visible;
}

.brand-column {
  padding-right: 20px;
  overflow: visible;
}

/* Brand Section */
.brand-header {
  margin-bottom: 25px;
  overflow: visible;
}

.logo-wrapper {
  display: flex;
  align-items: center;
  margin-bottom: 15px;
  overflow: visible;
}

.logo-icon {
  font-size: 28px;
  color: var(--primary-color);
  margin-right: 12px;
  filter: drop-shadow(0 0 8px var(--shadow-color));
}

.logo-text {
  font-size: 24px;
  font-weight: 700;
  background: linear-gradient(90deg, var(--text-primary), var(--accent-color));
  -webkit-background-clip: text;
  background-clip: text;
  color: var(--primary-color); /* fallback if gradient doesn't render */
  -webkit-text-fill-color: transparent;
  letter-spacing: -0.5px;
}

.logo-image {
  width: 50px;
  height: 50px;
  border-radius: 12px;
  margin-right: 12px;
  object-fit: cover;
  display: block;
  box-shadow: 0 4px 12px rgba(0, 0, 0, 0.15);
  transition: transform 0.3s ease;
}

.logo-image:hover {
  transform: scale(1.05);
}

.brand-tagline {
  color: var(--text-secondary, rgba(230, 237, 243, 0.8));
  font-size: 15px;
  line-height: 1.6;
  margin: 0;
  max-width: 280px;
  font-weight: 400;
}

.tech-pills {
  display: flex;
  flex-wrap: wrap;
  gap: 8px;
  margin-bottom: 25px;
  overflow: visible;
}

.tech-pill {
  background: var(--surface-bg, rgba(255, 255, 255, 0.05));
  color: var(--accent-primary, #58a6ff);
  padding: 6px 12px;
  border-radius: 20px;
  font-size: 12px;
  font-weight: 500;
  border: 1px solid var(--border-primary, rgba(240, 246, 252, 0.1));
  transition: all 0.3s ease;
  text-decoration: none;
  position: relative;
  overflow: hidden;
}

.tech-pill::before {
  content: '';
  position: absolute;
  top: 0;
  left: -100%;
  width: 100%;
  height: 100%;
  background: linear-gradient(90deg, transparent, rgba(255, 255, 255, 0.2), transparent);
  transition: 0.5s;
}

.tech-pill:hover::before {
  left: 100%;
}

.tech-pill:hover {
  background: var(--accent-light, rgba(88, 166, 255, 0.1));
  transform: translateY(-2px);
  border-color: var(--accent-primary, #58a6ff);
  box-shadow: 0 4px 12px rgba(88, 166, 255, 0.15);
}

.footer-credits a {
  color: #4fc3f7;
  text-decoration: none;
  font-weight: 500;
  transition: all 0.3s ease;
  margin: 0 2px;
  position: relative;
}

.footer-credits a::after {
  content: '';
  position: absolute;
  bottom: -2px;
  left: 0;
  width: 0;
  height: 1px;
  background: #4fc3f7;
  transition: width 0.3s ease;
}

.footer-credits a:hover::after {
  width: 100%;
}

.footer-credits a:hover {
  color: #29b6f6;
  text-decoration: underline;
}

.heart-icon {
  color: #f48fb1;
  margin: 0 4px;
  animation: heartbeat 2s infinite;
}

@keyframes heartbeat {
  0% { transform: scale(1); }
  5% { transform: scale(1.2); }
  10% { transform: scale(1); }
  15% { transform: scale(1.3); }
  20% { transform: scale(1); }
  100% { transform: scale(1); }
}

/* Column Titles */
.column-title {
  font-size: 18px;
  font-weight: 600;
  color: var(--text-primary, #e6edf3);
  margin-bottom: 20px;
  position: relative;
  padding-bottom: 10px;
  text-align: left;
}

.column-title::after {
  content: '';
  position: absolute;
  bottom: 0;
  left: 0;
  width: 40px;
  height: 3px;
  background: linear-gradient(90deg, var(--accent-primary, #58a6ff), var(--accent-hover, #79c0ff));
  border-radius: 3px;
}

/* Footer Links */
.footer-links {
  list-style: none;
  padding: 0;
  margin: 0;
  display: flex;
  flex-direction: column;
  align-items: flex-start;
  overflow: visible;
}

.footer-links li {
  margin-bottom: 12px;
  width: 100%;
  position: relative;
}

.footer-links a {
  color: var(--text-secondary, rgba(230, 237, 243, 0.8));
  text-decoration: none;
  font-size: 15px;
  display: flex;
  align-items: center;
  justify-content: flex-start;
  transition: all 0.3s ease;
  padding: 4px 0;
  position: relative;
  overflow: hidden;
}

.footer-links a::before {
  content: '';
  position: absolute;
  bottom: 0;
  left: 0;
  width: 0;
  height: 1px;
  background: var(--accent-primary, #58a6ff);
  transition: width 0.3s ease;
}

.footer-links a:hover::before {
  width: 100%;
}

.footer-links a:hover {
  color: var(--accent-primary, #58a6ff);
  transform: translateX(5px);
}

.link-icon {
  margin-right: 10px;
  font-size: 12px;
  opacity: 0.7;
  transition: all 0.3s ease;
  min-width: 16px;
  text-align: center;
}

.footer-links a:hover .link-icon {
  opacity: 1;
  transform: translateX(3px);
}

/* Newsletter Section */
.newsletter-description {
  color: var(--text-secondary, rgba(230, 237, 243, 0.8));
  font-size: 14px;
  line-height: 1.6;
  margin-bottom: 20px;
  text-align: left;
  overflow: visible;
}

.newsletter-form {
  display: flex;
  flex-direction: column;
  gap: 15px;
  overflow: visible;
}

.input-container {
  position: relative;
  overflow: visible;
}

.input-icon {
  position: absolute;
  left: 15px;
  top: 50%;
  transform: translateY(-50%);
  color: var(--text-muted, rgba(230, 237, 243, 0.6));
  font-size: 16px;
  transition: color 0.3s ease;
  z-index: 1;
}

.newsletter-input {
  width: 100%;
  padding: 14px 15px 14px 45px;
  border: none;
  background: var(--surface-bg, rgba(255, 255, 255, 0.05));
  border: 1px solid var(--border-primary, rgba(240, 246, 252, 0.1));
  color: var(--text-primary, #e6edf3);
  border-radius: 8px;
  font-size: 14px;
  transition: all 0.3s ease;
  position: relative;
}

.newsletter-input:focus + .input-icon,
.newsletter-input:valid + .input-icon {
  color: var(--accent-primary, #58a6ff);
}

.newsletter-input:focus {
  outline: none;
  border-color: var(--accent-primary, #58a6ff);
  box-shadow: 0 0 0 3px var(--accent-light, rgba(88, 166, 255, 0.1));
}

.newsletter-input::placeholder {
  color: var(--text-muted, rgba(230, 237, 243, 0.6));
}

.newsletter-btn {
  display: flex;
  align-items: center;
  justify-content: center;
  gap: 8px;
  padding: 14px 20px;
  background: var(--button-primary-bg, #58a6ff);
  color: var(--button-primary-text, #0a0a1a);
  border: none;
  border-radius: 8px;
  font-weight: 600;
  font-size: 14px;
  cursor: pointer;
  transition: all 0.3s ease;
  width: 100%;
  position: relative;
  overflow: hidden;
}

.newsletter-btn::before {
  content: '';
  position: absolute;
  top: 0;
  left: -100%;
  width: 100%;
  height: 100%;
  background: linear-gradient(90deg, transparent, rgba(255, 255, 255, 0.2), transparent);
  transition: 0.5s;
}

.newsletter-btn:hover::before {
  left: 100%;
}

.newsletter-btn:hover:not(.loading) {
  background: var(--button-primary-hover, #79c0ff);
  transform: translateY(-2px);
  box-shadow: 0 6px 15px var(--shadow-md, 0 4px 6px rgba(0, 0, 0, 0.15));
}

.newsletter-btn.loading {
  background: #029ae5;
  cursor: not-allowed;
}

.btn-spinner {
  width: 18px;
  height: 18px;
  border: 2px solid rgba(255, 255, 255, 0.3);
  border-radius: 50%;
  border-top-color: white;
  animation: spin 0.8s ease infinite;
}

@keyframes spin {
  to { transform: rotate(360deg); }
}

.btn-icon {
  font-size: 12px;
}

/* Subscription Success */
.subscription-success {
  text-align: center;
  padding: 20px 0;
  background: var(--surface-bg, rgba(255, 255, 255, 0.05));
  border-radius: 8px;
  border: 1px solid var(--border-primary, rgba(240, 246, 252, 0.1));
  animation: fadeIn 0.5s ease;
  overflow: visible;
}

@keyframes fadeIn {
  from { opacity: 0; transform: translateY(10px); }
  to { opacity: 1; transform: translateY(0); }
}

.success-checkmark {
  display: flex;
  justify-content: center;
  margin-bottom: 15px;
}

.check-icon {
  width: 40px;
  height: 40px;
  background: #4caf50;
  border-radius: 50%;
  position: relative;
  animation: popIn 0.3s ease 0.2s both;
}

@keyframes popIn {
  0% { transform: scale(0); }
  80% { transform: scale(1.1); }
  100% { transform: scale(1); }
}

.check-icon::before {
  content: '';
  position: absolute;
  width: 12px;
  height: 22px;
  border: solid white;
  border-width: 0 3px 3px 0;
  transform: rotate(45deg) translate(-50%, -50%);
  left: 50%;
  top: 40%;
}

.subscription-success h4 {
  color: var(--text-primary, #e6edf3);
  margin: 0 0 8px 0;
  font-size: 16px;
}

.subscription-success p {
  color: var(--text-secondary, rgba(230, 237, 243, 0.8));
  margin: 0;
  font-size: 14px;
}

/* Social Links */
.social-links {
  display: flex;
  gap: 12px;
  margin-top: 20px;
  justify-content: center;
  flex-wrap: wrap;
  overflow: visible;
}

.social-link {
  display: flex;
  align-items: center;
  justify-content: center;
  width: 40px;
  height: 40px;
  background: var(--surface-bg, rgba(255, 255, 255, 0.05));
  border-radius: 50%;
  color: var(--text-secondary, rgba(230, 237, 243, 0.8));
  font-size: 16px;
  transition: all 0.3s ease;
  border: 1px solid var(--border-primary, rgba(240, 246, 252, 0.1));
  position: relative;
  overflow: hidden;
  text-decoration: none;
}

.social-link::before {
  content: '';
  position: absolute;
  top: 0;
  left: -100%;
  width: 100%;
  height: 100%;
  background: linear-gradient(90deg, transparent, rgba(255, 255, 255, 0.2), transparent);
  transition: 0.5s;
}

.social-link:hover::before {
  left: 100%;
}

.social-link:hover {
  background: var(--accent-primary, #58a6ff);
  color: var(--button-primary-text, #0a0a1a);
  transform: translateY(-3px);
  box-shadow: 0 5px 15px var(--shadow-md, 0 4px 6px rgba(0, 0, 0, 0.15));
}

/* Footer Bottom */
.footer-bottom {
  margin-top: auto;
  overflow: visible;
}

.footer-divider {
  height: 1px;
  background: linear-gradient(90deg, transparent, var(--border-primary, rgba(240, 246, 252, 0.1)), transparent);
  margin-bottom: 24px;
}

.bottom-content {
  display: flex;
  flex-direction: column;
  gap: 16px;
  max-width: 1200px;
  margin: 0 auto;
  padding: 0 20px;
  text-align: center;
  overflow: visible;
}

/* Footer Main Row */
.footer-main-row {
  display: flex;
  justify-content: center;
  align-items: center;
  gap: 12px;
  flex-wrap: wrap;
  overflow: visible;
}

.footer-separator {
  color: var(--text-muted, rgba(230, 237, 243, 0.6));
  font-size: 18px;
  opacity: 0.6;
  margin: 0 4px;
}

.copyright p {
  color: var(--text-secondary, rgba(230, 237, 243, 0.8));
  font-size: 14px;
  margin: 0;
  font-weight: 500;
}

.footer-credits p {
  color: var(--text-secondary, rgba(230, 237, 243, 0.8));
  font-size: 14px;
  margin: 0;
  font-weight: 500;
  text-align: center;
}

/* Footer Legal Row */
.footer-legal-row {
  display: flex;
  justify-content: center;
  align-items: center;
  margin-top: 8px;
  overflow: visible;
  flex-wrap: wrap;
}

.legal-links {
  display: flex;
  align-items: center;
  gap: 0;
  justify-content: center;
  flex-wrap: wrap;
  overflow: visible;
}

.legal-links a {
  color: var(--text-secondary, rgba(230, 237, 243, 0.8));
  text-decoration: none;
  font-size: 13px;
  font-weight: 500;
  padding: 4px 12px;
  border-radius: 6px;
  transition: all 0.3s ease;
  position: relative;
  overflow: hidden;
}

.legal-links a::after {
  content: '';
  position: absolute;
  bottom: 0;
  left: 0;
  width: 0;
  height: 1px;
  background: var(--accent-primary, #58a6ff);
  transition: width 0.3s ease;
}

.legal-links a:hover::after {
  width: 100%;
}

.legal-links a:hover {
  color: var(--accent-primary, #58a6ff);
  background: var(--surface-bg, rgba(255, 255, 255, 0.05));
  transform: translateY(-1px);
}

.legal-separator {
  color: var(--text-muted, rgba(230, 237, 243, 0.6));
  font-size: 13px;
  opacity: 0.5;
  margin: 0 8px;
  user-select: none;
}

/* Responsive Design - Improved Mobile Experience */
@media (max-width: 1024px) and (min-width: 769px) {
  .footer-content {
    grid-template-columns: 1fr 1fr;
    gap: 30px;
  }
  
  .brand-column {
    grid-column: span 2;
    text-align: center;
    padding-right: 0;
  }
  
  .newsletter-column {
    grid-column: span 2;
  }
  
  .column-title {
    text-align: center;
  }
  
  .column-title::after {
    left: 50%;
    transform: translateX(-50%);
  }
  
  .footer-links a {
    justify-content: center;
  }
  
  .link-icon {
    margin-right: 8px;
  }
}

@media (max-width: 768px) {
  .footer-container {
    padding: 40px 0 20px;
  }
  
  .footer-content {
    grid-template-columns: 1fr 1fr;
    gap: 40px;
    padding: 0 15px;
  }
  
  .brand-column {
    grid-column: span 2;
    text-align: center;
    order: 1;
    padding-bottom: 20px;
    border-bottom: 1px solid var(--border-primary, rgba(240, 246, 252, 0.1));
  }
  
  /* Show sections on mobile with grid layout */
  .links-column,
  .resources-column,
  .newsletter-column {
    display: flex;
  }
  
  /* Show legal links section on mobile */
  .footer-legal-row {
    display: flex;
  }
  
  .logo-wrapper {
    justify-content: center;
  }
  
  .brand-tagline {
    text-align: center;
    max-width: none;
  }
  
  .tech-pills {
    justify-content: center;
  }
  
  .footer-main-row {
    flex-direction: column;
    gap: 12px;
  }
  
  .footer-separator {
    display: none;
  }
  
<<<<<<< HEAD
  .link-icon {
    margin-right: 8px;
=======
  /* Fix legal links wrapping on mobile */
  .legal-links {
    flex-direction: column;
    gap: 8px;
  }
  
  .legal-links a {
    padding: 8px 16px;
    width: 100%;
    text-align: center;
  }
  
  .legal-separator {
    display: none;
>>>>>>> 037e3e21
  }
}

@media (max-width: 576px) {
  .footer-container {
    padding: 30px 0 15px;
    min-height: auto;
  }
  
  .footer-content {
    grid-template-columns: 1fr;
    gap: 30px;
    padding: 0 10px;
  }
  
  .brand-column,
  .links-column,
  .resources-column,
  .newsletter-column {
    grid-column: span 1;
  }
  
  .brand-column {
    order: 1;
    padding-bottom: 20px;
    border-bottom: 1px solid var(--border-primary, rgba(240, 246, 252, 0.1));
  }
  
  .links-column,
  .resources-column {
    order: 2;
  }
  
  .newsletter-column {
    order: 3;
  }
  
  .brand-header {
    margin-bottom: 20px;
  }
  
  .logo-wrapper {
    flex-direction: column;
    align-items: center;
    gap: 8px;
  }
  
  .logo-image {
    width: 40px;
    height: 40px;
  }
  
  .logo-text {
    font-size: 20px;
  }
  
  .brand-tagline {
    font-size: 14px;
    margin-top: 10px;
  }
  
  .tech-pills {
    justify-content: center;
    margin-bottom: 15px;
  }
  
  .tech-pill {
    font-size: 11px;
    padding: 5px 10px;
  }
  
  .social-links {
    justify-content: center;
    gap: 10px;
    margin-top: 15px;
  }
  
  .social-link {
    width: 36px;
    height: 36px;
    font-size: 14px;
  }
  
  .footer-main-row {
    flex-direction: column;
    gap: 12px;
    padding: 0 10px;
  }
  
  .footer-separator {
    display: none;
  }
  
  .copyright p,
  .footer-credits p {
    font-size: 12px;
    line-height: 1.5;
  }
  
  .footer-divider {
    margin-bottom: 15px;
  }
  
<<<<<<< HEAD
  .link-icon {
    margin-right: 6px;
    font-size: 11px;
=======
  /* Improve legal links on small screens */
  .legal-links {
    gap: 6px;
  }
  
  .legal-links a {
    font-size: 12px;
    padding: 6px 10px;
>>>>>>> 037e3e21
  }
}

/* Additional Mobile Improvements */
@media (max-width: 480px) {
  .footer-container {
    padding: 25px 0 15px;
  }
  
  .footer-content {
    padding: 0 5px;
    gap: 25px;
  }
  
  .brand-column,
  .links-column,
  .resources-column,
  .newsletter-column {
    grid-column: span 1;
  }
  
  .brand-column {
    order: 1;
    padding-bottom: 15px;
  }
  
  .links-column,
  .resources-column {
    order: 2;
  }
  
  .newsletter-column {
    order: 3;
  }
  
  .brand-header {
    margin-bottom: 15px;
  }
  
  .logo-wrapper {
    margin-bottom: 10px;
  }
  
  .logo-text {
    font-size: 18px;
  }
  
  .brand-tagline {
    font-size: 13px;
  }
  
  .tech-pills {
    gap: 6px;
    margin-bottom: 15px;
  }
  
  .tech-pill {
    font-size: 10px;
    padding: 4px 8px;
  }
  
  .social-links {
    gap: 8px;
    margin-top: 12px;
  }
  
  .social-link {
    width: 32px;
    height: 32px;
    font-size: 12px;
  }
  
  .copyright p,
  .footer-credits p {
    font-size: 11px;
  }
  
  .footer-divider {
    margin-bottom: 12px;
  }
  
  .column-title {
    font-size: 16px;
    margin-bottom: 15px;
  }
  
  .footer-links li {
    margin-bottom: 10px;
  }
  
  .footer-links a {
    font-size: 14px;
  }
  
<<<<<<< HEAD
  .link-icon {
    margin-right: 6px;
    font-size: 10px;
=======
  /* Further improve legal links on very small screens */
  .legal-links {
    gap: 4px;
  }
  
  .legal-links a {
    font-size: 11px;
    padding: 4px 8px;
>>>>>>> 037e3e21
  }
}

/* Extra small devices improvements */
@media (max-width: 360px) {
  .footer-content {
    padding: 0 3px;
  }
  
  .logo-wrapper {
    flex-direction: row;
    gap: 6px;
  }
  
  .logo-image {
    width: 32px;
    height: 32px;
  }
  
  .logo-text {
    font-size: 16px;
  }
  
  .tech-pills {
    gap: 4px;
  }
  
  .tech-pill {
    font-size: 9px;
    padding: 3px 6px;
  }
  
  .social-link {
    width: 28px;
    height: 28px;
    font-size: 11px;
  }
  
  .links-column,
  .resources-column,
  .newsletter-column {
    grid-column: span 1;
  }
  
  .links-column,
  .resources-column {
    order: 2;
  }
  
  .newsletter-column {
    order: 3;
  }
  
  .link-icon {
    margin-right: 5px;
    font-size: 9px;
  }
}

/* Desktop Enhancements - Make footer more attractive on desktop */
@media (min-width: 769px) {
  .footer-container {
    padding: 80px 0 30px;
    background: linear-gradient(180deg, var(--card-bg, #21262d) 0%, var(--card-bg, #21262d) 90%, transparent 100%);
    position: relative;
    overflow: visible;
  }
  
  .footer-container::before {
    content: '';
    position: absolute;
    top: 0;
    left: 0;
    right: 0;
    height: 4px;
    background: linear-gradient(90deg, var(--accent-primary, #58a6ff), var(--accent-hover, #79c0ff), var(--accent-primary, #58a6ff));
    background-size: 200% 100%;
    animation: gradientShift 3s linear infinite;
  }
  
  @keyframes gradientShift {
    0% { background-position: 0% 50%; }
    100% { background-position: 200% 50%; }
  }
  
  .footer-content {
    gap: 50px;
    padding: 0 30px;
    margin-bottom: 40px;
    max-width: 1400px;
  }
  
  .brand-column {
    padding-right: 30px;
    overflow: visible;
  }
  
  .brand-header {
    margin-bottom: 30px;
    overflow: visible;
  }
  
  .logo-wrapper {
    margin-bottom: 20px;
    overflow: visible;
  }
  
  .logo-text {
    font-size: 28px;
    letter-spacing: -0.8px;
    overflow: visible;
  }
  
 .logo-image {
  width: 48px;
  height: 48px;
  border-radius: 10px;
}
  
  .brand-tagline {
    font-size: 16px;
    max-width: 100%;
    line-height: 1.7;
    overflow: visible;
  }
  
  .tech-pills {
    margin-bottom: 30px;
    gap: 10px;
    overflow: visible;
  }
  
  .tech-pill {
    padding: 8px 16px;
    font-size: 13px;
    font-weight: 600;
    border-radius: 25px;
    box-shadow: 0 4px 10px rgba(0, 0, 0, 0.1);
    overflow: visible;
  }
  
  .column-title {
    font-size: 20px;
    margin-bottom: 25px;
    padding-bottom: 12px;
    overflow: visible;
  }
  
  .column-title::after {
    width: 50px;
    height: 4px;
    overflow: visible;
  }
  
  .footer-links li {
    margin-bottom: 15px;
    overflow: visible;
  }
  
  .footer-links a {
    font-size: 16px;
    padding: 6px 0;
    overflow: visible;
  }
  
  .link-icon {
    font-size: 14px;
    overflow: visible;
    margin-right: 10px;
  }
  
  .newsletter-description {
    font-size: 15px;
    margin-bottom: 25px;
    line-height: 1.7;
    overflow: visible;
  }
  
  .newsletter-form {
    gap: 18px;
    overflow: visible;
  }
  
  .input-container {
    position: relative;
    overflow: visible;
  }
  
  .newsletter-input {
    padding: 16px 20px 16px 50px;
    border-radius: 12px;
    font-size: 15px;
    transition: all 0.4s ease;
    overflow: visible;
  }
  
  .input-icon {
    left: 20px;
    font-size: 18px;
    overflow: visible;
  }
  
  .newsletter-btn {
    padding: 16px 25px;
    border-radius: 12px;
    font-size: 15px;
    font-weight: 700;
    letter-spacing: 0.5px;
    box-shadow: 0 6px 20px rgba(0, 0, 0, 0.2);
    overflow: visible;
  }
  
  .social-links {
    margin-top: 25px;
    gap: 15px;
    overflow: visible;
  }
  
  .social-link {
    width: 48px;
    height: 48px;
    font-size: 20px;
    border-radius: 14px;
    box-shadow: 0 4px 12px rgba(0, 0, 0, 0.15);
    overflow: visible;
  }
  
  .footer-divider {
    margin-bottom: 30px;
    height: 2px;
    overflow: visible;
  }
  
  .bottom-content {
    gap: 20px;
    padding: 0 30px;
    max-width: 1400px;
  }
  
  .footer-main-row {
    gap: 15px;
    overflow: visible;
  }
  
  .copyright p,
  .footer-credits p {
    font-size: 15px;
    font-weight: 600;
    overflow: visible;
  }
  
  .footer-legal-row {
    margin-top: 12px;
    overflow: visible;
  }
  
  .legal-links a {
    font-size: 14px;
    padding: 6px 15px;
    border-radius: 8px;
    overflow: visible;
  }
  
  .legal-separator {
    margin: 0 12px;
    overflow: visible;
  }
}

/* Landscape mobile improvements */
@media (max-width: 812px) and (orientation: landscape) {
  .footer-container {
    padding: 20px 0 10px;
  }
  
  .footer-content {
    grid-template-columns: 1fr 1fr;
    gap: 20px;
  }
  
  .brand-column {
    grid-column: span 2;
    text-align: center;
    padding-bottom: 15px;
  }
  
  /* Show sections on mobile landscape */
  .links-column,
  .resources-column,
  .newsletter-column {
    display: flex;
    grid-column: span 1;
  }
  
  /* Show legal links section on mobile landscape */
  .footer-legal-row {
    display: flex;
  }
  
  .link-icon {
    margin-right: 6px;
    font-size: 11px;
  }
}<|MERGE_RESOLUTION|>--- conflicted
+++ resolved
@@ -738,10 +738,10 @@
     display: none;
   }
   
-<<<<<<< HEAD
+
   .link-icon {
     margin-right: 8px;
-=======
+
   /* Fix legal links wrapping on mobile */
   .legal-links {
     flex-direction: column;
@@ -756,7 +756,7 @@
   
   .legal-separator {
     display: none;
->>>>>>> 037e3e21
+
   }
 }
 
@@ -860,11 +860,11 @@
     margin-bottom: 15px;
   }
   
-<<<<<<< HEAD
+
   .link-icon {
     margin-right: 6px;
     font-size: 11px;
-=======
+
   /* Improve legal links on small screens */
   .legal-links {
     gap: 6px;
@@ -873,7 +873,7 @@
   .legal-links a {
     font-size: 12px;
     padding: 6px 10px;
->>>>>>> 037e3e21
+
   }
 }
 
@@ -968,11 +968,11 @@
     font-size: 14px;
   }
   
-<<<<<<< HEAD
+
   .link-icon {
     margin-right: 6px;
     font-size: 10px;
-=======
+
   /* Further improve legal links on very small screens */
   .legal-links {
     gap: 4px;
@@ -981,7 +981,7 @@
   .legal-links a {
     font-size: 11px;
     padding: 4px 8px;
->>>>>>> 037e3e21
+
   }
 }
 
