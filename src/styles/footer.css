/* ----------------- Modern Responsive Footer Styles ----------------- */
.footer-container {
  position: relative;
  background: var(--card-bg, #21262d);
  color: var(--text-primary, #e6edf3);
  padding: 60px 0 20px;
  opacity: 0;
  transform: translateY(20px);
  transition: opacity 0.8s ease, transform 0.8s ease;
  min-height: 400px;
  z-index: 1;
}

.footer-container.visible {
  opacity: 1;
  transform: translateY(0);
}

.footer-wave {
  position: absolute;
  top: -1px;
  left: 0;
  width: 100%;
  overflow: hidden;
  line-height: 0;
  z-index: 0;
}

.footer-wave svg {
  position: relative;
  display: block;
  width: 100%;
  height: 55px;
  min-height: 55px;
}

.footer-wave .shape-fill {
  fill: var(--card-bg, #21262d); 
  transition: fill 0.3s ease;
}

.footer-content {
  display: grid;
  grid-template-columns: 2fr 1fr 1fr 1.5fr;
  gap: 40px;
  max-width: 1200px;
  margin: 0 auto;
  padding: 0 20px;
  margin-bottom: 30px;
  position: relative;
  z-index: 2;
  flex: 1;
  opacity: 0;
  transform: translateY(30px);
  transition: opacity 0.8s ease 0.2s, transform 0.8s ease 0.2s;
  overflow: visible;
}

.footer-container.visible .footer-content {
  opacity: 1;
  transform: translateY(0);
}

/* Mobile Navigation Toggle Button */
.mobile-nav-toggle {
  display: none;
  position: fixed;
  bottom: 20px;
  right: 20px;
  width: 50px;
  height: 50px;
  border-radius: 50%;
  background: var(--button-primary-bg, #58a6ff);
  color: var(--button-primary-text, #0a0a1a);
  border: none;
  font-size: 20px;
  cursor: pointer;
  box-shadow: 0 4px 12px rgba(0, 0, 0, 0.2);
  z-index: 1000;
  transition: all 0.3s ease;
}

.mobile-nav-toggle:hover {
  transform: scale(1.1);
  box-shadow: 0 6px 15px rgba(0, 0, 0, 0.3);
}

/* Mobile Navigation Menu */
.mobile-nav-menu {
  position: fixed;
  bottom: 90px;
  right: 20px;
  width: 90%;
  max-width: 320px;
  max-height: 70vh;
  background: var(--card-bg, #21262d);
  border: 1px solid var(--border-primary, rgba(240, 246, 252, 0.1));
  border-radius: 16px;
  box-shadow: 0 10px 30px rgba(0, 0, 0, 0.3);
  z-index: 1001;
  transform: translateY(20px);
  opacity: 0;
  visibility: hidden;
  transition: all 0.3s ease;
  overflow: hidden;
  display: flex;
  flex-direction: column;
}

.mobile-nav-menu.open {
  transform: translateY(0);
  opacity: 1;
  visibility: visible;
}

.mobile-nav-header {
  padding: 1.5rem;
  border-bottom: 1px solid var(--border-primary, rgba(240, 246, 252, 0.1));
  background: linear-gradient(135deg, var(--accent-primary, #58a6ff), var(--accent-hover, #79c0ff));
  color: var(--button-primary-text, #0a0a1a);
}

.mobile-nav-header-content {
  display: flex;
  justify-content: space-between;
  align-items: center;
  margin-bottom: 0.5rem;
}

.mobile-nav-title {
  font-size: 1.1rem;
  font-weight: 600;
  margin: 0;
  display: flex;
  align-items: center;
  gap: 0.5rem;
}

.mobile-nav-close-btn {
  display: flex;
  align-items: center;
  justify-content: center;
  width: 36px;
  height: 36px;
  border: none;
  border-radius: 8px;
  background: rgba(255, 255, 255, 0.2);
  color: var(--button-primary-text, #0a0a1a);
  cursor: pointer;
  transition: all 0.3s ease;
  font-family: inherit;
}

.mobile-nav-close-btn:hover {
  background: rgba(255, 255, 255, 0.3);
  transform: scale(1.05);
}

.mobile-nav-subtitle {
  font-size: 0.8rem;
  margin: 0;
  opacity: 0.9;
}

.mobile-nav-content {
  flex: 1;
  overflow-y: auto;
  padding: 1rem 0;
}

.mobile-nav-link {
  display: flex;
  align-items: center;
  gap: 0.75rem;
  padding: 1rem 1.5rem;
  color: var(--text-primary, #e6edf3);
  text-decoration: none;
  border-bottom: 1px solid var(--border-primary, rgba(240, 246, 252, 0.1));
  transition: all 0.3s ease;
}

.mobile-nav-link:hover {
  background: var(--surface-bg, rgba(255, 255, 255, 0.05));
  color: var(--accent-primary, #58a6ff);
  padding-left: 2rem;
}

.mobile-nav-dropdown {
  border-bottom: 1px solid var(--border-primary, rgba(240, 246, 252, 0.1));
}

.mobile-nav-dropdown-header {
  display: flex;
  align-items: center;
  gap: 0.75rem;
  padding: 1rem 1.5rem;
  color: var(--text-primary, #e6edf3);
  font-weight: 500;
  cursor: pointer;
  transition: all 0.3s ease;
}

.mobile-nav-dropdown-header:hover {
  background: var(--surface-bg, rgba(255, 255, 255, 0.05));
  color: var(--accent-primary, #58a6ff);
}

.mobile-nav-dropdown-content {
  padding-left: 2rem;
  background: rgba(0, 0, 0, 0.1);
}

.mobile-nav-dropdown-item {
  display: block;
  padding: 0.75rem 1.5rem;
  color: var(--text-secondary, rgba(230, 237, 243, 0.8));
  text-decoration: none;
  border-bottom: 1px solid rgba(240, 246, 252, 0.05);
  transition: all 0.3s ease;
}

.mobile-nav-dropdown-item:hover {
  background: var(--accent-light, rgba(88, 166, 255, 0.1));
  color: var(--accent-primary, #58a6ff);
  padding-left: 2rem;
}

.mobile-nav-dropdown-item:last-child {
  border-bottom: none;
}

.mobile-nav-backdrop {
  position: fixed;
  top: 0;
  left: 0;
  right: 0;
  bottom: 0;
  background: rgba(0, 0, 0, 0.5);
  z-index: 1000;
  backdrop-filter: blur(5px);
  -webkit-backdrop-filter: blur(5px);
  opacity: 0;
  visibility: hidden;
  transition: all 0.3s ease;
}

.mobile-nav-backdrop.show {
  opacity: 1;
  visibility: visible;
}

/* Footer Columns */
.footer-column {
  display: flex;
  flex-direction: column;
  overflow: visible;
}

.brand-column {
  padding-right: 20px;
  overflow: visible;
}

/* Brand Section */
.brand-header {
  margin-bottom: 25px;
  overflow: visible;
}

.logo-wrapper {
  display: flex;
  align-items: center;
  margin-bottom: 15px;
  overflow: visible;
}

.logo-icon {
  font-size: 28px;
  color: var(--primary-color);
  margin-right: 12px;
  filter: drop-shadow(0 0 8px var(--shadow-color));
}

.logo-text {
  font-size: 24px;
  font-weight: 700;
  background: linear-gradient(90deg, var(--text-primary), var(--accent-color));
  -webkit-background-clip: text;
  background-clip: text;
  color: var(--primary-color); /* fallback if gradient doesn't render */
  -webkit-text-fill-color: transparent;
  letter-spacing: -0.5px;
}

.logo-image {
  width: 50px;
  height: 50px;
  border-radius: 12px;
  margin-right: 12px;
  object-fit: cover;
  display: block;
  box-shadow: 0 4px 12px rgba(0, 0, 0, 0.15);
  transition: transform 0.3s ease;
}

.logo-image:hover {
  transform: scale(1.05);
}

.brand-tagline {
  color: var(--text-secondary, rgba(230, 237, 243, 0.8));
  font-size: 15px;
  line-height: 1.6;
  margin: 0;
  max-width: 280px;
  font-weight: 400;
}

.tech-pills {
  display: flex;
  flex-wrap: wrap;
  gap: 8px;
  margin-bottom: 25px;
  overflow: visible;
}

.tech-pill {
  background: var(--surface-bg, rgba(255, 255, 255, 0.05));
  color: var(--accent-primary, #58a6ff);
  padding: 6px 12px;
  border-radius: 20px;
  font-size: 12px;
  font-weight: 500;
  border: 1px solid var(--border-primary, rgba(240, 246, 252, 0.1));
  transition: all 0.3s ease;
  text-decoration: none;
  position: relative;
  overflow: hidden;
}

.tech-pill::before {
  content: '';
  position: absolute;
  top: 0;
  left: -100%;
  width: 100%;
  height: 100%;
  background: linear-gradient(90deg, transparent, rgba(255, 255, 255, 0.2), transparent);
  transition: 0.5s;
}

.tech-pill:hover::before {
  left: 100%;
}

.tech-pill:hover {
  background: var(--accent-light, rgba(88, 166, 255, 0.1));
  transform: translateY(-2px);
  border-color: var(--accent-primary, #58a6ff);
  box-shadow: 0 4px 12px rgba(88, 166, 255, 0.15);
}

.footer-credits a {
  color: #4fc3f7;
  text-decoration: none;
  font-weight: 500;
  transition: all 0.3s ease;
  margin: 0 2px;
  position: relative;
}

.footer-credits a::after {
  content: '';
  position: absolute;
  bottom: -2px;
  left: 0;
  width: 0;
  height: 1px;
  background: #4fc3f7;
  transition: width 0.3s ease;
}

.footer-credits a:hover::after {
  width: 100%;
}

.footer-credits a:hover {
  color: #29b6f6;
  text-decoration: underline;
}

.heart-icon {
  color: #f48fb1;
  margin: 0 4px;
  animation: heartbeat 2s infinite;
}

@keyframes heartbeat {
  0% { transform: scale(1); }
  5% { transform: scale(1.2); }
  10% { transform: scale(1); }
  15% { transform: scale(1.3); }
  20% { transform: scale(1); }
  100% { transform: scale(1); }
}

/* Column Titles */
.column-title {
  font-size: 18px;
  font-weight: 600;
  color: var(--text-primary, #e6edf3);
  margin-bottom: 20px;
  position: relative;
  padding-bottom: 10px;
  text-align: left;
}

.column-title::after {
  content: '';
  position: absolute;
  bottom: 0;
  left: 0;
  width: 40px;
  height: 3px;
  background: linear-gradient(90deg, var(--accent-primary, #58a6ff), var(--accent-hover, #79c0ff));
  border-radius: 3px;
}

/* Footer Links */
.footer-links {
  list-style: none;
  padding: 0;
  margin: 0;
  display: flex;
  flex-direction: column;
  align-items: flex-start;
  overflow: visible;
}

.footer-links li {
  margin-bottom: 12px;
  width: 100%;
  position: relative;
}

.footer-links a {
  color: var(--text-secondary, rgba(230, 237, 243, 0.8));
  text-decoration: none;
  font-size: 15px;
  display: flex;
  align-items: center;
  justify-content: flex-start;
  transition: all 0.3s ease;
  padding: 4px 0;
  position: relative;
  overflow: hidden;
}

.footer-links a::before {
  content: '';
  position: absolute;
  bottom: 0;
  left: 0;
  width: 0;
  height: 1px;
  background: var(--accent-primary, #58a6ff);
  transition: width 0.3s ease;
}

.footer-links a:hover::before {
  width: 100%;
}

.footer-links a:hover {
  color: var(--accent-primary, #58a6ff);
  transform: translateX(5px);
}

.link-icon {
  margin-right: 10px;
  font-size: 12px;
  opacity: 0.7;
  transition: all 0.3s ease;
}

.footer-links a:hover .link-icon {
  opacity: 1;
  transform: translateX(3px);
}

/* Newsletter Section */
.newsletter-description {
  color: var(--text-secondary, rgba(230, 237, 243, 0.8));
  font-size: 14px;
  line-height: 1.6;
  margin-bottom: 20px;
  text-align: left;
  overflow: visible;
}

.newsletter-form {
  display: flex;
  flex-direction: column;
  gap: 15px;
  overflow: visible;
}

.input-container {
  position: relative;
  overflow: visible;
}

.input-icon {
  position: absolute;
  left: 15px;
  top: 50%;
  transform: translateY(-50%);
  color: var(--text-muted, rgba(230, 237, 243, 0.6));
  font-size: 16px;
  transition: color 0.3s ease;
}

.newsletter-input {
  width: 100%;
  padding: 14px 15px 14px 45px;
  border: none;
  background: var(--surface-bg, rgba(255, 255, 255, 0.05));
  border: 1px solid var(--border-primary, rgba(240, 246, 252, 0.1));
  color: var(--text-primary, #e6edf3);
  border-radius: 8px;
  font-size: 14px;
  transition: all 0.3s ease;
}

.newsletter-input:focus + .input-icon,
.newsletter-input:valid + .input-icon {
  color: var(--accent-primary, #58a6ff);
}

.newsletter-input:focus {
  outline: none;
  border-color: var(--accent-primary, #58a6ff);
  box-shadow: 0 0 0 3px var(--accent-light, rgba(88, 166, 255, 0.1));
}

.newsletter-input::placeholder {
  color: var(--text-muted, rgba(230, 237, 243, 0.6));
}

.newsletter-btn {
  display: flex;
  align-items: center;
  justify-content: center;
  gap: 8px;
  padding: 14px 20px;
  background: var(--button-primary-bg, #58a6ff);
  color: var(--button-primary-text, #0a0a1a);
  border: none;
  border-radius: 8px;
  font-weight: 600;
  font-size: 14px;
  cursor: pointer;
  transition: all 0.3s ease;
  width: 100%;
  position: relative;
  overflow: hidden;
}

.newsletter-btn::before {
  content: '';
  position: absolute;
  top: 0;
  left: -100%;
  width: 100%;
  height: 100%;
  background: linear-gradient(90deg, transparent, rgba(255, 255, 255, 0.2), transparent);
  transition: 0.5s;
}

.newsletter-btn:hover::before {
  left: 100%;
}

.newsletter-btn:hover:not(.loading) {
  background: var(--button-primary-hover, #79c0ff);
  transform: translateY(-2px);
  box-shadow: 0 6px 15px var(--shadow-md, 0 4px 6px rgba(0, 0, 0, 0.15));
}

.newsletter-btn.loading {
  background: #029ae5;
  cursor: not-allowed;
}

.btn-spinner {
  width: 18px;
  height: 18px;
  border: 2px solid rgba(255, 255, 255, 0.3);
  border-radius: 50%;
  border-top-color: white;
  animation: spin 0.8s ease infinite;
}

@keyframes spin {
  to { transform: rotate(360deg); }
}

.btn-icon {
  font-size: 12px;
}

/* Subscription Success */
.subscription-success {
  text-align: center;
  padding: 20px 0;
  background: var(--surface-bg, rgba(255, 255, 255, 0.05));
  border-radius: 8px;
  border: 1px solid var(--border-primary, rgba(240, 246, 252, 0.1));
  animation: fadeIn 0.5s ease;
  overflow: visible;
}

@keyframes fadeIn {
  from { opacity: 0; transform: translateY(10px); }
  to { opacity: 1; transform: translateY(0); }
}

.success-checkmark {
  display: flex;
  justify-content: center;
  margin-bottom: 15px;
}

.check-icon {
  width: 40px;
  height: 40px;
  background: #4caf50;
  border-radius: 50%;
  position: relative;
  animation: popIn 0.3s ease 0.2s both;
}

@keyframes popIn {
  0% { transform: scale(0); }
  80% { transform: scale(1.1); }
  100% { transform: scale(1); }
}

.check-icon::before {
  content: '';
  position: absolute;
  width: 12px;
  height: 22px;
  border: solid white;
  border-width: 0 3px 3px 0;
  transform: rotate(45deg) translate(-50%, -50%);
  left: 50%;
  top: 40%;
}

.subscription-success h4 {
  color: var(--text-primary, #e6edf3);
  margin: 0 0 8px 0;
  font-size: 16px;
}

.subscription-success p {
  color: var(--text-secondary, rgba(230, 237, 243, 0.8));
  margin: 0;
  font-size: 14px;
}

/* Social Links */
.social-links {
  display: flex;
  gap: 12px;
  margin-top: 20px;
  justify-content: center;
  flex-wrap: wrap;
  overflow: visible;
}

.social-link {
  display: flex;
  align-items: center;
  justify-content: center;
  width: 40px;
  height: 40px;
  background: var(--surface-bg, rgba(255, 255, 255, 0.05));
  border-radius: 50%;
  color: var(--text-secondary, rgba(230, 237, 243, 0.8));
  font-size: 16px;
  transition: all 0.3s ease;
  border: 1px solid var(--border-primary, rgba(240, 246, 252, 0.1));
  position: relative;
  overflow: hidden;
}

.social-link::before {
  content: '';
  position: absolute;
  top: 0;
  left: -100%;
  width: 100%;
  height: 100%;
  background: linear-gradient(90deg, transparent, rgba(255, 255, 255, 0.2), transparent);
  transition: 0.5s;
}

.social-link:hover::before {
  left: 100%;
}

.social-link:hover {
  background: var(--accent-primary, #58a6ff);
  color: var(--button-primary-text, #0a0a1a);
  transform: translateY(-3px);
  box-shadow: 0 5px 15px var(--shadow-md, 0 4px 6px rgba(0, 0, 0, 0.15));
}

/* Footer Bottom */
.footer-bottom {
  margin-top: auto;
  overflow: visible;
}

.footer-divider {
  height: 1px;
  background: linear-gradient(90deg, transparent, var(--border-primary, rgba(240, 246, 252, 0.1)), transparent);
  margin-bottom: 24px;
}

.bottom-content {
  display: flex;
  flex-direction: column;
  gap: 16px;
  max-width: 1200px;
  margin: 0 auto;
  padding: 0 20px;
  text-align: center;
  overflow: visible;
}

/* Footer Main Row */
.footer-main-row {
  display: flex;
  justify-content: center;
  align-items: center;
  gap: 12px;
  flex-wrap: wrap;
  overflow: visible;
}

.footer-separator {
  color: var(--text-muted, rgba(230, 237, 243, 0.6));
  font-size: 18px;
  opacity: 0.6;
  margin: 0 4px;
}

.copyright p {
  color: var(--text-secondary, rgba(230, 237, 243, 0.8));
  font-size: 14px;
  margin: 0;
  font-weight: 500;
}

.footer-credits p {
  color: var(--text-secondary, rgba(230, 237, 243, 0.8));
  font-size: 14px;
  margin: 0;
  font-weight: 500;
  text-align: center;
}

/* Footer Legal Row */
.footer-legal-row {
  display: flex;
  justify-content: center;
  align-items: center;
  margin-top: 8px;
  overflow: visible;
  flex-wrap: wrap;
}

.legal-links {
  display: flex;
  align-items: center;
  gap: 0;
  justify-content: center;
  flex-wrap: wrap;
  overflow: visible;
}

.legal-links a {
  color: var(--text-secondary, rgba(230, 237, 243, 0.8));
  text-decoration: none;
  font-size: 13px;
  font-weight: 500;
  padding: 4px 12px;
  border-radius: 6px;
  transition: all 0.3s ease;
  position: relative;
  overflow: hidden;
}

.legal-links a::after {
  content: '';
  position: absolute;
  bottom: 0;
  left: 0;
  width: 0;
  height: 1px;
  background: var(--accent-primary, #58a6ff);
  transition: width 0.3s ease;
}

.legal-links a:hover::after {
  width: 100%;
}

.legal-links a:hover {
  color: var(--accent-primary, #58a6ff);
  background: var(--surface-bg, rgba(255, 255, 255, 0.05));
  transform: translateY(-1px);
}

.legal-separator {
  color: var(--text-muted, rgba(230, 237, 243, 0.6));
  font-size: 13px;
  opacity: 0.5;
  margin: 0 8px;
  user-select: none;
}

/* Responsive Design - Improved Mobile Experience */
@media (max-width: 1024px) and (min-width: 769px) {
  .footer-content {
    grid-template-columns: 1fr 1fr;
    gap: 30px;
  }
  
  .brand-column {
    grid-column: span 2;
    text-align: center;
    padding-right: 0;
  }
  
  .newsletter-column {
    grid-column: span 2;
  }
  
  .column-title {
    text-align: center;
  }
  
  .column-title::after {
    left: 50%;
    transform: translateX(-50%);
  }
  
  .footer-links a {
    justify-content: center;
  }
}

@media (max-width: 768px) {
  .footer-container {
    padding: 40px 0 20px;
  }
  
  .footer-content {
    grid-template-columns: 1fr 1fr;
    gap: 40px;
    padding: 0 15px;
  }
  
  .brand-column {
    grid-column: span 2;
    text-align: center;
    order: 1;
    padding-bottom: 20px;
    border-bottom: 1px solid var(--border-primary, rgba(240, 246, 252, 0.1));
  }
  
  /* Show sections on mobile with grid layout */
  .links-column,
  .resources-column,
  .newsletter-column {
    display: flex;
  }
  
  /* Show legal links section on mobile */
  .footer-legal-row {
    display: flex;
  }
  
  .logo-wrapper {
    justify-content: center;
  }
  
  .brand-tagline {
    text-align: center;
    max-width: none;
  }
  
  .tech-pills {
    justify-content: center;
  }
  
  .footer-main-row {
    flex-direction: column;
    gap: 12px;
  }
  
  .footer-separator {
    display: none;
  }
  
<<<<<<< HEAD
  /* Mobile Navigation Toggle Button */
  .mobile-nav-toggle {
    display: flex;
    align-items: center;
    justify-content: center;
=======
  /* Fix legal links wrapping on mobile */
  .legal-links {
    flex-direction: column;
    gap: 8px;
  }
  
  .legal-links a {
    padding: 8px 16px;
    width: 100%;
    text-align: center;
  }
  
  .legal-separator {
    display: none;
>>>>>>> 037e3e21
  }
}

@media (max-width: 576px) {
  .footer-container {
    padding: 30px 0 15px;
    min-height: auto;
  }
  
  .footer-content {
    grid-template-columns: 1fr;
    gap: 30px;
    padding: 0 10px;
  }
  
  .brand-column,
  .links-column,
  .resources-column,
  .newsletter-column {
    grid-column: span 1;
  }
  
  .brand-column {
    order: 1;
    padding-bottom: 20px;
    border-bottom: 1px solid var(--border-primary, rgba(240, 246, 252, 0.1));
  }
  
  .links-column,
  .resources-column {
    order: 2;
  }
  
  .newsletter-column {
    order: 3;
  }
  
  .brand-header {
    margin-bottom: 20px;
  }
  
  .logo-wrapper {
    flex-direction: column;
    align-items: center;
    gap: 8px;
  }
  
  .logo-image {
    width: 40px;
    height: 40px;
  }
  
  .logo-text {
    font-size: 20px;
  }
  
  .brand-tagline {
    font-size: 14px;
    margin-top: 10px;
  }
  
  .tech-pills {
    justify-content: center;
    margin-bottom: 15px;
  }
  
  .tech-pill {
    font-size: 11px;
    padding: 5px 10px;
  }
  
  .social-links {
    justify-content: center;
    gap: 10px;
    margin-top: 15px;
  }
  
  .social-link {
    width: 36px;
    height: 36px;
    font-size: 14px;
  }
  
  .footer-main-row {
    flex-direction: column;
    gap: 12px;
    padding: 0 10px;
  }
  
  .footer-separator {
    display: none;
  }
  
  .copyright p,
  .footer-credits p {
    font-size: 12px;
    line-height: 1.5;
  }
  
  .footer-divider {
    margin-bottom: 15px;
  }
  
  /* Improve legal links on small screens */
  .legal-links {
    gap: 6px;
  }
  
  .legal-links a {
    font-size: 12px;
    padding: 6px 10px;
  }
}

/* Additional Mobile Improvements */
@media (max-width: 480px) {
  .footer-container {
    padding: 25px 0 15px;
  }
  
  .footer-content {
    padding: 0 5px;
    gap: 25px;
  }
  
  .brand-column,
  .links-column,
  .resources-column,
  .newsletter-column {
    grid-column: span 1;
  }
  
  .brand-column {
    order: 1;
    padding-bottom: 15px;
  }
  
  .links-column,
  .resources-column {
    order: 2;
  }
  
  .newsletter-column {
    order: 3;
  }
  
  .brand-header {
    margin-bottom: 15px;
  }
  
  .logo-wrapper {
    margin-bottom: 10px;
  }
  
  .logo-text {
    font-size: 18px;
  }
  
  .brand-tagline {
    font-size: 13px;
  }
  
  .tech-pills {
    gap: 6px;
    margin-bottom: 15px;
  }
  
  .tech-pill {
    font-size: 10px;
    padding: 4px 8px;
  }
  
  .social-links {
    gap: 8px;
    margin-top: 12px;
  }
  
  .social-link {
    width: 32px;
    height: 32px;
    font-size: 12px;
  }
  
  .copyright p,
  .footer-credits p {
    font-size: 11px;
  }
  
  .footer-divider {
    margin-bottom: 12px;
  }
  
  .column-title {
    font-size: 16px;
    margin-bottom: 15px;
  }
  
  .footer-links li {
    margin-bottom: 10px;
  }
  
  .footer-links a {
    font-size: 14px;
  }
  
<<<<<<< HEAD
  /* Mobile Navigation Menu */
  .mobile-nav-menu {
    width: 95%;
    right: 10px;
    bottom: 80px;
    max-height: 60vh;
  }
  
  .mobile-nav-header {
    padding: 1rem;
  }
  
  .mobile-nav-title {
    font-size: 1rem;
  }
  
  .mobile-nav-subtitle {
    font-size: 0.75rem;
  }
  
  .mobile-nav-link,
  .mobile-nav-dropdown-header {
    padding: 0.875rem 1.25rem;
    font-size: 0.9rem;
  }
  
  .mobile-nav-dropdown-item {
    padding: 0.675rem 1.25rem;
    font-size: 0.8rem;
=======
  /* Further improve legal links on very small screens */
  .legal-links {
    gap: 4px;
  }
  
  .legal-links a {
    font-size: 11px;
    padding: 4px 8px;
>>>>>>> 037e3e21
  }
}

/* Extra small devices improvements */
@media (max-width: 360px) {
  .footer-content {
    padding: 0 3px;
  }
  
  .logo-wrapper {
    flex-direction: row;
    gap: 6px;
  }
  
  .logo-image {
    width: 32px;
    height: 32px;
  }
  
  .logo-text {
    font-size: 16px;
  }
  
  .tech-pills {
    gap: 4px;
  }
  
  .tech-pill {
    font-size: 9px;
    padding: 3px 6px;
  }
  
  .social-link {
    width: 28px;
    height: 28px;
    font-size: 11px;
  }
  
  .links-column,
  .resources-column,
  .newsletter-column {
    grid-column: span 1;
  }
  
  .links-column,
  .resources-column {
    order: 2;
  }
  
  .newsletter-column {
    order: 3;
  }
  
  /* Mobile Navigation Menu */
  .mobile-nav-menu {
    width: 95%;
    right: 7px;
    bottom: 70px;
  }
}

/* Desktop Enhancements - Make footer more attractive on desktop */
@media (min-width: 769px) {
  .footer-container {
    padding: 80px 0 30px;
    background: linear-gradient(180deg, var(--card-bg, #21262d) 0%, var(--card-bg, #21262d) 90%, transparent 100%);
    position: relative;
    overflow: visible;
  }
  
  .footer-container::before {
    content: '';
    position: absolute;
    top: 0;
    left: 0;
    right: 0;
    height: 4px;
    background: linear-gradient(90deg, var(--accent-primary, #58a6ff), var(--accent-hover, #79c0ff), var(--accent-primary, #58a6ff));
    background-size: 200% 100%;
    animation: gradientShift 3s linear infinite;
  }
  
  @keyframes gradientShift {
    0% { background-position: 0% 50%; }
    100% { background-position: 200% 50%; }
  }
  
  .footer-content {
    gap: 50px;
    padding: 0 30px;
    margin-bottom: 40px;
    max-width: 1400px;
  }
  
  .brand-column {
    padding-right: 30px;
    overflow: visible;
  }
  
  .brand-header {
    margin-bottom: 30px;
    overflow: visible;
  }
  
  .logo-wrapper {
    margin-bottom: 20px;
    overflow: visible;
  }
  
  .logo-text {
    font-size: 28px;
    letter-spacing: -0.8px;
    overflow: visible;
  }
  
 .logo-image {
  width: 48px;
  height: 48px;
  border-radius: 10px;
}
  
  .brand-tagline {
    font-size: 16px;
    max-width: 100%;
    line-height: 1.7;
    overflow: visible;
  }
  
  .tech-pills {
    margin-bottom: 30px;
    gap: 10px;
    overflow: visible;
  }
  
  .tech-pill {
    padding: 8px 16px;
    font-size: 13px;
    font-weight: 600;
    border-radius: 25px;
    box-shadow: 0 4px 10px rgba(0, 0, 0, 0.1);
    overflow: visible;
  }
  
  .column-title {
    font-size: 20px;
    margin-bottom: 25px;
    padding-bottom: 12px;
    overflow: visible;
  }
  
  .column-title::after {
    width: 50px;
    height: 4px;
    overflow: visible;
  }
  
  .footer-links li {
    margin-bottom: 15px;
    overflow: visible;
  }
  
  .footer-links a {
    font-size: 16px;
    padding: 6px 0;
    overflow: visible;
  }
  
  .link-icon {
    font-size: 14px;
    overflow: visible;
  }
  
  .newsletter-description {
    font-size: 15px;
    margin-bottom: 25px;
    line-height: 1.7;
    overflow: visible;
  }
  
  .newsletter-form {
    gap: 18px;
    overflow: visible;
  }
  
  .input-container {
    position: relative;
    overflow: visible;
  }
  
  .newsletter-input {
    padding: 16px 20px 16px 50px;
    border-radius: 12px;
    font-size: 15px;
    transition: all 0.4s ease;
    overflow: visible;
  }
  
  .input-icon {
    left: 20px;
    font-size: 18px;
    overflow: visible;
  }
  
  .newsletter-btn {
    padding: 16px 25px;
    border-radius: 12px;
    font-size: 15px;
    font-weight: 700;
    letter-spacing: 0.5px;
    box-shadow: 0 6px 20px rgba(0, 0, 0, 0.2);
    overflow: visible;
  }
  
  .social-links {
    margin-top: 25px;
    gap: 15px;
    overflow: visible;
  }
  
  .social-link {
    width: 48px;
    height: 48px;
    font-size: 20px;
    border-radius: 14px;
    box-shadow: 0 4px 12px rgba(0, 0, 0, 0.15);
    overflow: visible;
  }
  
  .footer-divider {
    margin-bottom: 30px;
    height: 2px;
    overflow: visible;
  }
  
  .bottom-content {
    gap: 20px;
    padding: 0 30px;
    max-width: 1400px;
  }
  
  .footer-main-row {
    gap: 15px;
    overflow: visible;
  }
  
  .copyright p,
  .footer-credits p {
    font-size: 15px;
    font-weight: 600;
    overflow: visible;
  }
  
  .footer-legal-row {
    margin-top: 12px;
    overflow: visible;
  }
  
  .legal-links a {
    font-size: 14px;
    padding: 6px 15px;
    border-radius: 8px;
    overflow: visible;
  }
  
  .legal-separator {
    margin: 0 12px;
    overflow: visible;
  }
}

/* Landscape mobile improvements */
@media (max-width: 812px) and (orientation: landscape) {
  .footer-container {
    padding: 20px 0 10px;
  }
  
  .footer-content {
    grid-template-columns: 1fr 1fr;
    gap: 20px;
  }
  
  .brand-column {
    grid-column: span 2;
    text-align: center;
    padding-bottom: 15px;
  }
  
  /* Show sections on mobile landscape */
  .links-column,
  .resources-column,
  .newsletter-column {
    display: flex;
    grid-column: span 1;
  }
  
  /* Show legal links section on mobile landscape */
  .footer-legal-row {
    display: flex;
  }
}<|MERGE_RESOLUTION|>--- conflicted
+++ resolved
@@ -917,13 +917,13 @@
     display: none;
   }
   
-<<<<<<< HEAD
+
   /* Mobile Navigation Toggle Button */
   .mobile-nav-toggle {
     display: flex;
     align-items: center;
     justify-content: center;
-=======
+
   /* Fix legal links wrapping on mobile */
   .legal-links {
     flex-direction: column;
@@ -938,7 +938,7 @@
   
   .legal-separator {
     display: none;
->>>>>>> 037e3e21
+
   }
 }
 
@@ -1144,7 +1144,7 @@
     font-size: 14px;
   }
   
-<<<<<<< HEAD
+
   /* Mobile Navigation Menu */
   .mobile-nav-menu {
     width: 95%;
@@ -1174,7 +1174,7 @@
   .mobile-nav-dropdown-item {
     padding: 0.675rem 1.25rem;
     font-size: 0.8rem;
-=======
+
   /* Further improve legal links on very small screens */
   .legal-links {
     gap: 4px;
@@ -1183,7 +1183,7 @@
   .legal-links a {
     font-size: 11px;
     padding: 4px 8px;
->>>>>>> 037e3e21
+
   }
 }
 
