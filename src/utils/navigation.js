// Unified navigation structure
// Organized by sections for better maintainability

// Header navigation items (used in Header component)
export const headerNavigationItems = [
  { path: "/", label: "Home", icon: "FaCode", group: "main" },
  {
    path: "/documentation",
    label: "Documentation",
    icon: "FaBook",
    group: "help",
  },
  {
    path: "/ContributorLeaderboard",
    label: "Contributors",
    icon: "FaUsers",
    group: "community",
  },
  { path: "/quiz", label: "Quiz", icon: "FaBrain", group: "test" },
];

// Main navbar navigation items (used in Navbar component)
export const navbarNavigationItems = [
  { path: "/", label: "Home", icon: "Home" },
  { path: "/learn", label: "Learn", icon: "BookOpen" },
  { path: "/quiz", label: "Quiz", icon: "Trophy" },
  {
    label: "Community",
    icon: "Users",
    dropdown: [
      { path: "/community", label: "Community" },
      { path: "/contributor-leaderboard", label: "Contributors" },
      { path: "/contributor-leaderboard", label: "Leaderboard" },
    ],
  },
  { path: "/data-structures", label: "Documentation", icon: "BookOpen" },
  { path: "/settings", label: "Settings", icon: "Settings" },
];

// Learn page sections organized by topic areas with tags
export const learnSections = [
  // Data Structures section
  {
    heading: "Data Structures",
    items: [
      {
        path: "/data-structures",
        label: "Overview",
        category: "Data Structures",
        tags: ["overview"],
      },
      {
        path: "/data-structures/linked-list",
        label: "Linked List",
        category: "Data Structures",
        tags: ["linked list", "nodes", "pointers"],
      },
      {
        path: "/data-structures/queue",
        label: "Queue visualization",
        category: "Data Structures",
        tags: ["queue", "FIFO"],
      },
      {
        path: "/data-structures/stack",
        label: "Stack visualization",
        category: "Data Structures",
        tags: ["stack", "LIFO"],
      },
      {
        path: "/data-structures/binary-tree",
        label: "Binary Tree visualization",
        category: "Data Structures",
        tags: ["tree", "binary tree", "nodes"],
      },
    ],
  },

  // Sorting algorithms section
  {
<<<<<<< HEAD
    heading: "Sorting",
    items: [
      {
        path: "/sorting",
        label: "Overview",
        category: "Sorting",
        tags: ["overview", "algorithms"],
      },
      {
        path: "/components/AlgorithmComparison",
        label: "Algorithm Comparison",
        category: "Sorting",
        tags: ["comparison", "time complexity"],
      },
    ],
  },

=======
  heading: "Sorting",
  items: [
    {
      path: "/sorting", 
      label: "Overview", 
      category: "Sorting", 
      tags: ["overview", "algorithms"]
    },
    {
      path: "/sorting/algorithm-comparison", // ✅ updated URL
      label: "Algorithm Comparison",
      category: "Sorting",
      tags: ["comparison", "time complexity"]
    },
  ],
}
,
  
>>>>>>> 4406b22e
  // Searching algorithms section
  {
    heading: "Searching",
    items: [
      {
        path: "/searchingOverview",
        label: "Overview",
        category: "Searching",
        tags: ["overview", "algorithms"],
      },
      {
        path: "/searching",
        label: "Searching Algorithm",
        category: "Searching",
        tags: ["linear search", "binary search", "algorithms"],
      },
    ],
  },

  // Graph algorithms section
  {
    heading: "Graphs",
    items: [
      {
        path: "/graph",
        label: "Overview",
        category: "Graphs",
        tags: ["overview", "graph"],
      },
      {
        path: "/graph/bfs",
        label: "BFS",
        category: "Graphs",
        tags: ["BFS", "graph", "queue"],
      },
      {
        path: "/graph/dfs",
        label: "DFS",
        category: "Graphs",
        tags: ["DFS", "graph", "recursion", "stack"],
      },
      {
        path: "/graph/dijkstra",
        label: "Dijkstra",
        category: "Graphs",
        tags: ["dijkstra", "shortest path", "graph"],
      },
      {
        path: "/graph/comparison",
        label: "Graph Comparison",
        category: "Graphs",
        tags: ["comparison", "graph algorithms"],
      },
      {
        path: "/graph/cycleDetection",
        label: "Cycle Detection",
        category: "Graphs",
        tags: ["graph", "cycle", "DFS"],
      },
    ],
  },

  // Algorithmic paradigms section
  {
    heading: "Paradigms",
    items: [
      {
        path: "/backtracking-overview",
        label: "Backtracking (Overview)",
        category: "Paradigms",
        tags: ["backtracking", "overview"],
      },
      {
        path: "/backtracking",
        label: "Backtracking Algorithms",
        category: "Paradigms",
        tags: ["backtracking", "algorithms", "recursion"],
      },
      {
        path: "/dp-overview",
        label: "Dynamic Programming (Overview)",
        category: "Paradigms",
        tags: ["dp", "overview"],
      },
      {
        path: "/dp",
        label: "Dynamic Programming",
        category: "Paradigms",
        tags: ["dp", "algorithms", "optimization"],
      },
      {
        path: "/greedy-overview",
        label: "Greedy (Overview)",
        category: "Paradigms",
        tags: ["greedy", "overview"],
      },
      {
        path: "/greedy",
        label: "Greedy Algorithms",
        category: "Paradigms",
        tags: ["greedy", "algorithms"],
      },
      {
        path: "/dc-overview",
        label: "Divide & Conquer (Overview)",
        category: "Paradigms",
        tags: ["divide and conquer", "overview"],
      },
      {
        path: "/dc",
        label: "Divide & Conquer",
        category: "Paradigms",
        tags: ["divide and conquer", "algorithms"],
      },
    ],
  },

  // Additional topics section
  {
    heading: "Other Topics",
    items: [
      {
        path: "/hashing-overview",
        label: "Hashing (Overview)",
        category: "Other",
        tags: ["hashing", "overview"],
      },
      {
        path: "/hashing",
        label: "Hashing Algorithms",
        category: "Other",
        tags: ["hashing", "algorithms"],
      },
      {
        path: "/tree-overview",
        label: "Trees (Overview)",
        category: "Other",
        tags: ["trees", "overview"],
      },
      {
        path: "/tree",
        label: "Tree Algorithms",
        category: "Other",
        tags: ["tree", "algorithms"],
      },
      {
        path: "/game-search-overview",
        label: "Game Search (Overview)",
        category: "Other",
        tags: ["game search", "overview"],
      },
      {
        path: "/game-search",
        label: "Game Search Algorithms",
        category: "Other",
        tags: ["game search", "algorithms"],
      },
      {
        path: "/branchbound-overview",
        label: "Branch & Bound (Overview)",
        category: "Other",
        tags: ["branch and bound", "overview"],
      },
      {
        path: "/branchbound",
        label: "Branch & Bound",
        category: "Other",
        tags: ["branch and bound", "algorithms"],
      },
    ],
  },
];<|MERGE_RESOLUTION|>--- conflicted
+++ resolved
@@ -78,7 +78,7 @@
 
   // Sorting algorithms section
   {
-<<<<<<< HEAD
+
     heading: "Sorting",
     items: [
       {
@@ -96,7 +96,7 @@
     ],
   },
 
-=======
+
   heading: "Sorting",
   items: [
     {
@@ -115,7 +115,7 @@
 }
 ,
   
->>>>>>> 4406b22e
+
   // Searching algorithms section
   {
     heading: "Searching",
