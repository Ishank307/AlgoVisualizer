import React, { useEffect, Suspense } from "react";
import { Route, Routes, useLocation, Navigate } from "react-router-dom";
import { Analytics } from "@vercel/analytics/react";

import { SettingsProvider } from "./contexts/SettingsContext";
import { MobileMenuProvider } from "./contexts/MobileMenuContext";

import Navbar from "./components/Navbar";
import Footer from "./components/Footer";
import ScrollToTop from "./ScrollToTop";
import ThemeToggle from "./components/ThemeToggle";
import ComplexityBox from "./components/ComplexityBox";
import Doubt from "./components/Doubt";
import FeedbackWidget from "./components/FeedbackWidget";

// Pages
import Home from "./pages/Home";
import Sorting from "./pages/Sorting";
import SortingDoc from "./pages/SortingDoc";
import Searching from "./pages/Searching";
import SearchingOverview from "./pages/SearchingOverview";
import DataStructures from "./pages/DataStructures";
import Graph from "./pages/Graph";
import GraphBFS from "./pages/GraphBFS";
import GraphCycleDetection from "./pages/GraphCycleDetection";
import GraphDFS from "./pages/GraphDFS";
import GraphDijkstra from "./pages/GraphDijkstra";
import Quiz from "./pages/Quiz";
import Settings from "./pages/Settings";
import Blog from "./pages/Blog";
import CommunityLanding from "./pages/CommunityLanding";


// Java Notes
import Fundamentals from "./pages/Notes/Java/Fundamentals";
import VariablesAndDataTypes from "./pages/Notes/Java/VariablesAndDataTypes";
import JavaBasics from "./pages/Notes/Java/JavaBasics";

// Python Notes
import PythonFundamentals from "./pages/Notes/Python/Fundamentals";
import PythonVariablesAndDataTypes from "./pages/Notes/Python/VariablesAndDataTypes";
import PythonBasics from "./pages/Notes/Python/PythonBasics";

// C++ Notes
import CppFundamentals from "./pages/Notes/Cpp/Fundamentals";
import CppVariablesAndDataTypes from "./pages/Notes/Cpp/VariablesAndDataTypes";


// Algorithm Pages
import DPOverview from "./pages/DPOverview";
import DPPage from "./pages/DPPage";
import BacktrackingOverview from "./pages/BacktrackingOverview";
import BacktrackingPage from "./pages/BacktrackingPage";
import GreedyOverview from "./pages/GreedyOverview";
import GreedyPage from "./pages/GreedyPage";
import HashingOverview from "./pages/HashingOverview";
import HashingPage from "./pages/HashingPage";
import TreeOverview from "./pages/TreeOverview";
import TreePage from "./pages/TreePage";
import DCOverview from "./pages/DCOverview";
import DCPage from "./pages/DCPage";
import GameSearchOverview from "./pages/GameSearchOverview";
import GameSearchPage from "./pages/GameSearchPage";
import BranchBoundOverview from "./pages/BranchBoundOverview";
import BranchBoundPage from "./pages/BranchBoundPage";
import StringOverview from "./pages/StringOverview";
import StringPage from "./pages/StringPage";

// Java Notes
import Fundamentals from "./pages/Notes/Java/Fundamentals";
import VariablesAndDataTypes from "./pages/Notes/Java/VariablesAndDataTypes";

// Python Notes
import PythonFundamentals from "./pages/Notes/Python/Fundamentals";
import PythonVariablesAndDataTypes from "./pages/Notes/Python/VariablesAndDataTypes";

// C++ Notes
import CppFundamentals from "./pages/Notes/Cpp/Fundamentals";
import CppVariablesAndDataTypes from "./pages/Notes/Cpp/VariablesAndDataTypes";

// Javascript

import JavaScriptFundamentals from "./pages/Notes/Javascript/Fundamentals"
import JavaScriptVariablesAndDataTypes from "./pages/Notes/JavaScript/VariableAndDataTypes"





// Components
import LinkedListPage from "./components/pages/LinkedListPage";
import Queue from "./components/Queue/Queue";
import Stack from "./components/Stack/Stack";
import BinaryTreeVisualizer from "./components/BinaryTree/BinaryTreeVisualizer";
import AlgorithmComparison from "./components/AlgorithmComparison";
import GraphComparison from "./components/GraphComparison";
import Contributors from "./components/Contributors";
import Contribute from "./components/Contribute";

// Static / Info Pages
import Login from "./pages/Login";
import Signup from "./pages/Signup";
import About from "./components/about";
import Contact from "./components/contact";
import PrivacyPolicy from "./components/Privacy";
import TermsOfService from "./components/terms";
import CookiePolicy from "./components/cookie-policy";
import FAQ from "./pages/FAQ";
import ContributorLeaderboard from "./pages/ContributorLeaderboard";
import AlgorithmDocumentation from "./pages/Documentation";
import CodeEditor from "./pages/CodeEditor";

import AOS from "aos";
import "aos/dist/aos.css";
import "./styles/components.css";
import "./styles/footer-improved.css";
import LearnLanding from "./pages/LearnLanding";
import DSDocumentation from "./pages/DSDocumentation";

// Dynamic Notes Page
import NotesPage from "./pages/Notes/NotesPage";

// import ContributorBoard from "./pages/ContributorBoard";
import ContributorBoard from "./pages/ContributorBoard";

import JavaOOPS from "./pages/JavaOOPS.jsx";


const App = () => {
  const location = useLocation();
  const selectedAlgorithm = "bubbleSort";

  const showComplexityBoxOn = [
    "/sorting",
    "/searching",
    "/data-structures",
    "/graph",
    "/graph/bfs",
    "/graph/dfs",
    "/graph/dijkstra",
    "/data-structures/stack",
  ];

  useEffect(() => {
    AOS.init({ duration: 1000, once: true });
  }, []);

  return (
    <SettingsProvider>
      <MobileMenuProvider>
        <div className="app-container">
          <ScrollToTop />
          <ThemeToggle />
          <Navbar />

          <main className="main-content page-content">
            <Routes>
              {/* Home */}
              <Route path="/" element={<Home />} />
              <Route path="/login" element={<Login />} />
              <Route path="/signup" element={<Signup />} />
              {/* Sorting */}
              <Route path="/sorting" element={<Sorting />} />
              <Route path="/sorting/:algoId/docs" element={<SortingDoc />} />
              <Route
                path="/sorting/comparison"
                element={<AlgorithmComparison />}
              />

              {/* Searching */}
              <Route path="/searching" element={<Searching />} />
              <Route path="/searching/:id" element={<Searching />} />
              <Route
                path="/searching/comparison"
                element={<AlgorithmComparison />}
              />
              <Route
                path="/searchingOverview"
                element={<SearchingOverview />}
              />

              {/* Data Structures */}
              <Route path="/data-structures" element={<DataStructures />} />
              <Route
                path="/data-structures/linked-list"
                element={<LinkedListPage />}
              />
              <Route path="/data-structures/queue" element={<Queue />} />
              <Route path="/data-structures/stack" element={<Stack />} />
              <Route
                path="/data-structures/binary-tree"
                element={<BinaryTreeVisualizer />}
              />

              {/* Graph */}
              <Route path="/graph" element={<Graph />} />
              <Route path="/graph/bfs" element={<GraphBFS />} />
              <Route path="/graph/dfs" element={<GraphDFS />} />
              <Route path="/graph/dijkstra" element={<GraphDijkstra />} />
              <Route path="/graph/comparison" element={<GraphComparison />} />
              <Route
                path="/graph/cycleDetection"
                element={<GraphCycleDetection />}
              />

              {/* Algorithm Pages */}
              <Route
                path="/backtracking-overview"
                element={<BacktrackingOverview />}
              />
              <Route path="/backtracking" element={<BacktrackingPage />} />
              <Route path="/dp-overview" element={<DPOverview />} />
              <Route path="/dp" element={<DPPage />} />
              <Route path="/hashing-overview" element={<HashingOverview />} />
              <Route path="/hashing" element={<HashingPage />} />
              <Route path="/greedy-overview" element={<GreedyOverview />} />
              <Route path="/greedy" element={<GreedyPage />} />
              <Route path="/tree-overview" element={<TreeOverview />} />
              <Route path="/tree" element={<TreePage />} />
              <Route path="/dc-overview" element={<DCOverview />} />
              <Route path="/dc" element={<DCPage />} />
              <Route
                path="/game-search-overview"
                element={<GameSearchOverview />}
              />
              <Route path="/game-search" element={<GameSearchPage />} />
              <Route
                path="/branchbound-overview"
                element={<BranchBoundOverview />}
              />
              <Route path="/branchbound" element={<BranchBoundPage />} />
              <Route path="/string-overview" element={<StringOverview />} />
              <Route path="/string" element={<StringPage />} />

              {/* Data Structures Documentation */}
              <Route
                path="/data-structures-docs"
                element={<DSDocumentation />}
              />

              {/* Other Pages */}
              <Route path="/quiz" element={<Quiz />} />
              <Route path="/blog" element={<Blog />} />
              <Route path="/community" element={<CommunityLanding />} />
              <Route path="/contributors" element={<Contributors />} />
              <Route path="/contribute" element={<Contribute />} />
              <Route path="/about" element={<About />} />
              <Route path="/contact" element={<Contact />} />
              <Route path="/terms" element={<TermsOfService />} />
              <Route path="/privacy" element={<PrivacyPolicy />} />
              <Route path="/cookies" element={<CookiePolicy />} />

              <Route path="/documentation" element={<AlgorithmDocumentation />} />
              <Route path="/faq" element={<FAQ />} />
              <Route path="/contributor-leaderboard" element={<ContributorLeaderboard />} />
              <Route path="/editor" element={<CodeEditor />} />

              {/* Notes Routes */}
              {/* Java */}
              <Route path="/notes/java" element={<Navigate to="/notes/java/fundamentals" replace />} />
              <Route path="/notes/java/fundamentals" element={<Fundamentals />} />
<<<<<<< HEAD
              <Route path="/notes/java/variables-and-data-types" element={<VariablesAndDataTypes />} />

              {/* Python */}
=======
              <Route
                path="/notes/java/variables-and-data-types"
                element={<VariablesAndDataTypes />}
              />
              <Route path="/notes/java/basics" element={<JavaBasics />} />


              {/* Python */}

>>>>>>> 27b6fc57
              <Route path="/notes/python" element={<Navigate to="/notes/python/fundamentals" replace />} />
              <Route path="/notes/python/fundamentals" element={<PythonFundamentals />} />
              <Route path="/notes/python/variables-and-data-types" element={<PythonVariablesAndDataTypes />} />

              {/* C++ */}
              <Route path="/notes/cpp" element={<Navigate to="/notes/cpp/fundamentals" replace />} />
              <Route path="/notes/cpp/fundamentals" element={<CppFundamentals />} />
              <Route path="/notes/cpp/variables-and-data-types" element={<CppVariablesAndDataTypes />} />

<<<<<<< HEAD
              {/* Javascript */}
              <Route path="/notes/javascript" element={<Navigate to="/notes/javascript/fundamentals" replace />}/>
              <Route path="/notes/javascript/fundamentals" element={<JavaScriptFundamentals/>}/>
              <Route path="/notes/javascript/variables-and-data-types" element={<JavaScriptVariablesAndDataTypes/>} />


              
=======

              <Route
                path="/documentation"
                element={<AlgorithmDocumentation />}
              />
              <Route path="/faq" element={<FAQ />} />
              <Route
                path="/contributor-leaderboard"
                element={<ContributorLeaderboard />}
              />
              <Route path="/editor" element={<CodeEditor />} />

              <Route path="/java-oops" element={<JavaOOPS />} />
>>>>>>> 27b6fc57

              {/* Dynamic Notes Routes */}
              <Route path="/notes/:language/:topic" element={<NotesPage />} />
              <Route
                path="/notes/:language"
                element={
                  <Navigate to="/notes/:language/fundamentals" replace />
                }
              />

              <Route path="/contributor-board" element={<ContributorBoard />} />
              <Route path="/contributor-leaderboard" element={<ContributorBoard />} />


              {/* Learning & Settings */}
              <Route path="/learn" element={<LearnLanding />} />
              <Route path="/settings" element={<Settings />} />
            </Routes>

            {/* Show ComplexityBox only on selected pages */}
            {showComplexityBoxOn.includes(location.pathname) && (
              <div style={{ marginTop: "2rem" }}>
                <ComplexityBox algorithm={selectedAlgorithm} />
              </div>
            )}
          </main>

          <Doubt />
          <FeedbackWidget />
          <Footer />
          <Analytics />
        </div>
      </MobileMenuProvider>
    </SettingsProvider>
  );
};

export default App;<|MERGE_RESOLUTION|>--- conflicted
+++ resolved
@@ -259,11 +259,11 @@
               {/* Java */}
               <Route path="/notes/java" element={<Navigate to="/notes/java/fundamentals" replace />} />
               <Route path="/notes/java/fundamentals" element={<Fundamentals />} />
-<<<<<<< HEAD
+
               <Route path="/notes/java/variables-and-data-types" element={<VariablesAndDataTypes />} />
 
               {/* Python */}
-=======
+
               <Route
                 path="/notes/java/variables-and-data-types"
                 element={<VariablesAndDataTypes />}
@@ -273,7 +273,7 @@
 
               {/* Python */}
 
->>>>>>> 27b6fc57
+
               <Route path="/notes/python" element={<Navigate to="/notes/python/fundamentals" replace />} />
               <Route path="/notes/python/fundamentals" element={<PythonFundamentals />} />
               <Route path="/notes/python/variables-and-data-types" element={<PythonVariablesAndDataTypes />} />
@@ -283,7 +283,7 @@
               <Route path="/notes/cpp/fundamentals" element={<CppFundamentals />} />
               <Route path="/notes/cpp/variables-and-data-types" element={<CppVariablesAndDataTypes />} />
 
-<<<<<<< HEAD
+
               {/* Javascript */}
               <Route path="/notes/javascript" element={<Navigate to="/notes/javascript/fundamentals" replace />}/>
               <Route path="/notes/javascript/fundamentals" element={<JavaScriptFundamentals/>}/>
@@ -291,7 +291,7 @@
 
 
               
-=======
+
 
               <Route
                 path="/documentation"
@@ -305,7 +305,7 @@
               <Route path="/editor" element={<CodeEditor />} />
 
               <Route path="/java-oops" element={<JavaOOPS />} />
->>>>>>> 27b6fc57
+
 
               {/* Dynamic Notes Routes */}
               <Route path="/notes/:language/:topic" element={<NotesPage />} />
