import React from "react";
import { Route, Routes, useLocation } from "react-router-dom";
import { Analytics } from "@vercel/analytics/react";
import { SettingsProvider } from "./contexts/SettingsContext";
import Navbar from "./components/Navbar";
import Footer from "./components/Footer";
import Home from "./pages/Home";
import Sorting from "./pages/Sorting";
import Searching from "./pages/Searching";
import SearchingOverview from "./pages/SearchingOverview.jsx";
import DataStructures from "./pages/DataStructures";
import Graph from "./pages/Graph";
import GraphBFS from "./pages/GraphBFS";
import GraphDFS from "./pages/GraphDFS";
import GraphDijkstra from "./pages/GraphDijkstra";
import GraphComparison from "./components/GraphComparison";
import Quiz from "./pages/Quiz";
import Settings from "./pages/Settings";
import Contributors from "./components/Contributors";
import ScrollToTop from "./ScrollToTop";
import About from "./components/about";
import Contact from "./components/contact";
import PrivacyPolicy from "./components/Privacy";
import TermsOfService from "./components/terms";
import CookiePolicy from "./components/cookie-policy";
import Doubt from "./components/Doubt";
import AlgorithmDocumentation from "./pages/Documentation";
import ComplexityBox from "./components/ComplexityBox";
import ThemeToggle from "./components/ThemeToggle";
import ContributorLeaderboard from "./pages/ContributorLeaderboard";
import LinkedListPage from "./components/pages/LinkedListPage";
import AlgorithmComparison from "./components/AlgorithmComparison";
import Blog from "./pages/Blog";
import CommunityLanding from "./pages/CommunityLanding";
import "./styles/components.css";
import SortingDoc from "./pages/SortingDoc.jsx";
import FAQ from "./pages/FAQ";
import BacktrackingOverview from "./pages/BacktrackingOverview";
import BacktrackingPage from "./pages/BacktrackingPage";
import DPOverview from "./pages/DPOverview";
import DPPage from "./pages/DPPage";
<<<<<<< HEAD
import HashingOverview from "./pages/HashingOverview";
import HashingPage from "./pages/HashingPage";

=======
import GreedyOverview from "./pages/GreedyOverview";
import GreedyPage from "./pages/GreedyPage";
>>>>>>> ca30810d


const App = () => {
  const selectedAlgorithm = "bubbleSort"; // Default algorithm
  const location = useLocation();
  const showComplexityBoxOn = [
    "/sorting",
    "/searching",
    "/data-structures",
    "/graph",
    "/graph/bfs",
    "/graph/dfs",
    "/graph/dijkstra",
  ];

  return (
    <SettingsProvider>
      <div className="app-container">
        <ScrollToTop />
        <ThemeToggle />
        <Navbar />

        <main className="main-content page-content">
          <Routes>
            {/* Home */}
            <Route path="/" element={<Home />} />

            {/* Sorting */}
            <Route path="/sorting" element={<Sorting />} />
            <Route
              path="/components/AlgorithmComparison"
              element={<AlgorithmComparison />}
            />

            {/* Searching */}
            <Route path="/searching" element={<Searching />} />
            <Route path="/searching/:id" element={<Searching />} />
            <Route
              path="/searching/comparison"
              element={<AlgorithmComparison />}
            />
            <Route path="/searchingOverview" element={<SearchingOverview />} />

            {/* Data Structures */}
            <Route path="/data-structures" element={<DataStructures />} />
            <Route
              path="/data-structures/linked-list"
              element={<LinkedListPage />}
            />

            <Route path="/sorting/:algoId/docs" element={<SortingDoc />} />

            {/* Graph */}
            <Route path="/graph" element={<Graph />} />
            <Route path="/graph/bfs" element={<GraphBFS />} />
            <Route path="/graph/dfs" element={<GraphDFS />} />
            <Route path="/graph/dijkstra" element={<GraphDijkstra />} />
            <Route path="/graph/comparison" element={<GraphComparison />} />

            {/* Backtracking */}
            <Route
              path="/backtracking-overview"
              element={<BacktrackingOverview />}
            />
            <Route path="/backtracking" element={<BacktrackingPage />} />

            {/* Dynamic Programming */}
<Route path="/dp-overview" element={<DPOverview />} />
<Route path="/dp" element={<DPPage />} />

<<<<<<< HEAD
              {/* Hashing */}
<Route path="/hashing-overview" element={<HashingOverview />} />
<Route path="/hashing" element={<HashingPage />} />
=======
            {/* Greedy Algorithms */}
<Route path="/greedy-overview" element={<GreedyOverview />} />
<Route path="/greedy" element={<GreedyPage />} />
>>>>>>> ca30810d



            {/* Other Pages */}
            <Route path="/quiz" element={<Quiz />} />
            <Route path="/blog" element={<Blog />} />
            <Route path="/settings" element={<Settings />} />
            <Route path="/community" element={<CommunityLanding />} />
            <Route path="/contributors" element={<Contributors />} />
            <Route path="/about" element={<About />} />
            <Route path="/contact" element={<Contact />} />
            <Route path="/terms" element={<TermsOfService />} />
            <Route path="/privacy" element={<PrivacyPolicy />} />
            <Route path="/cookies" element={<CookiePolicy />} />
            <Route path="/documentation" element={<AlgorithmDocumentation />} />
            <Route path="/faq" element={<FAQ />} />
            <Route
              path="/ContributorLeaderboard"
              element={<ContributorLeaderboard />}
            />
          </Routes>

          {showComplexityBoxOn.includes(location.pathname) && (
            <div style={{ marginTop: "2rem" }}>
              <ComplexityBox algorithm={selectedAlgorithm} />
            </div>
          )}
        </main>

        <Doubt />
        <Footer />
        <Analytics />
      </div>
    </SettingsProvider>
  );
};

export default App;<|MERGE_RESOLUTION|>--- conflicted
+++ resolved
@@ -39,14 +39,13 @@
 import BacktrackingPage from "./pages/BacktrackingPage";
 import DPOverview from "./pages/DPOverview";
 import DPPage from "./pages/DPPage";
-<<<<<<< HEAD
+
 import HashingOverview from "./pages/HashingOverview";
 import HashingPage from "./pages/HashingPage";
 
-=======
 import GreedyOverview from "./pages/GreedyOverview";
 import GreedyPage from "./pages/GreedyPage";
->>>>>>> ca30810d
+
 
 
 const App = () => {
@@ -117,15 +116,15 @@
 <Route path="/dp-overview" element={<DPOverview />} />
 <Route path="/dp" element={<DPPage />} />
 
-<<<<<<< HEAD
+
               {/* Hashing */}
 <Route path="/hashing-overview" element={<HashingOverview />} />
 <Route path="/hashing" element={<HashingPage />} />
-=======
+
             {/* Greedy Algorithms */}
 <Route path="/greedy-overview" element={<GreedyOverview />} />
 <Route path="/greedy" element={<GreedyPage />} />
->>>>>>> ca30810d
+
 
 
 
