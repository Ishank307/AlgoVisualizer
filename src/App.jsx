--- conflicted
+++ resolved
@@ -1,7 +1,4 @@
-<<<<<<< HEAD
 // src/App.jsx
-=======
->>>>>>> 8138ca4c
 import React, { useEffect } from "react";
 import { Route, Routes, useLocation } from "react-router-dom";
 import { Analytics } from "@vercel/analytics/react";
@@ -19,7 +16,7 @@
 // Pages
 import Home from "./pages/Home";
 import Sorting from "./pages/Sorting";
-import SortingDoc from "./pages/SortingDoc.jsx";
+import SortingDoc from "./pages/SortingDoc";
 import Searching from "./pages/Searching";
 import SearchingOverview from "./pages/SearchingOverview";
 import DataStructures from "./pages/DataStructures";
@@ -29,10 +26,9 @@
 import GraphDijkstra from "./pages/GraphDijkstra";
 import Quiz from "./pages/Quiz";
 import Settings from "./pages/Settings";
-<<<<<<< HEAD
 import Blog from "./pages/Blog";
 import CommunityLanding from "./pages/CommunityLanding";
-import NotesPage from "./pages/NotesPage"; // New Notes Page
+import NotesPage from "./pages/NotesPage";
 
 // Algorithm Pages
 import DPOverview from "./pages/DPOverview";
@@ -43,34 +39,10 @@
 import GreedyPage from "./pages/GreedyPage";
 import HashingOverview from "./pages/HashingOverview";
 import HashingPage from "./pages/HashingPage";
-=======
-import Contributors from "./components/Contributors";
-import About from "./components/about";
-import Contact from "./components/contact";
-import PrivacyPolicy from "./components/Privacy";
-import TermsOfService from "./components/terms";
-import CookiePolicy from "./components/cookie-policy";
-import AlgorithmDocumentation from "./pages/Documentation";
-import ContributorLeaderboard from "./pages/ContributorLeaderboard";
-import LinkedListPage from "./components/pages/LinkedListPage";
-import AlgorithmComparison from "./components/AlgorithmComparison";
-import Blog from "./pages/Blog";
-import CommunityLanding from "./pages/CommunityLanding";
-import FAQ from "./pages/FAQ";
-import BacktrackingOverview from "./pages/BacktrackingOverview";
-import BacktrackingPage from "./pages/BacktrackingPage";
-import DPOverview from "./pages/DPOverview";
-import DPPage from "./pages/DPPage";
-import HashingOverview from "./pages/HashingOverview";
-import HashingPage from "./pages/HashingPage";
-import GreedyOverview from "./pages/GreedyOverview";
-import GreedyPage from "./pages/GreedyPage";
->>>>>>> 8138ca4c
 import TreeOverview from "./pages/TreeOverview";
 import TreePage from "./pages/TreePage";
 import DCOverview from "./pages/DCOverview";
 import DCPage from "./pages/DCPage";
-<<<<<<< HEAD
 import GameSearchOverview from "./pages/GameSearchOverview";
 import GameSearchPage from "./pages/GameSearchPage";
 import BranchBoundOverview from "./pages/BranchBoundOverview";
@@ -85,6 +57,7 @@
 import BinaryTreeVisualizer from "./components/BinaryTree/BinaryTreeVisualizer";
 import AlgorithmComparison from "./components/AlgorithmComparison";
 import GraphComparison from "./components/GraphComparison";
+import Contributors from "./components/Contributors";
 
 // Static / Info Pages
 import About from "./components/about";
@@ -93,10 +66,9 @@
 import TermsOfService from "./components/terms";
 import CookiePolicy from "./components/cookie-policy";
 import FAQ from "./pages/FAQ";
-import SortingDoc from "./pages/SortingDoc";
-import Contributors from "./components/Contributors";
 import ContributorLeaderboard from "./pages/ContributorLeaderboard";
 import AlgorithmDocumentation from "./pages/Documentation";
+import CodeEditor from "./pages/CodeEditor";
 
 // Styles
 import "./styles/components.css";
@@ -109,21 +81,6 @@
   const location = useLocation();
   const selectedAlgorithm = "bubbleSort"; // Default algorithm
 
-  // Pages where ComplexityBox is shown
-=======
-import Queue from "./components/Queue/Queue";
-import Stack from "./components/Stack/Stack";
-import CodeEditor from "./pages/CodeEditor";
-
-import AOS from "aos";
-import "aos/dist/aos.css";
-import "./styles/components.css";
-
-const App = () => {
-  const location = useLocation();
-  const selectedAlgorithm = "bubbleSort";
-
->>>>>>> 8138ca4c
   const showComplexityBoxOn = [
     "/sorting",
     "/searching",
@@ -149,7 +106,6 @@
         <main className="main-content page-content">
           <Routes>
             <Route path="/" element={<Home />} />
-<<<<<<< HEAD
 
             {/* Notes Page */}
             <Route path="/notes" element={<NotesPage />} />
@@ -157,37 +113,27 @@
             {/* Sorting */}
             <Route path="/sorting" element={<Sorting />} />
             <Route path="/sorting/:algoId/docs" element={<SortingDoc />} />
-            <Route
-              path="/sorting/comparison"
-              element={<AlgorithmComparison />}
-            />
-=======
-            <Route path="/sorting" element={<Sorting />} />
-            <Route path="/sorting/:algoId/docs" element={<SortingDoc />} />
->>>>>>> 8138ca4c
-
+            <Route path="/sorting/comparison" element={<AlgorithmComparison />} />
+
+            {/* Searching */}
             <Route path="/searching" element={<Searching />} />
             <Route path="/searching/:id" element={<Searching />} />
-<<<<<<< HEAD
             <Route path="/searching/comparison" element={<AlgorithmComparison />} />
             <Route path="/searching-overview" element={<SearchingOverview />} />
-=======
-            <Route path="/searchingOverview" element={<SearchingOverview />} />
-            <Route path="/searching/comparison" element={<AlgorithmComparison />} />
->>>>>>> 8138ca4c
-
+
+            {/* Data Structures */}
             <Route path="/data-structures" element={<DataStructures />} />
             <Route path="/data-structures/linked-list" element={<LinkedListPage />} />
             <Route path="/data-structures/queue" element={<Queue />} />
             <Route path="/data-structures/stack" element={<Stack />} />
 
+            {/* Graphs */}
             <Route path="/graph" element={<Graph />} />
             <Route path="/graph/bfs" element={<GraphBFS />} />
             <Route path="/graph/dfs" element={<GraphDFS />} />
             <Route path="/graph/dijkstra" element={<GraphDijkstra />} />
             <Route path="/graph/comparison" element={<AlgorithmComparison />} />
 
-<<<<<<< HEAD
             {/* Backtracking */}
             <Route path="/backtracking-overview" element={<BacktrackingOverview />} />
             <Route path="/backtracking" element={<BacktrackingPage />} />
@@ -219,33 +165,15 @@
             {/* Branch & Bound */}
             <Route path="/branchbound-overview" element={<BranchBoundOverview />} />
             <Route path="/branchbound" element={<BranchBoundPage />} />
-            <Route path="/binary-tree" element={<BinaryTreeVisualizer />} />
 
             {/* String Algorithms */}
             <Route path="/string-overview" element={<StringOverview />} />
             <Route path="/string" element={<StringPage />} />
 
+            {/* Binary Tree */}
+            <Route path="/binary-tree" element={<BinaryTreeVisualizer />} />
+
             {/* Other Pages */}
-=======
-            <Route path="/backtracking-overview" element={<BacktrackingOverview />} />
-            <Route path="/backtracking" element={<BacktrackingPage />} />
-
-            <Route path="/dp-overview" element={<DPOverview />} />
-            <Route path="/dp" element={<DPPage />} />
-
-            <Route path="/hashing-overview" element={<HashingOverview />} />
-            <Route path="/hashing" element={<HashingPage />} />
-
-            <Route path="/greedy-overview" element={<GreedyOverview />} />
-            <Route path="/greedy" element={<GreedyPage />} />
-
-            <Route path="/tree-overview" element={<TreeOverview />} />
-            <Route path="/tree" element={<TreePage />} />
-
-            <Route path="/dc-overview" element={<DCOverview />} />
-            <Route path="/dc" element={<DCPage />} />
-
->>>>>>> 8138ca4c
             <Route path="/quiz" element={<Quiz />} />
             <Route path="/blog" element={<Blog />} />
             <Route path="/community" element={<CommunityLanding />} />
@@ -257,14 +185,10 @@
             <Route path="/cookies" element={<CookiePolicy />} />
             <Route path="/documentation" element={<AlgorithmDocumentation />} />
             <Route path="/faq" element={<FAQ />} />
-<<<<<<< HEAD
             <Route path="/contributor-leaderboard" element={<ContributorLeaderboard />} />
-=======
-            <Route path="/ContributorLeaderboard" element={<ContributorLeaderboard />} />
 
             {/* Code Editor */}
             <Route path="/editor" element={<CodeEditor />} />
->>>>>>> 8138ca4c
           </Routes>
 
           {/* Show ComplexityBox only on selected pages */}
