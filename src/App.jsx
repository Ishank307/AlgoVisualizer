--- conflicted
+++ resolved
@@ -53,16 +53,16 @@
 // Divide & Conquer
 import DCOverview from "./pages/DCOverview";
 import DCPage from "./pages/DCPage";
-<<<<<<< HEAD
+ 
 import Stack from "./components/Stack/Stack";
 
 
 
 
-=======
+
 import AOS from 'aos';
 import 'aos/dist/aos.css';
->>>>>>> 0ed580f5
+ 
 
 const App = () => {
   const selectedAlgorithm = "bubbleSort"; // Default algorithm
