import React from 'react';
import { Route, Routes } from 'react-router-dom';
import { Analytics } from '@vercel/analytics/react';
import Sidebar from './components/Sidebar';
import Footer from './components/Footer';
import Home from './pages/Home';
import Sorting from './pages/Sorting';
import Searching from './pages/Searching';
import DataStructures from './pages/DataStructures';
import Graph from './pages/Graph';
import Quiz from './pages/Quiz';
import Settings from './pages/Settings';
import SignInPage from './pages/SignIn';
import SignUpPage from './pages/SignUp';
import Contributors from './components/Contributors';
import ScrollToTop from './ScrollToTop';
import About from './components/about';
import Contact from './components/contact';
import PrivacyPolicy from './components/Privacy';
import TermsOfService from './components/terms';
import Doubt from './components/Doubt';
import AlgorithmDocumentation from './pages/Documentation';
import ComplexityBox from './components/ComplexityBox';
import './styles/components.css';
<<<<<<< HEAD
import { ThemeProvider } from './ThemeContext'; 

// Clerk imports
import { SignIn, SignUp } from '@clerk/clerk-react';
import ThemeToggle from './components/ThemeToggle';

const AuthButtons = () => {
  const location = useLocation();

  // Hide auth buttons when already on sign-in or sign-up page
  if (location.pathname === "/sign-in" || location.pathname === "/sign-up") {
    return null;
  }

  return (
    <div className="auth-buttons">
      <Link to="/sign-in" className="auth-btn">Sign In</Link>
      <Link to="/sign-up" className="auth-btn">Sign Up</Link>
    </div>
  );
};
=======
import { ThemeProvider } from './ThemeContext';
>>>>>>> 86d6e105

const App = () => {
  const selectedAlgorithm = "bubbleSort"; // You can set this dynamically

  return (
    <ThemeProvider>
      <div className="app-container">
        <ScrollToTop />
<<<<<<< HEAD
        <ThemeToggle />

=======
>>>>>>> 86d6e105
        <Sidebar />

        <main className="main-content main-content-with-sidebar">
          <Routes>
            <Route path="/" element={<Home />} />
            <Route path="/sorting" element={<Sorting />} />
            <Route path="/searching" element={<Searching />} />
            <Route path="/data-structures" element={<DataStructures />} />
            <Route path="/graph" element={<Graph />} />
            <Route path="/quiz" element={<Quiz />} />
            <Route path="/settings" element={<Settings />} />
            <Route path="/contributors" element={<Contributors />} />
            <Route path="/about" element={<About />} />
            <Route path="/contact" element={<Contact />} />
            <Route path="/terms" element={<TermsOfService />} />
            <Route path="/privacy" element={<PrivacyPolicy />} />
            <Route path="/documentation" element={<AlgorithmDocumentation />} />

            {/* Authentication Routes */}
            <Route path="/sign-in" element={<SignInPage />} />
            <Route path="/sign-up" element={<SignUpPage />} />
          </Routes>

          {/* Complexity Info Box */}
          <div style={{ marginTop: "2rem" }}>
            <ComplexityBox algorithm={selectedAlgorithm} />
          </div>
        </main>

        <Doubt />
        <Footer />
        <Analytics />
      </div>
    </ThemeProvider>
  );
};

export default App;<|MERGE_RESOLUTION|>--- conflicted
+++ resolved
@@ -22,31 +22,8 @@
 import AlgorithmDocumentation from './pages/Documentation';
 import ComplexityBox from './components/ComplexityBox';
 import './styles/components.css';
-<<<<<<< HEAD
-import { ThemeProvider } from './ThemeContext'; 
-
-// Clerk imports
-import { SignIn, SignUp } from '@clerk/clerk-react';
+import { ThemeProvider } from './ThemeContext';
 import ThemeToggle from './components/ThemeToggle';
-
-const AuthButtons = () => {
-  const location = useLocation();
-
-  // Hide auth buttons when already on sign-in or sign-up page
-  if (location.pathname === "/sign-in" || location.pathname === "/sign-up") {
-    return null;
-  }
-
-  return (
-    <div className="auth-buttons">
-      <Link to="/sign-in" className="auth-btn">Sign In</Link>
-      <Link to="/sign-up" className="auth-btn">Sign Up</Link>
-    </div>
-  );
-};
-=======
-import { ThemeProvider } from './ThemeContext';
->>>>>>> 86d6e105
 
 const App = () => {
   const selectedAlgorithm = "bubbleSort"; // You can set this dynamically
@@ -55,11 +32,7 @@
     <ThemeProvider>
       <div className="app-container">
         <ScrollToTop />
-<<<<<<< HEAD
         <ThemeToggle />
-
-=======
->>>>>>> 86d6e105
         <Sidebar />
 
         <main className="main-content main-content-with-sidebar">
