
import React, { useEffect } from "react";
import FeedbackWidget from "./components/FeedbackWidget"; 

import { Route, Routes, useLocation } from "react-router-dom";
import { Analytics } from "@vercel/analytics/react";
import { SettingsProvider } from "./contexts/SettingsContext";
import Navbar from "./components/Navbar";
import Footer from "./components/Footer";
import Home from "./pages/Home";
import Sorting from "./pages/Sorting";
import Searching from "./pages/Searching";
import SearchingOverview from "./pages/SearchingOverview.jsx";
import DataStructures from "./pages/DataStructures";
import Graph from "./pages/Graph";
import GraphBFS from "./pages/GraphBFS";
import GraphDFS from "./pages/GraphDFS";
import GraphDijkstra from "./pages/GraphDijkstra";
import GraphComparison from "./components/GraphComparison";
import Quiz from "./pages/Quiz";
import Settings from "./pages/Settings";
import Contributors from "./components/Contributors";
import ScrollToTop from "./ScrollToTop";
import About from "./components/about";
import Contact from "./components/contact";
import PrivacyPolicy from "./components/Privacy";
import TermsOfService from "./components/terms";
import CookiePolicy from "./components/cookie-policy";
import Doubt from "./components/Doubt";
import AlgorithmDocumentation from "./pages/Documentation";
import ComplexityBox from "./components/ComplexityBox";
import ThemeToggle from "./components/ThemeToggle";
import ContributorLeaderboard from "./pages/ContributorLeaderboard";
import LinkedListPage from "./components/pages/LinkedListPage";
import AlgorithmComparison from "./components/AlgorithmComparison";
import Blog from "./pages/Blog";
import CommunityLanding from "./pages/CommunityLanding";
import "./styles/components.css";
import SortingDoc from "./pages/SortingDoc.jsx";
import FAQ from "./pages/FAQ";
import BacktrackingOverview from "./pages/BacktrackingOverview";
import BacktrackingPage from "./pages/BacktrackingPage";
import DPOverview from "./pages/DPOverview";
import DPPage from "./pages/DPPage";

import HashingOverview from "./pages/HashingOverview";
import HashingPage from "./pages/HashingPage";

import GreedyOverview from "./pages/GreedyOverview";
import GreedyPage from "./pages/GreedyPage";
// Tree Algorithms
import TreeOverview from "./pages/TreeOverview";
import TreePage from "./pages/TreePage";


// Divide & Conquer
import DCOverview from "./pages/DCOverview";
import DCPage from "./pages/DCPage";

import Queue from "./components/Queue/Queue";
import Stack from "./components/Stack/Stack";

import AOS from 'aos';
import 'aos/dist/aos.css';
import BinaryTreeVisualizer from "./components/BinaryTree/BinaryTreeVisualizer";
 
import BranchBoundOverview from "./pages/BranchBoundOverview";
import BranchBoundPage from "./pages/BranchBoundPage";



const App = () => {
  const selectedAlgorithm = "bubbleSort"; // Default algorithm
  const location = useLocation();
  const showComplexityBoxOn = [
    "/sorting",
    "/searching",
    "/data-structures",
    "/graph",
    "/graph/bfs",
    "/graph/dfs",
    "/graph/dijkstra",
    "/data-structures/stack",
  ];

  useEffect(() => {
    AOS.init({
      // Global settings for AOS animations
      duration: 1000,
      once: true, // Animations will only happen once
    });
  }, []);

  return (
    <SettingsProvider>
      <div className="app-container">
        <ScrollToTop />
        <ThemeToggle />
        <Navbar />

        <main className="main-content page-content">
          <Routes>
            {/* Home */}
            <Route path="/" element={<Home />} />

            {/* Sorting */}
            <Route path="/sorting" element={<Sorting />} />
            <Route
              path="/components/AlgorithmComparison"
              element={<AlgorithmComparison />}
            />

            {/* Searching */}
            <Route path="/searching" element={<Searching />} />
            <Route path="/searching/:id" element={<Searching />} />
            <Route
              path="/searching/comparison"
              element={<AlgorithmComparison />}
            />
            <Route path="/searchingOverview" element={<SearchingOverview />} />

            {/* Data Structures */}
            <Route path="/data-structures" element={<DataStructures />} />
            <Route
              path="/data-structures/linked-list"
              element={<LinkedListPage />}
            />
            <Route path="/data-structures/queue" element={<Queue />} />
            <Route path="/data-structures/stack" element={<Stack />} />
            <Route path="/sorting/:algoId/docs" element={<SortingDoc />} />

            {/* Graph */}
            <Route path="/graph" element={<Graph />} />
            <Route path="/graph/bfs" element={<GraphBFS />} />
            <Route path="/graph/dfs" element={<GraphDFS />} />
            <Route path="/graph/dijkstra" element={<GraphDijkstra />} />
            <Route path="/graph/comparison" element={<GraphComparison />} />

            {/* Backtracking */}
            <Route
              path="/backtracking-overview"
              element={<BacktrackingOverview />}
            />
            <Route path="/backtracking" element={<BacktrackingPage />} />

            {/* Dynamic Programming */}
<Route path="/dp-overview" element={<DPOverview />} />
<Route path="/dp" element={<DPPage />} />



              {/* Hashing */}
<Route path="/hashing-overview" element={<HashingOverview />} />
<Route path="/hashing" element={<HashingPage />} />

            {/* Greedy Algorithms */}
<Route path="/greedy-overview" element={<GreedyOverview />} />
<Route path="/greedy" element={<GreedyPage />} />


          {/* Trees */}
<Route path="/tree-overview" element={<TreeOverview />} />
<Route path="/tree" element={<TreePage />} />


  {/* Divide & Conquer */}
  <Route path="/dc-overview" element={<DCOverview />} />
  <Route path="/dc" element={<DCPage />} />

<<<<<<< HEAD
  {/* Branch & Bound */}
<Route path="/branchbound-overview" element={<BranchBoundOverview />} />
<Route path="/branchbound" element={<BranchBoundPage />} />

=======
  <Route path="/binary-tree" element={<BinaryTreeVisualizer />} />
>>>>>>> 03ed76f3



            {/* Other Pages */}
            <Route path="/quiz" element={<Quiz />} />
            <Route path="/blog" element={<Blog />} />
            <Route path="/settings" element={<Settings />} />
            <Route path="/community" element={<CommunityLanding />} />
            <Route path="/contributors" element={<Contributors />} />
            <Route path="/about" element={<About />} />
            <Route path="/contact" element={<Contact />} />
            <Route path="/terms" element={<TermsOfService />} />
            <Route path="/privacy" element={<PrivacyPolicy />} />
            <Route path="/cookies" element={<CookiePolicy />} />
            <Route path="/documentation" element={<AlgorithmDocumentation />} />
            <Route path="/faq" element={<FAQ />} />
            <Route
              path="/ContributorLeaderboard"
              element={<ContributorLeaderboard />}
            />
          </Routes>

          {showComplexityBoxOn.includes(location.pathname) && (
            <div style={{ marginTop: "2rem" }}>
              <ComplexityBox algorithm={selectedAlgorithm} />
            </div>
          )}
        </main>

        <Doubt />
        <FeedbackWidget />
        <Footer />
        <Analytics />
      </div>
    </SettingsProvider>
  );
};

export default App;<|MERGE_RESOLUTION|>--- conflicted
+++ resolved
@@ -167,14 +167,12 @@
   <Route path="/dc-overview" element={<DCOverview />} />
   <Route path="/dc" element={<DCPage />} />
 
-<<<<<<< HEAD
+
   {/* Branch & Bound */}
 <Route path="/branchbound-overview" element={<BranchBoundOverview />} />
 <Route path="/branchbound" element={<BranchBoundPage />} />
-
-=======
-  <Route path="/binary-tree" element={<BinaryTreeVisualizer />} />
->>>>>>> 03ed76f3
+<Route path="/binary-tree" element={<BinaryTreeVisualizer />} />
+
 
 
 
