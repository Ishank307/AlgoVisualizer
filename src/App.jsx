import React, { useEffect, Suspense } from "react";
import { Route, Routes, useLocation, Navigate } from "react-router-dom";
import { Analytics } from "@vercel/analytics/react";

import { SettingsProvider } from "./contexts/SettingsContext";
import { MobileMenuProvider } from "./contexts/MobileMenuContext";

import Navbar from "./components/Navbar";
import Footer from "./components/Footer";
import ScrollToTop from "./ScrollToTop";
import ThemeToggle from "./components/ThemeToggle";
import ComplexityBox from "./components/ComplexityBox";
import Doubt from "./components/Doubt";
import FeedbackWidget from "./components/FeedbackWidget";

// Pages
import Home from "./pages/Home";
import Sorting from "./pages/Sorting";
import SortingDoc from "./pages/SortingDoc";
import Searching from "./pages/Searching";
import SearchingOverview from "./pages/SearchingOverview";
import DataStructures from "./pages/DataStructures";
import Graph from "./pages/Graph";
import GraphBFS from "./pages/GraphBFS";
import GraphCycleDetection from "./pages/GraphCycleDetection";
import GraphDFS from "./pages/GraphDFS";
import GraphDijkstra from "./pages/GraphDijkstra";
import Quiz from "./pages/Quiz";
import Settings from "./pages/Settings";
import Blog from "./pages/Blog";
import CommunityLanding from "./pages/CommunityLanding";


// Java Notes
import Fundamentals from "./pages/Notes/Java/Fundamentals";
import VariablesAndDataTypes from "./pages/Notes/Java/VariablesAndDataTypes";
import JavaBasics from "./pages/Notes/Java/JavaBasics";

// Python Notes
import PythonFundamentals from "./pages/Notes/Python/Fundamentals";
import PythonVariablesAndDataTypes from "./pages/Notes/Python/VariablesAndDataTypes";
import PythonBasics from "./pages/Notes/Python/PythonBasics";

// C++ Notes
import CppFundamentals from "./pages/Notes/Cpp/Fundamentals";
import CppVariablesAndDataTypes from "./pages/Notes/Cpp/VariablesAndDataTypes";


// Algorithm Pages
import DPOverview from "./pages/DPOverview";
import DPPage from "./pages/DPPage";
import BacktrackingOverview from "./pages/BacktrackingOverview";
import BacktrackingPage from "./pages/BacktrackingPage";
import GreedyOverview from "./pages/GreedyOverview";
import GreedyPage from "./pages/GreedyPage";
import HashingOverview from "./pages/HashingOverview";
import HashingPage from "./pages/HashingPage";
import TreeOverview from "./pages/TreeOverview";
import TreePage from "./pages/TreePage";
import DCOverview from "./pages/DCOverview";
import DCPage from "./pages/DCPage";
import GameSearchOverview from "./pages/GameSearchOverview";
import GameSearchPage from "./pages/GameSearchPage";
import BranchBoundOverview from "./pages/BranchBoundOverview";
import BranchBoundPage from "./pages/BranchBoundPage";
import StringOverview from "./pages/StringOverview";
import StringPage from "./pages/StringPage";

// Components
import LinkedListPage from "./components/pages/LinkedListPage";
import Queue from "./components/Queue/Queue";
import Stack from "./components/Stack/Stack";
import BinaryTreeVisualizer from "./components/BinaryTree/BinaryTreeVisualizer";
import AlgorithmComparison from "./components/AlgorithmComparison";
import GraphComparison from "./components/GraphComparison";
import Contributors from "./components/Contributors";
import Contribute from "./components/Contribute";

// Static / Info Pages
import Login from "./pages/Login";
import Signup from "./pages/Signup";
import About from "./components/about";
import Contact from "./components/contact";
import PrivacyPolicy from "./components/Privacy";
import TermsOfService from "./components/terms";
import CookiePolicy from "./components/cookie-policy";
import FAQ from "./pages/FAQ";
import ContributorLeaderboard from "./pages/ContributorLeaderboard";
import AlgorithmDocumentation from "./pages/Documentation";
import CodeEditor from "./pages/CodeEditor";

import AOS from "aos";
import "aos/dist/aos.css";
import "./styles/components.css";
import "./styles/footer-improved.css";
import LearnLanding from "./pages/LearnLanding";
import DSDocumentation from "./pages/DSDocumentation";

// Dynamic Notes Page
import NotesPage from "./pages/Notes/NotesPage";

// import ContributorBoard from "./pages/ContributorBoard";
import ContributorBoard from "./pages/ContributorBoard";

<<<<<<< HEAD

import ContributorProfileModal from "./pages/ContributorProfileModal";
=======
import JavaOOPS from "./pages/JavaOOPS.jsx";

>>>>>>> 27b6fc57

const App = () => {
  const location = useLocation();
  const selectedAlgorithm = "bubbleSort";

  const showComplexityBoxOn = [
    "/sorting",
    "/searching",
    "/data-structures",
    "/graph",
    "/graph/bfs",
    "/graph/dfs",
    "/graph/dijkstra",
    "/data-structures/stack",
  ];

  useEffect(() => {
    AOS.init({ duration: 1000, once: true });
  }, []);

  return (
    <SettingsProvider>
      <MobileMenuProvider>
        <div className="app-container">
          <ScrollToTop />
          <ThemeToggle />
          <Navbar />

          <main className="main-content page-content">
            <Routes>
              {/* Home */}
              <Route path="/" element={<Home />} />
              <Route path="/login" element={<Login />} />
              <Route path="/signup" element={<Signup />} />
              {/* Sorting */}
              <Route path="/sorting" element={<Sorting />} />
              <Route path="/sorting/:algoId/docs" element={<SortingDoc />} />
              <Route
                path="/sorting/comparison"
                element={<AlgorithmComparison />}
              />

              {/* Searching */}
              <Route path="/searching" element={<Searching />} />
              <Route path="/searching/:id" element={<Searching />} />
              <Route
                path="/searching/comparison"
                element={<AlgorithmComparison />}
              />
              <Route
                path="/searchingOverview"
                element={<SearchingOverview />}
              />

              {/* Data Structures */}
              <Route path="/data-structures" element={<DataStructures />} />
              <Route
                path="/data-structures/linked-list"
                element={<LinkedListPage />}
              />
              <Route path="/data-structures/queue" element={<Queue />} />
              <Route path="/data-structures/stack" element={<Stack />} />
              <Route
                path="/data-structures/binary-tree"
                element={<BinaryTreeVisualizer />}
              />

              {/* Graph */}
              <Route path="/graph" element={<Graph />} />
              <Route path="/graph/bfs" element={<GraphBFS />} />
              <Route path="/graph/dfs" element={<GraphDFS />} />
              <Route path="/graph/dijkstra" element={<GraphDijkstra />} />
              <Route path="/graph/comparison" element={<GraphComparison />} />
              <Route
                path="/graph/cycleDetection"
                element={<GraphCycleDetection />}
              />

              {/* Algorithm Pages */}
              <Route
                path="/backtracking-overview"
                element={<BacktrackingOverview />}
              />
              <Route path="/backtracking" element={<BacktrackingPage />} />
              <Route path="/dp-overview" element={<DPOverview />} />
              <Route path="/dp" element={<DPPage />} />
              <Route path="/hashing-overview" element={<HashingOverview />} />
              <Route path="/hashing" element={<HashingPage />} />
              <Route path="/greedy-overview" element={<GreedyOverview />} />
              <Route path="/greedy" element={<GreedyPage />} />
              <Route path="/tree-overview" element={<TreeOverview />} />
              <Route path="/tree" element={<TreePage />} />
              <Route path="/dc-overview" element={<DCOverview />} />
              <Route path="/dc" element={<DCPage />} />
              <Route
                path="/game-search-overview"
                element={<GameSearchOverview />}
              />
              <Route path="/game-search" element={<GameSearchPage />} />
              <Route
                path="/branchbound-overview"
                element={<BranchBoundOverview />}
              />
              <Route path="/branchbound" element={<BranchBoundPage />} />
              <Route path="/string-overview" element={<StringOverview />} />
              <Route path="/string" element={<StringPage />} />

              {/* Data Structures Documentation */}
              <Route
                path="/data-structures-docs"
                element={<DSDocumentation />}
              />

              {/* Other Pages */}
              <Route path="/quiz" element={<Quiz />} />
              <Route path="/blog" element={<Blog />} />
              <Route path="/community" element={<CommunityLanding />} />
              <Route path="/contributors" element={<Contributors />} />
              <Route path="/contribute" element={<Contribute />} />
              <Route path="/about" element={<About />} />
              <Route path="/contact" element={<Contact />} />
              <Route path="/terms" element={<TermsOfService />} />
              <Route path="/privacy" element={<PrivacyPolicy />} />
              <Route path="/cookies" element={<CookiePolicy />} />

              <Route path="/documentation" element={<AlgorithmDocumentation />} />
              <Route path="/faq" element={<FAQ />} />
              <Route path="/contributor-leaderboard" element={<ContributorLeaderboard />} />
              <Route path="/editor" element={<CodeEditor />} />

              {/* Notes Routes */}
              {/* Java */}
              <Route path="/notes/java" element={<Navigate to="/notes/java/fundamentals" replace />} />
              <Route path="/notes/java/fundamentals" element={<Fundamentals />} />
              <Route
                path="/notes/java/variables-and-data-types"
                element={<VariablesAndDataTypes />}
              />
              <Route path="/notes/java/basics" element={<JavaBasics />} />


              {/* Python */}

              <Route path="/notes/python" element={<Navigate to="/notes/python/fundamentals" replace />} />
              <Route path="/notes/python/fundamentals" element={<PythonFundamentals />} />
              <Route path="/notes/python/variables-and-data-types" element={<PythonVariablesAndDataTypes />} />

              {/* C++ */}
              <Route path="/notes/cpp" element={<Navigate to="/notes/cpp/fundamentals" replace />} />
              <Route path="/notes/cpp/fundamentals" element={<CppFundamentals />} />
              <Route path="/notes/cpp/variables-and-data-types" element={<CppVariablesAndDataTypes />} />


              <Route
                path="/documentation"
                element={<AlgorithmDocumentation />}
              />
              <Route path="/faq" element={<FAQ />} />
              <Route
                path="/contributor-leaderboard"
                element={<ContributorLeaderboard />}
              />
              <Route path="/editor" element={<CodeEditor />} />

              <Route path="/java-oops" element={<JavaOOPS />} />

              {/* Dynamic Notes Routes */}
              <Route path="/notes/:language/:topic" element={<NotesPage />} />
              <Route
                path="/notes/:language"
                element={
                  <Navigate to="/notes/:language/fundamentals" replace />
                }
              />

              <Route path="/contributor-board" element={<ContributorBoard />} />
              <Route path="/contributor-leaderboard" element={<ContributorBoard />} />

              <Route path="/contributor/:id" element={<ContributorProfileModal />} />


              {/* Learning & Settings */}
              <Route path="/learn" element={<LearnLanding />} />
              <Route path="/settings" element={<Settings />} />
            </Routes>

            {/* Show ComplexityBox only on selected pages */}
            {showComplexityBoxOn.includes(location.pathname) && (
              <div style={{ marginTop: "2rem" }}>
                <ComplexityBox algorithm={selectedAlgorithm} />
              </div>
            )}
          </main>

          <Doubt />
          <FeedbackWidget />
          <Footer />
          <Analytics />
        </div>
      </MobileMenuProvider>
    </SettingsProvider>
  );
};

export default App;<|MERGE_RESOLUTION|>--- conflicted
+++ resolved
@@ -102,13 +102,13 @@
 // import ContributorBoard from "./pages/ContributorBoard";
 import ContributorBoard from "./pages/ContributorBoard";
 
-<<<<<<< HEAD
+
 
 import ContributorProfileModal from "./pages/ContributorProfileModal";
-=======
+
 import JavaOOPS from "./pages/JavaOOPS.jsx";
 
->>>>>>> 27b6fc57
+
 
 const App = () => {
   const location = useLocation();
