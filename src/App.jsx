import React, { useEffect } from "react";
import { Route, Routes, useLocation, Navigate } from "react-router-dom";
import { Analytics } from "@vercel/analytics/react";

import { SettingsProvider } from "./contexts/SettingsContext";
import { MobileMenuProvider } from "./contexts/MobileMenuContext";
<<<<<<< HEAD
import { AlgorithmProvider } from "./contexts/AlgorithmContext"; // ✅ Algorithm context
=======
import { NotificationsProvider } from "./contexts/NotificationsContext"; // ✅ NEW
>>>>>>> f3f474cc

import Navbar from "./components/Navbar";
import Footer from "./components/Footer";
import ScrollToTop from "./ScrollToTop";
import ThemeToggle from "./components/ThemeToggle";
import ComplexityBox from "./components/ComplexityBox";
import Doubt from "./components/Doubt";
import FeedbackWidget from "./components/FeedbackWidget";
import NotificationWidget from "./components/NotificationWidget"; // ✅ NEW

// Pages
import Home from "./pages/Home";
import Sorting from "./pages/Sorting";
import SortingDoc from "./pages/SortingDoc";
import Searching from "./pages/Searching";
import SearchingOverview from "./pages/SearchingOverview";
import DataStructures from "./pages/DataStructures";
import Graph from "./pages/Graph";
import GraphBFS from "./pages/GraphBFS";
import GraphCycleDetection from "./pages/GraphCycleDetection";
import GraphDFS from "./pages/GraphDFS";
import GraphDijkstra from "./pages/GraphDijkstra";
import Quiz from "./pages/Quiz";
import Settings from "./pages/Settings";
import Blog from "./pages/Blog";
import CommunityLanding from "./pages/CommunityLanding";

// Java Notes
import Fundamentals from "./pages/Notes/Java/Fundamentals";
import VariablesAndDataTypes from "./pages/Notes/Java/VariablesAndDataTypes";
import JavaBasics from "./pages/Notes/Java/JavaBasics";

// Python Notes
import PythonFundamentals from "./pages/Notes/Python/Fundamentals";
import PythonVariablesAndDataTypes from "./pages/Notes/Python/VariablesAndDataTypes";

// C++ Notes
import CppFundamentals from "./pages/Notes/Cpp/Fundamentals";
import CppVariablesAndDataTypes from "./pages/Notes/Cpp/VariablesAndDataTypes";

// Algorithm Pages
import DPOverview from "./pages/DPOverview";
import DPPage from "./pages/DPPage";
import BacktrackingOverview from "./pages/BacktrackingOverview";
import BacktrackingPage from "./pages/BacktrackingPage";
import GreedyOverview from "./pages/GreedyOverview";
import GreedyPage from "./pages/GreedyPage";
import HashingOverview from "./pages/HashingOverview";
import HashingPage from "./pages/HashingPage";
import TreeOverview from "./pages/TreeOverview";
import TreePage from "./pages/TreePage";
import DCOverview from "./pages/DCOverview";
import DCPage from "./pages/DCPage";
import GameSearchOverview from "./pages/GameSearchOverview";
import GameSearchPage from "./pages/GameSearchPage";
import BranchBoundOverview from "./pages/BranchBoundOverview";
import BranchBoundPage from "./pages/BranchBoundPage";
import StringOverview from "./pages/StringOverview";
import StringPage from "./pages/StringPage";

// Components
import LinkedListPage from "./components/pages/LinkedListPage";
import Queue from "./components/Queue/Queue";
import Stack from "./components/Stack/Stack";
import BinaryTreeVisualizer from "./components/BinaryTree/BinaryTreeVisualizer";
import AlgorithmComparison from "./components/AlgorithmComparison";
import GraphComparison from "./components/GraphComparison";
import Contributors from "./components/Contributors";
import Contribute from "./components/Contribute";

// Static / Info Pages
import Login from "./pages/Login";
import Signup from "./pages/Signup";
import About from "./components/about";
import Contact from "./components/contact";
import PrivacyPolicy from "./components/Privacy";
import TermsOfService from "./components/terms";
import CookiePolicy from "./components/cookie-policy";
import FAQ from "./pages/FAQ";
import ContributorLeaderboard from "./pages/ContributorLeaderboard";
import AlgorithmDocumentation from "./pages/Documentation";
import CodeEditor from "./pages/CodeEditor";

import AOS from "aos";
import "aos/dist/aos.css";
import "./styles/components.css";
import "./styles/footer-improved.css";
import LearnLanding from "./pages/LearnLanding";
import DSDocumentation from "./pages/DSDocumentation";

// Dynamic Notes Page
import NotesPage from "./pages/Notes/NotesPage";
<<<<<<< HEAD
=======

// Contributors
>>>>>>> f3f474cc
import ContributorBoard from "./pages/ContributorBoard";
import ContributorProfileModal from "./pages/ContributorProfileModal";
import JavaOOPS from "./pages/JavaOOPS.jsx";

const App = () => {
  const location = useLocation();

  const showComplexityBoxOn = [
    "/sorting",
    "/searching",
    "/data-structures",
    "/graph",
    "/graph/bfs",
    "/graph/dfs",
    "/graph/dijkstra",
    "/data-structures/stack",
  ];

  useEffect(() => {
    AOS.init({ duration: 1000, once: true });
  }, []);

  return (
    <SettingsProvider>
      <MobileMenuProvider>
<<<<<<< HEAD
        <AlgorithmProvider>
=======
        <NotificationsProvider> {/* ✅ Wrap entire app */}
>>>>>>> f3f474cc
          <div className="app-container">
            <ScrollToTop />
            <ThemeToggle />
            <Navbar />

            <main className="main-content page-content">
              <Routes>
                {/* Home */}
                <Route path="/" element={<Home />} />
                <Route path="/login" element={<Login />} />
                <Route path="/signup" element={<Signup />} />

                {/* Sorting */}
                <Route path="/sorting" element={<Sorting />} />
                <Route path="/sorting/:algoId/docs" element={<SortingDoc />} />
<<<<<<< HEAD
                <Route path="/sorting/comparison" element={<AlgorithmComparison />} />
=======
                <Route
                  path="/sorting/comparison"
                  element={<AlgorithmComparison />}
                />
>>>>>>> f3f474cc

                {/* Searching */}
                <Route path="/searching" element={<Searching />} />
                <Route path="/searching/:id" element={<Searching />} />
<<<<<<< HEAD
                <Route path="/searching/comparison" element={<AlgorithmComparison />} />
                <Route path="/searchingOverview" element={<SearchingOverview />} />

                {/* Data Structures */}
                <Route path="/data-structures" element={<DataStructures />} />
                <Route path="/data-structures/linked-list" element={<LinkedListPage />} />
                <Route path="/data-structures/queue" element={<Queue />} />
                <Route path="/data-structures/stack" element={<Stack />} />
                <Route path="/data-structures/binary-tree" element={<BinaryTreeVisualizer />} />
=======
                <Route
                  path="/searching/comparison"
                  element={<AlgorithmComparison />}
                />
                <Route
                  path="/searchingOverview"
                  element={<SearchingOverview />}
                />

                {/* Data Structures */}
                <Route path="/data-structures" element={<DataStructures />} />
                <Route
                  path="/data-structures/linked-list"
                  element={<LinkedListPage />}
                />
                <Route path="/data-structures/queue" element={<Queue />} />
                <Route path="/data-structures/stack" element={<Stack />} />
                <Route
                  path="/data-structures/binary-tree"
                  element={<BinaryTreeVisualizer />}
                />
>>>>>>> f3f474cc

                {/* Graph */}
                <Route path="/graph" element={<Graph />} />
                <Route path="/graph/bfs" element={<GraphBFS />} />
                <Route path="/graph/dfs" element={<GraphDFS />} />
                <Route path="/graph/dijkstra" element={<GraphDijkstra />} />
                <Route path="/graph/comparison" element={<GraphComparison />} />
<<<<<<< HEAD
                <Route path="/graph/cycleDetection" element={<GraphCycleDetection />} />

                {/* Algorithm Pages */}
                <Route path="/backtracking-overview" element={<BacktrackingOverview />} />
=======
                <Route
                  path="/graph/cycleDetection"
                  element={<GraphCycleDetection />}
                />

                {/* Algorithm Pages */}
                <Route
                  path="/backtracking-overview"
                  element={<BacktrackingOverview />}
                />
>>>>>>> f3f474cc
                <Route path="/backtracking" element={<BacktrackingPage />} />
                <Route path="/dp-overview" element={<DPOverview />} />
                <Route path="/dp" element={<DPPage />} />
                <Route path="/hashing-overview" element={<HashingOverview />} />
                <Route path="/hashing" element={<HashingPage />} />
                <Route path="/greedy-overview" element={<GreedyOverview />} />
                <Route path="/greedy" element={<GreedyPage />} />
                <Route path="/tree-overview" element={<TreeOverview />} />
                <Route path="/tree" element={<TreePage />} />
                <Route path="/dc-overview" element={<DCOverview />} />
                <Route path="/dc" element={<DCPage />} />
<<<<<<< HEAD
                <Route path="/game-search-overview" element={<GameSearchOverview />} />
                <Route path="/game-search" element={<GameSearchPage />} />
                <Route path="/branchbound-overview" element={<BranchBoundOverview />} />
=======
                <Route
                  path="/game-search-overview"
                  element={<GameSearchOverview />}
                />
                <Route path="/game-search" element={<GameSearchPage />} />
                <Route
                  path="/branchbound-overview"
                  element={<BranchBoundOverview />}
                />
>>>>>>> f3f474cc
                <Route path="/branchbound" element={<BranchBoundPage />} />
                <Route path="/string-overview" element={<StringOverview />} />
                <Route path="/string" element={<StringPage />} />

                {/* Data Structures Documentation */}
<<<<<<< HEAD
                <Route path="/data-structures-docs" element={<DSDocumentation />} />
=======
                <Route
                  path="/data-structures-docs"
                  element={<DSDocumentation />}
                />
>>>>>>> f3f474cc

                {/* Other Pages */}
                <Route path="/quiz" element={<Quiz />} />
                <Route path="/blog" element={<Blog />} />
                <Route path="/community" element={<CommunityLanding />} />
                <Route path="/contributors" element={<Contributors />} />
                <Route path="/contribute" element={<Contribute />} />
                <Route path="/about" element={<About />} />
                <Route path="/contact" element={<Contact />} />
                <Route path="/terms" element={<TermsOfService />} />
                <Route path="/privacy" element={<PrivacyPolicy />} />
                <Route path="/cookies" element={<CookiePolicy />} />
                <Route path="/documentation" element={<AlgorithmDocumentation />} />
                <Route path="/faq" element={<FAQ />} />
<<<<<<< HEAD
                <Route path="/contributor-leaderboard" element={<ContributorLeaderboard />} />
                <Route path="/editor" element={<CodeEditor />} />

                {/* Notes Routes */}
                <Route path="/notes/java" element={<Navigate to="/notes/java/fundamentals" replace />} />
                <Route path="/notes/java/fundamentals" element={<Fundamentals />} />
                <Route path="/notes/java/variables-and-data-types" element={<VariablesAndDataTypes />} />
                <Route path="/notes/java/basics" element={<JavaBasics />} />

=======
                <Route
                  path="/contributor-leaderboard"
                  element={<ContributorLeaderboard />}
                />
                <Route path="/editor" element={<CodeEditor />} />

                {/* Notes Routes */}
                {/* Java */}
                <Route path="/notes/java" element={<Navigate to="/notes/java/fundamentals" replace />} />
                <Route path="/notes/java/fundamentals" element={<Fundamentals />} />
                <Route
                  path="/notes/java/variables-and-data-types"
                  element={<VariablesAndDataTypes />}
                />
                <Route path="/notes/java/basics" element={<JavaBasics />} />

                {/* Python */}
>>>>>>> f3f474cc
                <Route path="/notes/python" element={<Navigate to="/notes/python/fundamentals" replace />} />
                <Route path="/notes/python/fundamentals" element={<PythonFundamentals />} />
                <Route path="/notes/python/variables-and-data-types" element={<PythonVariablesAndDataTypes />} />

<<<<<<< HEAD
=======
                {/* C++ */}
>>>>>>> f3f474cc
                <Route path="/notes/cpp" element={<Navigate to="/notes/cpp/fundamentals" replace />} />
                <Route path="/notes/cpp/fundamentals" element={<CppFundamentals />} />
                <Route path="/notes/cpp/variables-and-data-types" element={<CppVariablesAndDataTypes />} />

                <Route path="/java-oops" element={<JavaOOPS />} />
<<<<<<< HEAD
                <Route path="/notes/:language/:topic" element={<NotesPage />} />
                <Route path="/notes/:language" element={<Navigate to="/notes/:language/fundamentals" replace />} />
=======

                {/* Dynamic Notes Routes */}
                <Route path="/notes/:language/:topic" element={<NotesPage />} />
                <Route
                  path="/notes/:language"
                  element={<Navigate to="/notes/:language/fundamentals" replace />}
                />
>>>>>>> f3f474cc

                <Route path="/contributor-board" element={<ContributorBoard />} />
                <Route path="/contributor/:id" element={<ContributorProfileModal />} />

                {/* Learning & Settings */}
                <Route path="/learn" element={<LearnLanding />} />
                <Route path="/settings" element={<Settings />} />
              </Routes>

              {/* Show ComplexityBox only on selected pages */}
              {showComplexityBoxOn.includes(location.pathname) && (
                <div style={{ marginTop: "2rem" }}>
<<<<<<< HEAD
                  <ComplexityBox /> {/* No props needed */}
=======
                  <ComplexityBox algorithm={selectedAlgorithm} />
>>>>>>> f3f474cc
                </div>
              )}
            </main>

            <Doubt />
            <FeedbackWidget />
<<<<<<< HEAD
            <Footer />
            <Analytics />
          </div>
        </AlgorithmProvider>
=======
            <NotificationWidget /> {/* ✅ Notification popup */}
            <Footer />
            <Analytics />
          </div>
        </NotificationsProvider>
>>>>>>> f3f474cc
      </MobileMenuProvider>
    </SettingsProvider>
  );
};

export default App;<|MERGE_RESOLUTION|>--- conflicted
+++ resolved
@@ -4,11 +4,8 @@
 
 import { SettingsProvider } from "./contexts/SettingsContext";
 import { MobileMenuProvider } from "./contexts/MobileMenuContext";
-<<<<<<< HEAD
-import { AlgorithmProvider } from "./contexts/AlgorithmContext"; // ✅ Algorithm context
-=======
-import { NotificationsProvider } from "./contexts/NotificationsContext"; // ✅ NEW
->>>>>>> f3f474cc
+import { AlgorithmProvider } from "./contexts/AlgorithmContext";
+import { NotificationsProvider } from "./contexts/NotificationsContext";
 
 import Navbar from "./components/Navbar";
 import Footer from "./components/Footer";
@@ -17,7 +14,7 @@
 import ComplexityBox from "./components/ComplexityBox";
 import Doubt from "./components/Doubt";
 import FeedbackWidget from "./components/FeedbackWidget";
-import NotificationWidget from "./components/NotificationWidget"; // ✅ NEW
+import NotificationWidget from "./components/NotificationWidget";
 
 // Pages
 import Home from "./pages/Home";
@@ -101,11 +98,6 @@
 
 // Dynamic Notes Page
 import NotesPage from "./pages/Notes/NotesPage";
-<<<<<<< HEAD
-=======
-
-// Contributors
->>>>>>> f3f474cc
 import ContributorBoard from "./pages/ContributorBoard";
 import ContributorProfileModal from "./pages/ContributorProfileModal";
 import JavaOOPS from "./pages/JavaOOPS.jsx";
@@ -131,237 +123,129 @@
   return (
     <SettingsProvider>
       <MobileMenuProvider>
-<<<<<<< HEAD
         <AlgorithmProvider>
-=======
-        <NotificationsProvider> {/* ✅ Wrap entire app */}
->>>>>>> f3f474cc
-          <div className="app-container">
-            <ScrollToTop />
-            <ThemeToggle />
-            <Navbar />
-
-            <main className="main-content page-content">
-              <Routes>
-                {/* Home */}
-                <Route path="/" element={<Home />} />
-                <Route path="/login" element={<Login />} />
-                <Route path="/signup" element={<Signup />} />
-
-                {/* Sorting */}
-                <Route path="/sorting" element={<Sorting />} />
-                <Route path="/sorting/:algoId/docs" element={<SortingDoc />} />
-<<<<<<< HEAD
-                <Route path="/sorting/comparison" element={<AlgorithmComparison />} />
-=======
-                <Route
-                  path="/sorting/comparison"
-                  element={<AlgorithmComparison />}
-                />
->>>>>>> f3f474cc
-
-                {/* Searching */}
-                <Route path="/searching" element={<Searching />} />
-                <Route path="/searching/:id" element={<Searching />} />
-<<<<<<< HEAD
-                <Route path="/searching/comparison" element={<AlgorithmComparison />} />
-                <Route path="/searchingOverview" element={<SearchingOverview />} />
-
-                {/* Data Structures */}
-                <Route path="/data-structures" element={<DataStructures />} />
-                <Route path="/data-structures/linked-list" element={<LinkedListPage />} />
-                <Route path="/data-structures/queue" element={<Queue />} />
-                <Route path="/data-structures/stack" element={<Stack />} />
-                <Route path="/data-structures/binary-tree" element={<BinaryTreeVisualizer />} />
-=======
-                <Route
-                  path="/searching/comparison"
-                  element={<AlgorithmComparison />}
-                />
-                <Route
-                  path="/searchingOverview"
-                  element={<SearchingOverview />}
-                />
-
-                {/* Data Structures */}
-                <Route path="/data-structures" element={<DataStructures />} />
-                <Route
-                  path="/data-structures/linked-list"
-                  element={<LinkedListPage />}
-                />
-                <Route path="/data-structures/queue" element={<Queue />} />
-                <Route path="/data-structures/stack" element={<Stack />} />
-                <Route
-                  path="/data-structures/binary-tree"
-                  element={<BinaryTreeVisualizer />}
-                />
->>>>>>> f3f474cc
-
-                {/* Graph */}
-                <Route path="/graph" element={<Graph />} />
-                <Route path="/graph/bfs" element={<GraphBFS />} />
-                <Route path="/graph/dfs" element={<GraphDFS />} />
-                <Route path="/graph/dijkstra" element={<GraphDijkstra />} />
-                <Route path="/graph/comparison" element={<GraphComparison />} />
-<<<<<<< HEAD
-                <Route path="/graph/cycleDetection" element={<GraphCycleDetection />} />
-
-                {/* Algorithm Pages */}
-                <Route path="/backtracking-overview" element={<BacktrackingOverview />} />
-=======
-                <Route
-                  path="/graph/cycleDetection"
-                  element={<GraphCycleDetection />}
-                />
-
-                {/* Algorithm Pages */}
-                <Route
-                  path="/backtracking-overview"
-                  element={<BacktrackingOverview />}
-                />
->>>>>>> f3f474cc
-                <Route path="/backtracking" element={<BacktrackingPage />} />
-                <Route path="/dp-overview" element={<DPOverview />} />
-                <Route path="/dp" element={<DPPage />} />
-                <Route path="/hashing-overview" element={<HashingOverview />} />
-                <Route path="/hashing" element={<HashingPage />} />
-                <Route path="/greedy-overview" element={<GreedyOverview />} />
-                <Route path="/greedy" element={<GreedyPage />} />
-                <Route path="/tree-overview" element={<TreeOverview />} />
-                <Route path="/tree" element={<TreePage />} />
-                <Route path="/dc-overview" element={<DCOverview />} />
-                <Route path="/dc" element={<DCPage />} />
-<<<<<<< HEAD
-                <Route path="/game-search-overview" element={<GameSearchOverview />} />
-                <Route path="/game-search" element={<GameSearchPage />} />
-                <Route path="/branchbound-overview" element={<BranchBoundOverview />} />
-=======
-                <Route
-                  path="/game-search-overview"
-                  element={<GameSearchOverview />}
-                />
-                <Route path="/game-search" element={<GameSearchPage />} />
-                <Route
-                  path="/branchbound-overview"
-                  element={<BranchBoundOverview />}
-                />
->>>>>>> f3f474cc
-                <Route path="/branchbound" element={<BranchBoundPage />} />
-                <Route path="/string-overview" element={<StringOverview />} />
-                <Route path="/string" element={<StringPage />} />
-
-                {/* Data Structures Documentation */}
-<<<<<<< HEAD
-                <Route path="/data-structures-docs" element={<DSDocumentation />} />
-=======
-                <Route
-                  path="/data-structures-docs"
-                  element={<DSDocumentation />}
-                />
->>>>>>> f3f474cc
-
-                {/* Other Pages */}
-                <Route path="/quiz" element={<Quiz />} />
-                <Route path="/blog" element={<Blog />} />
-                <Route path="/community" element={<CommunityLanding />} />
-                <Route path="/contributors" element={<Contributors />} />
-                <Route path="/contribute" element={<Contribute />} />
-                <Route path="/about" element={<About />} />
-                <Route path="/contact" element={<Contact />} />
-                <Route path="/terms" element={<TermsOfService />} />
-                <Route path="/privacy" element={<PrivacyPolicy />} />
-                <Route path="/cookies" element={<CookiePolicy />} />
-                <Route path="/documentation" element={<AlgorithmDocumentation />} />
-                <Route path="/faq" element={<FAQ />} />
-<<<<<<< HEAD
-                <Route path="/contributor-leaderboard" element={<ContributorLeaderboard />} />
-                <Route path="/editor" element={<CodeEditor />} />
-
-                {/* Notes Routes */}
-                <Route path="/notes/java" element={<Navigate to="/notes/java/fundamentals" replace />} />
-                <Route path="/notes/java/fundamentals" element={<Fundamentals />} />
-                <Route path="/notes/java/variables-and-data-types" element={<VariablesAndDataTypes />} />
-                <Route path="/notes/java/basics" element={<JavaBasics />} />
-
-=======
-                <Route
-                  path="/contributor-leaderboard"
-                  element={<ContributorLeaderboard />}
-                />
-                <Route path="/editor" element={<CodeEditor />} />
-
-                {/* Notes Routes */}
-                {/* Java */}
-                <Route path="/notes/java" element={<Navigate to="/notes/java/fundamentals" replace />} />
-                <Route path="/notes/java/fundamentals" element={<Fundamentals />} />
-                <Route
-                  path="/notes/java/variables-and-data-types"
-                  element={<VariablesAndDataTypes />}
-                />
-                <Route path="/notes/java/basics" element={<JavaBasics />} />
-
-                {/* Python */}
->>>>>>> f3f474cc
-                <Route path="/notes/python" element={<Navigate to="/notes/python/fundamentals" replace />} />
-                <Route path="/notes/python/fundamentals" element={<PythonFundamentals />} />
-                <Route path="/notes/python/variables-and-data-types" element={<PythonVariablesAndDataTypes />} />
-
-<<<<<<< HEAD
-=======
-                {/* C++ */}
->>>>>>> f3f474cc
-                <Route path="/notes/cpp" element={<Navigate to="/notes/cpp/fundamentals" replace />} />
-                <Route path="/notes/cpp/fundamentals" element={<CppFundamentals />} />
-                <Route path="/notes/cpp/variables-and-data-types" element={<CppVariablesAndDataTypes />} />
-
-                <Route path="/java-oops" element={<JavaOOPS />} />
-<<<<<<< HEAD
-                <Route path="/notes/:language/:topic" element={<NotesPage />} />
-                <Route path="/notes/:language" element={<Navigate to="/notes/:language/fundamentals" replace />} />
-=======
-
-                {/* Dynamic Notes Routes */}
-                <Route path="/notes/:language/:topic" element={<NotesPage />} />
-                <Route
-                  path="/notes/:language"
-                  element={<Navigate to="/notes/:language/fundamentals" replace />}
-                />
->>>>>>> f3f474cc
-
-                <Route path="/contributor-board" element={<ContributorBoard />} />
-                <Route path="/contributor/:id" element={<ContributorProfileModal />} />
-
-                {/* Learning & Settings */}
-                <Route path="/learn" element={<LearnLanding />} />
-                <Route path="/settings" element={<Settings />} />
-              </Routes>
-
-              {/* Show ComplexityBox only on selected pages */}
-              {showComplexityBoxOn.includes(location.pathname) && (
-                <div style={{ marginTop: "2rem" }}>
-<<<<<<< HEAD
-                  <ComplexityBox /> {/* No props needed */}
-=======
-                  <ComplexityBox algorithm={selectedAlgorithm} />
->>>>>>> f3f474cc
-                </div>
-              )}
-            </main>
-
-            <Doubt />
-            <FeedbackWidget />
-<<<<<<< HEAD
-            <Footer />
-            <Analytics />
-          </div>
+          <NotificationsProvider>
+            <div className="app-container">
+              <ScrollToTop />
+              <ThemeToggle />
+              <Navbar />
+
+              <main className="main-content page-content">
+                <Routes>
+                  {/* Home */}
+                  <Route path="/" element={<Home />} />
+                  <Route path="/login" element={<Login />} />
+                  <Route path="/signup" element={<Signup />} />
+
+                  {/* Sorting */}
+                  <Route path="/sorting" element={<Sorting />} />
+                  <Route path="/sorting/:algoId/docs" element={<SortingDoc />} />
+                  <Route path="/sorting/comparison" element={<AlgorithmComparison />} />
+
+                  {/* Searching */}
+                  <Route path="/searching" element={<Searching />} />
+                  <Route path="/searching/:id" element={<Searching />} />
+                  <Route path="/searching/comparison" element={<AlgorithmComparison />} />
+                  <Route path="/searchingOverview" element={<SearchingOverview />} />
+
+                  {/* Data Structures */}
+                  <Route path="/data-structures" element={<DataStructures />} />
+                  <Route path="/data-structures/linked-list" element={<LinkedListPage />} />
+                  <Route path="/data-structures/queue" element={<Queue />} />
+                  <Route path="/data-structures/stack" element={<Stack />} />
+                  <Route path="/data-structures/binary-tree" element={<BinaryTreeVisualizer />} />
+
+                  {/* Graph */}
+                  <Route path="/graph" element={<Graph />} />
+                  <Route path="/graph/bfs" element={<GraphBFS />} />
+                  <Route path="/graph/dfs" element={<GraphDFS />} />
+                  <Route path="/graph/dijkstra" element={<GraphDijkstra />} />
+                  <Route path="/graph/comparison" element={<GraphComparison />} />
+                  <Route path="/graph/cycleDetection" element={<GraphCycleDetection />} />
+
+                  {/* Algorithm Pages */}
+                  <Route path="/backtracking-overview" element={<BacktrackingOverview />} />
+                  <Route path="/backtracking" element={<BacktrackingPage />} />
+                  <Route path="/dp-overview" element={<DPOverview />} />
+                  <Route path="/dp" element={<DPPage />} />
+                  <Route path="/hashing-overview" element={<HashingOverview />} />
+                  <Route path="/hashing" element={<HashingPage />} />
+                  <Route path="/greedy-overview" element={<GreedyOverview />} />
+                  <Route path="/greedy" element={<GreedyPage />} />
+                  <Route path="/tree-overview" element={<TreeOverview />} />
+                  <Route path="/tree" element={<TreePage />} />
+                  <Route path="/dc-overview" element={<DCOverview />} />
+                  <Route path="/dc" element={<DCPage />} />
+                  <Route path="/game-search-overview" element={<GameSearchOverview />} />
+                  <Route path="/game-search" element={<GameSearchPage />} />
+                  <Route path="/branchbound-overview" element={<BranchBoundOverview />} />
+                  <Route path="/branchbound" element={<BranchBoundPage />} />
+                  <Route path="/string-overview" element={<StringOverview />} />
+                  <Route path="/string" element={<StringPage />} />
+
+                  {/* Data Structures Documentation */}
+                  <Route path="/data-structures-docs" element={<DSDocumentation />} />
+
+                  {/* Other Pages */}
+                  <Route path="/quiz" element={<Quiz />} />
+                  <Route path="/blog" element={<Blog />} />
+                  <Route path="/community" element={<CommunityLanding />} />
+                  <Route path="/contributors" element={<Contributors />} />
+                  <Route path="/contribute" element={<Contribute />} />
+                  <Route path="/about" element={<About />} />
+                  <Route path="/contact" element={<Contact />} />
+                  <Route path="/terms" element={<TermsOfService />} />
+                  <Route path="/privacy" element={<PrivacyPolicy />} />
+                  <Route path="/cookies" element={<CookiePolicy />} />
+                  <Route path="/documentation" element={<AlgorithmDocumentation />} />
+                  <Route path="/faq" element={<FAQ />} />
+                  <Route path="/contributor-leaderboard" element={<ContributorLeaderboard />} />
+                  <Route path="/editor" element={<CodeEditor />} />
+
+                  {/* Notes Routes */}
+                  <Route path="/notes/java" element={<Navigate to="/notes/java/fundamentals" replace />} />
+                  <Route path="/notes/java/fundamentals" element={<Fundamentals />} />
+                  <Route path="/notes/java/variables-and-data-types" element={<VariablesAndDataTypes />} />
+                  <Route path="/notes/java/basics" element={<JavaBasics />} />
+
+                  <Route path="/notes/python" element={<Navigate to="/notes/python/fundamentals" replace />} />
+                  <Route path="/notes/python/fundamentals" element={<PythonFundamentals />} />
+                  <Route path="/notes/python/variables-and-data-types" element={<PythonVariablesAndDataTypes />} />
+
+                  <Route path="/notes/cpp" element={<Navigate to="/notes/cpp/fundamentals" replace />} />
+                  <Route path="/notes/cpp/fundamentals" element={<CppFundamentals />} />
+                  <Route path="/notes/cpp/variables-and-data-types" element={<CppVariablesAndDataTypes />} />
+
+                  <Route path="/java-oops" element={<JavaOOPS />} />
+
+                  {/* Dynamic Notes Routes */}
+                  <Route path="/notes/:language/:topic" element={<NotesPage />} />
+                  <Route path="/notes/:language" element={<Navigate to="/notes/:language/fundamentals" replace />} />
+
+                  <Route path="/contributor-board" element={<ContributorBoard />} />
+                  <Route path="/contributor/:id" element={<ContributorProfileModal />} />
+
+                  {/* Learning & Settings */}
+                  <Route path="/learn" element={<LearnLanding />} />
+                  <Route path="/settings" element={<Settings />} />
+                </Routes>
+
+                {/* Show ComplexityBox only on selected pages */}
+                {showComplexityBoxOn.includes(location.pathname) && (
+                  <div style={{ marginTop: "2rem" }}>
+                    <ComplexityBox /> {/* No props needed unless you want to pass algorithm */}
+                  </div>
+                )}
+              </main>
+
+              <Doubt />
+              <FeedbackWidget />
+              <NotificationWidget />
+              <Footer />
+              <Analytics />
+            </div>
+          </NotificationsProvider>
         </AlgorithmProvider>
-=======
-            <NotificationWidget /> {/* ✅ Notification popup */}
-            <Footer />
-            <Analytics />
-          </div>
-        </NotificationsProvider>
->>>>>>> f3f474cc
       </MobileMenuProvider>
     </SettingsProvider>
   );
