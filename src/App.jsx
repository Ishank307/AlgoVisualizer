--- conflicted
+++ resolved
@@ -52,8 +52,6 @@
 import Queue from "./components/Queue/Queue";
 import Stack from "./components/Stack/Stack";
 import CodeEditor from "./pages/CodeEditor";
-
-<<<<<<< HEAD
 import GameSearchOverview from "./pages/GameSearchOverview";
 import GameSearchPage from "./pages/GameSearchPage";
 
@@ -74,11 +72,10 @@
 // ...
 
 
-=======
 import AOS from "aos";
 import "aos/dist/aos.css";
 import "./styles/components.css";
->>>>>>> 8138ca4c
+
 
 const App = () => {
   const location = useLocation();
@@ -146,7 +143,7 @@
             <Route path="/dc-overview" element={<DCOverview />} />
             <Route path="/dc" element={<DCPage />} />
 
-<<<<<<< HEAD
+
 
   {/* Divide & Conquer */}
   <Route path="/dc-overview" element={<DCOverview />} />
@@ -170,8 +167,7 @@
 
 
             {/* Other Pages */}
-=======
->>>>>>> 8138ca4c
+
             <Route path="/quiz" element={<Quiz />} />
             <Route path="/blog" element={<Blog />} />
             <Route path="/settings" element={<Settings />} />
