--- conflicted
+++ resolved
@@ -179,16 +179,16 @@
               <Route path="/notes/java" element={<Navigate to="/notes/java/fundamentals" replace />} />
               <Route path="/notes/java/fundamentals" element={<Fundamentals />} />
               <Route path="/notes/java/variables-and-data-types" element={<VariablesAndDataTypes />} />
-<<<<<<< HEAD
+
 
               {/* Python Notes */}
               <Route path="/notes/python" element={<Navigate to="/notes/python/fundamentals" replace />} />
               <Route path="/notes/python/fundamentals" element={<PythonFundamentals />} />
               <Route path="/notes/python/variables-and-data-types" element={<PythonVariablesAndDataTypes />} />
-=======
+
               <Route path="/learn" element={<LearnLanding />} />
               <Route path="/settings" element={<Settings />} />
->>>>>>> b5a4b4fd
+
             </Routes>
 
             {/* Show ComplexityBox only on selected pages */}
