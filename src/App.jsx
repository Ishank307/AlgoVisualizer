--- conflicted
+++ resolved
@@ -71,11 +71,8 @@
 import StringOverview from "./pages/StringOverview";
 import StringPage from "./pages/StringPage";
 import StringRabinKarpPage from "./pages/StringRabinKarpPage";
-<<<<<<< HEAD
 import PrimPage from "./pages/PrimPage";
-=======
 import HuffmanPage from "./pages/HuffmanPage";
->>>>>>> 00382afb
 
 // Components
 import LinkedListPage from "./components/pages/LinkedListPage";
@@ -208,11 +205,8 @@
                   <Route path="/string-overview" element={<StringOverview />} />
                   <Route path="/string" element={<StringPage />} />
                   <Route path="/string/rabin-karp" element={<StringRabinKarpPage />} />
-<<<<<<< HEAD
                   <Route path="/prims" element={<PrimPage />} />
-=======
                   <Route path="/huffman" element={<HuffmanPage />} />
->>>>>>> 00382afb
 
                   {/* Data Structures Documentation */}
                   <Route path="/data-structures-docs" element={<DSDocumentation />} />
