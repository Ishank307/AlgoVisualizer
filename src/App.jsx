--- conflicted
+++ resolved
@@ -1,5 +1,5 @@
 import React from 'react';
-import { Route, Routes } from 'react-router-dom';
+import { BrowserRouter as Router, Route, Routes } from 'react-router-dom';
 import { Analytics } from '@vercel/analytics/react';
 import Sidebar from './components/Sidebar';
 import Footer from './components/Footer';
@@ -24,98 +24,66 @@
 import Doubt from './components/Doubt';
 import AlgorithmDocumentation from './pages/Documentation';
 import ComplexityBox from './components/ComplexityBox';
+import ThemeToggle from './components/ThemeToggle';
+import ContributorLeaderboard from './pages/ContributorLeaderboard';
+import { ThemeProvider } from './ThemeContext';
+import LinkedListPage from './components/pages/LinkedListPage';
 import './styles/components.css';
-<<<<<<< HEAD
-import { ThemeProvider } from './ThemeContext'; // ← import ThemeProvider
-import LinkedListPage from './components/pages/LinkedListPage';
-
-
-const App = () => {
-    return (
-        <ThemeProvider> {/* ← Wrap entire app with ThemeProvider */}
-            <Router>
-                <div className="app-container">
-                    <Sidebar />
-                    <main className="main-content main-content-with-sidebar">
-                        <Routes>
-                            <Route path="/" element={<Home />} />
-                            <Route path="/sorting" element={<Sorting />} />
-                            <Route path="/searching" element={<Searching />} />
-                            <Route path="/data-structures" element={<DataStructures />} />
-                            <Route path="/graph" element={<Graph />} /> {/* <-- Add the new route */}
-                            <Route path="/quiz" element={<Quiz />} />
-                            <Route path="/settings" element={<Settings />} />
-                            <Route path="/contributors" element={<Contributors />} />
-                            <Route path="/about" element={<About />} />
-                            <Route path="/contact" element={<Contact />} />
-                            <Route path="/terms" element={<TermsOfService />} />
-                            <Route path="/privacy" element={<PrivacyPolicy />} />
-                            <Route path="/documentation" element={<AlgorithmDocumentation />} />
-                            <Route path="/data-structures/linked-list" element={<LinkedListPage />} />
-
-                        </Routes>
-                    </main>
-                    <Doubt />
-                    <Footer />
-                    <ScrollToTop />
-                    <Analytics />
-                </div>
-            </Router>
-        </ThemeProvider>
-    );
-=======
-import { ThemeProvider } from './ThemeContext';
-import ThemeToggle from './components/ThemeToggle';
-import ContributorLeaderboard from './pages/ContributorLeaderboard'
 
 const App = () => {
   const selectedAlgorithm = "bubbleSort"; // You can set this dynamically
 
   return (
     <ThemeProvider>
-      <div className="app-container">
-        <ScrollToTop />
-        <ThemeToggle />
-        <Sidebar />
+      <Router>
+        <div className="app-container">
+          <ScrollToTop />
+          <ThemeToggle />
+          <Sidebar />
 
-        <main className="main-content main-content-with-sidebar">
-          <Routes>
-            <Route path="/" element={<Home />} />
-            <Route path="/sorting" element={<Sorting />} />
-            <Route path="/searching" element={<Searching />} />
-            <Route path="/data-structures" element={<DataStructures />} />
-            <Route path="/graph" element={<Graph />} />
-            <Route path="/graph/bfs" element={<GraphBFS />} />
-            <Route path="/graph/dfs" element={<GraphDFS />} />
-            <Route path="/graph/dijkstra" element={<GraphDijkstra />} />
-            <Route path="/quiz" element={<Quiz />} />
-            <Route path="/settings" element={<Settings />} />
-            <Route path="/contributors" element={<Contributors />} />
-            <Route path="/about" element={<About />} />
-            <Route path="/contact" element={<Contact />} />
-            <Route path="/terms" element={<TermsOfService />} />
-            <Route path="/privacy" element={<PrivacyPolicy />} />
-            <Route path="/documentation" element={<AlgorithmDocumentation />} />
-            <Route path='/ContributorLeaderboard' element={<ContributorLeaderboard />} />
+          <main className="main-content main-content-with-sidebar">
+            <Routes>
+              <Route path="/" element={<Home />} />
+              <Route path="/sorting" element={<Sorting />} />
+              <Route path="/searching" element={<Searching />} />
+              <Route path="/data-structures" element={<DataStructures />} />
+              <Route path="/data-structures/linked-list" element={<LinkedListPage />} />
 
-            {/* Authentication Routes */}
-            <Route path="/sign-in" element={<SignInPage />} />
-            <Route path="/sign-up" element={<SignUpPage />} />
-          </Routes>
+              {/* Graph Routes */}
+              <Route path="/graph" element={<Graph />} />
+              <Route path="/graph/bfs" element={<GraphBFS />} />
+              <Route path="/graph/dfs" element={<GraphDFS />} />
+              <Route path="/graph/dijkstra" element={<GraphDijkstra />} />
 
-          {/* Complexity Info Box */}
-          <div style={{ marginTop: "2rem" }}>
-            <ComplexityBox algorithm={selectedAlgorithm} />
-          </div>
-        </main>
+              {/* Other Pages */}
+              <Route path="/quiz" element={<Quiz />} />
+              <Route path="/settings" element={<Settings />} />
+              <Route path="/contributors" element={<Contributors />} />
+              <Route path="/about" element={<About />} />
+              <Route path="/contact" element={<Contact />} />
+              <Route path="/terms" element={<TermsOfService />} />
+              <Route path="/privacy" element={<PrivacyPolicy />} />
+              <Route path="/documentation" element={<AlgorithmDocumentation />} />
+              <Route path="/ContributorLeaderboard" element={<ContributorLeaderboard />} />
 
-        <Doubt />
-        <Footer />
-        <Analytics />
-      </div>
+              {/* Authentication Routes */}
+              <Route path="/sign-in" element={<SignInPage />} />
+              <Route path="/sign-up" element={<SignUpPage />} />
+            </Routes>
+
+            {/* Complexity Info Box */}
+            <div style={{ marginTop: "2rem" }}>
+              <ComplexityBox algorithm={selectedAlgorithm} />
+            </div>
+          </main>
+
+          <Doubt />
+          <Footer />
+          <Analytics />
+        </div>
+      </Router>
     </ThemeProvider>
   );
->>>>>>> 6dbe9a7a
 };
 
 export default App;