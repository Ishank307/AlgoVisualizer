--- conflicted
+++ resolved
@@ -53,17 +53,9 @@
 // Divide & Conquer
 import DCOverview from "./pages/DCOverview";
 import DCPage from "./pages/DCPage";
- 
-<<<<<<< HEAD
 
 import Queue from "./components/Queue/Queue";
-=======
 import Stack from "./components/Stack/Stack";
-
-
-
-
->>>>>>> de968b7d
 
 import AOS from 'aos';
 import 'aos/dist/aos.css';
@@ -126,12 +118,8 @@
               path="/data-structures/linked-list"
               element={<LinkedListPage />}
             />
-<<<<<<< HEAD
             <Route path="/data-structures/queue" element={<Queue />} />
-=======
             <Route path="/data-structures/stack" element={<Stack />} />
-
->>>>>>> de968b7d
             <Route path="/sorting/:algoId/docs" element={<SortingDoc />} />
 
             {/* Graph */}
