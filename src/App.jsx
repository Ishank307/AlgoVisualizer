// src/App.jsx
import React, { useEffect } from "react";
import { Route, Routes, useLocation } from "react-router-dom";
import { Analytics } from "@vercel/analytics/react";

import { SettingsProvider } from "./contexts/SettingsContext";

import Navbar from "./components/Navbar";
import Footer from "./components/Footer";
import ScrollToTop from "./ScrollToTop";
import ThemeToggle from "./components/ThemeToggle";
import ComplexityBox from "./components/ComplexityBox";
import Doubt from "./components/Doubt";
import FeedbackWidget from "./components/FeedbackWidget";

// Pages
import Home from "./pages/Home";
import Sorting from "./pages/Sorting";
import SortingDoc from "./pages/SortingDoc";
import Searching from "./pages/Searching";
import SearchingOverview from "./pages/SearchingOverview";
import DataStructures from "./pages/DataStructures";
import Graph from "./pages/Graph";
import GraphBFS from "./pages/GraphBFS";
import GraphDFS from "./pages/GraphDFS";
import GraphDijkstra from "./pages/GraphDijkstra";
import Quiz from "./pages/Quiz";
import Settings from "./pages/Settings";
import Blog from "./pages/Blog";
import CommunityLanding from "./pages/CommunityLanding";
import NotesPage from "./pages/NotesPage";

// Algorithm Pages
import DPOverview from "./pages/DPOverview";
import DPPage from "./pages/DPPage";
import BacktrackingOverview from "./pages/BacktrackingOverview";
import BacktrackingPage from "./pages/BacktrackingPage";
import GreedyOverview from "./pages/GreedyOverview";
import GreedyPage from "./pages/GreedyPage";
import HashingOverview from "./pages/HashingOverview";
import HashingPage from "./pages/HashingPage";
import TreeOverview from "./pages/TreeOverview";
import TreePage from "./pages/TreePage";
import DCOverview from "./pages/DCOverview";
import DCPage from "./pages/DCPage";
import GameSearchOverview from "./pages/GameSearchOverview";
import GameSearchPage from "./pages/GameSearchPage";
import BranchBoundOverview from "./pages/BranchBoundOverview";
import BranchBoundPage from "./pages/BranchBoundPage";
import StringOverview from "./pages/StringOverview";
import StringPage from "./pages/StringPage";

// Components
import LinkedListPage from "./components/pages/LinkedListPage";
import Queue from "./components/Queue/Queue";
import Stack from "./components/Stack/Stack";
import BinaryTreeVisualizer from "./components/BinaryTree/BinaryTreeVisualizer";
import AlgorithmComparison from "./components/AlgorithmComparison";
import GraphComparison from "./components/GraphComparison";
import Contributors from "./components/Contributors";

// Static / Info Pages
import About from "./components/about";
import Contact from "./components/contact";
import PrivacyPolicy from "./components/Privacy";
import TermsOfService from "./components/terms";
import CookiePolicy from "./components/cookie-policy";
import FAQ from "./pages/FAQ";
import ContributorLeaderboard from "./pages/ContributorLeaderboard";
import AlgorithmDocumentation from "./pages/Documentation";
import CodeEditor from "./pages/CodeEditor";
import GameSearchOverview from "./pages/GameSearchOverview";
import GameSearchPage from "./pages/GameSearchPage";

// Add these imports at the top with other page imports
import StringOverview from "./pages/StringOverview";
import StringPage from "./pages/StringPage";



import AOS from 'aos';
import 'aos/dist/aos.css';
import BinaryTreeVisualizer from "./components/BinaryTree/BinaryTreeVisualizer";
 
import BranchBoundOverview from "./pages/BranchBoundOverview";
import BranchBoundPage from "./pages/BranchBoundPage";
import LearnLanding from "./pages/LearnLanding";

// ...


// Styles
import "./styles/components.css";

// Animation library
import AOS from "aos";
import "aos/dist/aos.css";


const App = () => {
  const location = useLocation();
  const selectedAlgorithm = "bubbleSort"; // Default algorithm

  const showComplexityBoxOn = [
    "/sorting",
    "/searching",
    "/data-structures",
    "/graph",
    "/graph/bfs",
    "/graph/dfs",
    "/graph/dijkstra",
    "/data-structures/stack",
  ];

  useEffect(() => {
    AOS.init({ duration: 1000, once: true });
  }, []);

  return (
    <SettingsProvider>
      <div className="app-container">
        <ScrollToTop />
        <ThemeToggle />
        <Navbar />

        <main className="main-content page-content">
          <Routes>
            <Route path="/" element={<Home />} />

            {/* Notes Page */}
            <Route path="/notes" element={<NotesPage />} />

            {/* Sorting */}
            <Route path="/sorting" element={<Sorting />} />
            <Route path="/sorting/:algoId/docs" element={<SortingDoc />} />
            <Route path="/sorting/comparison" element={<AlgorithmComparison />} />

            {/* Searching */}
            <Route path="/searching" element={<Searching />} />
            <Route path="/searching/:id" element={<Searching />} />
            <Route path="/searching/comparison" element={<AlgorithmComparison />} />
            <Route path="/searching-overview" element={<SearchingOverview />} />

            {/* Data Structures */}
            <Route path="/data-structures" element={<DataStructures />} />
            <Route path="/data-structures/linked-list" element={<LinkedListPage />} />
            <Route path="/data-structures/queue" element={<Queue />} />
            <Route path="/data-structures/stack" element={<Stack />} />

            {/* Graphs */}
            <Route path="/graph" element={<Graph />} />
            <Route path="/graph/bfs" element={<GraphBFS />} />
            <Route path="/graph/dfs" element={<GraphDFS />} />
            <Route path="/graph/dijkstra" element={<GraphDijkstra />} />
            <Route path="/graph/comparison" element={<AlgorithmComparison />} />

            {/* Backtracking */}
            <Route path="/backtracking-overview" element={<BacktrackingOverview />} />
            <Route path="/backtracking" element={<BacktrackingPage />} />

            {/* Dynamic Programming */}
            <Route path="/dp-overview" element={<DPOverview />} />
            <Route path="/dp" element={<DPPage />} />

            {/* Hashing */}
            <Route path="/hashing-overview" element={<HashingOverview />} />
            <Route path="/hashing" element={<HashingPage />} />

            {/* Greedy */}
            <Route path="/greedy-overview" element={<GreedyOverview />} />
            <Route path="/greedy" element={<GreedyPage />} />

            {/* Trees */}
            <Route path="/tree-overview" element={<TreeOverview />} />
            <Route path="/tree" element={<TreePage />} />

            {/* Divide & Conquer */}
            <Route path="/dc-overview" element={<DCOverview />} />
            <Route path="/dc" element={<DCPage />} />

<<<<<<< HEAD


  {/* Divide & Conquer */}
  <Route path="/dc-overview" element={<DCOverview />} />
  <Route path="/dc" element={<DCPage />} />

{/* Game Search */}
<Route path="/game-search-overview" element={<GameSearchOverview />} />
<Route path="/game-search" element={<GameSearchPage />} />


  {/* Branch & Bound */}
<Route path="/branchbound-overview" element={<BranchBoundOverview />} />
<Route path="/branchbound" element={<BranchBoundPage />} />
<Route path="/data-structures/binary-tree" element={<BinaryTreeVisualizer />} />


{/* String Algorithms */}
<Route path="/string-overview" element={<StringOverview />} />
<Route path="/string" element={<StringPage />} />
<Route path="/learn" element={<LearnLanding />} />


            {/* Other Pages */}

=======
            {/* Game Search */}
            <Route path="/game-search-overview" element={<GameSearchOverview />} />
            <Route path="/game-search" element={<GameSearchPage />} />

            {/* Branch & Bound */}
            <Route path="/branchbound-overview" element={<BranchBoundOverview />} />
            <Route path="/branchbound" element={<BranchBoundPage />} />

            {/* String Algorithms */}
            <Route path="/string-overview" element={<StringOverview />} />
            <Route path="/string" element={<StringPage />} />

            {/* Binary Tree */}
            <Route path="/binary-tree" element={<BinaryTreeVisualizer />} />

            {/* Other Pages */}
>>>>>>> 289f2511
            <Route path="/quiz" element={<Quiz />} />
            <Route path="/blog" element={<Blog />} />
            <Route path="/community" element={<CommunityLanding />} />
            <Route path="/contributors" element={<Contributors />} />
            <Route path="/about" element={<About />} />
            <Route path="/contact" element={<Contact />} />
            <Route path="/terms" element={<TermsOfService />} />
            <Route path="/privacy" element={<PrivacyPolicy />} />
            <Route path="/cookies" element={<CookiePolicy />} />
            <Route path="/documentation" element={<AlgorithmDocumentation />} />
            <Route path="/faq" element={<FAQ />} />
            <Route path="/contributor-leaderboard" element={<ContributorLeaderboard />} />

            {/* Code Editor */}
            <Route path="/editor" element={<CodeEditor />} />
          </Routes>

          {/* Show ComplexityBox only on selected pages */}
          {showComplexityBoxOn.includes(location.pathname) && (
            <div style={{ marginTop: "2rem" }}>
              <ComplexityBox algorithm={selectedAlgorithm} />
            </div>
          )}
        </main>

        <Doubt />
        <FeedbackWidget />
        <Footer />
        <Analytics />
      </div>
    </SettingsProvider>
  );
};

export default App;<|MERGE_RESOLUTION|>--- conflicted
+++ resolved
@@ -178,50 +178,32 @@
             <Route path="/dc-overview" element={<DCOverview />} />
             <Route path="/dc" element={<DCPage />} />
 
-<<<<<<< HEAD
-
-
-  {/* Divide & Conquer */}
-  <Route path="/dc-overview" element={<DCOverview />} />
-  <Route path="/dc" element={<DCPage />} />
-
-{/* Game Search */}
-<Route path="/game-search-overview" element={<GameSearchOverview />} />
-<Route path="/game-search" element={<GameSearchPage />} />
-
-
-  {/* Branch & Bound */}
-<Route path="/branchbound-overview" element={<BranchBoundOverview />} />
-<Route path="/branchbound" element={<BranchBoundPage />} />
-<Route path="/data-structures/binary-tree" element={<BinaryTreeVisualizer />} />
-
-
-{/* String Algorithms */}
-<Route path="/string-overview" element={<StringOverview />} />
-<Route path="/string" element={<StringPage />} />
-<Route path="/learn" element={<LearnLanding />} />
-
-
-            {/* Other Pages */}
-
-=======
+
+            {/* Divide & Conquer */}
+            <Route path="/dc-overview" element={<DCOverview />} />
+            <Route path="/dc" element={<DCPage />} />
+
             {/* Game Search */}
             <Route path="/game-search-overview" element={<GameSearchOverview />} />
             <Route path="/game-search" element={<GameSearchPage />} />
 
-            {/* Branch & Bound */}
+
+              {/* Branch & Bound */}
             <Route path="/branchbound-overview" element={<BranchBoundOverview />} />
             <Route path="/branchbound" element={<BranchBoundPage />} />
+            <Route path="/data-structures/binary-tree" element={<BinaryTreeVisualizer />} />
+
 
             {/* String Algorithms */}
             <Route path="/string-overview" element={<StringOverview />} />
             <Route path="/string" element={<StringPage />} />
+            <Route path="/learn" element={<LearnLanding />} />
+
 
             {/* Binary Tree */}
             <Route path="/binary-tree" element={<BinaryTreeVisualizer />} />
 
             {/* Other Pages */}
->>>>>>> 289f2511
             <Route path="/quiz" element={<Quiz />} />
             <Route path="/blog" element={<Blog />} />
             <Route path="/community" element={<CommunityLanding />} />
