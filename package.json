{
  "name": "algovisualizer",
  "version": "0.1.0",
  "private": true,
  "type": "module",
  "scripts": {
    "dev": "vite",
    "build": "vite build",
    "preview": "vite preview"
  },
  "dependencies": {
    "@monaco-editor/react": "^4.7.0",
    "@radix-ui/react-dropdown-menu": "^2.1.16",
    "@tailwindcss/vite": "^4.1.13",
    "@vercel/analytics": "^1.5.0",
    "aos": "^2.3.4",
    "framer-motion": "^12.23.12",
    "fuse.js": "^7.1.0",
    "gif.js": "^0.2.0",
    "highlight.js": "^11.11.1",
    "html2canvas": "^1.4.1",
    "lucide-react": "^0.473.0",
    "monaco-editor": "^0.53.0",
    "prismjs": "^1.30.0",
    "react": "^18.3.1",
    "react-dom": "^18.3.1",
    "react-graph-vis": "^1.0.7",
    "react-icons": "^5.5.0",
    "react-is": "^19.1.1",
    "react-responsive": "^10.0.1",
    "react-router-dom": "^6.30.1",
    "react-scripts": "^5.0.1",
    "react-syntax-highlighter": "^15.6.6",
    "react-toastify": "^11.0.5",
    "recharts": "^3.1.2",
    "recordrtc": "^5.6.2",
    "tailwindcss": "^4.1.13",
<<<<<<< HEAD
    "uuid": "^13.0.0",
    "vis-network": "^10.0.2",
=======
    "vis-data": "^8.0.3",
    "vis-network": "10.0.2",
>>>>>>> 212dce53
    "web-vitals": "^2.1.4"
  },
  "devDependencies": {
    "@testing-library/jest-dom": "^5.17.0",
    "@testing-library/react": "^13.4.0",
    "@testing-library/user-event": "^13.5.0",
    "@vitejs/plugin-react": "^5.0.2",
<<<<<<< HEAD
    "npm-force-resolutions": "^0.0.10",
    "vite": "^7.1.7",
=======
    "vite": "^6.3.6",
>>>>>>> 212dce53
    "vite-plugin-svgr": "^4.5.0"
  },
  "resolutions": {
    "uuid": "^11.0.0"
  }
}<|MERGE_RESOLUTION|>--- conflicted
+++ resolved
@@ -35,13 +35,9 @@
     "recharts": "^3.1.2",
     "recordrtc": "^5.6.2",
     "tailwindcss": "^4.1.13",
-<<<<<<< HEAD
     "uuid": "^13.0.0",
     "vis-network": "^10.0.2",
-=======
-    "vis-data": "^8.0.3",
-    "vis-network": "10.0.2",
->>>>>>> 212dce53
+
     "web-vitals": "^2.1.4"
   },
   "devDependencies": {
@@ -49,12 +45,8 @@
     "@testing-library/react": "^13.4.0",
     "@testing-library/user-event": "^13.5.0",
     "@vitejs/plugin-react": "^5.0.2",
-<<<<<<< HEAD
     "npm-force-resolutions": "^0.0.10",
     "vite": "^7.1.7",
-=======
-    "vite": "^6.3.6",
->>>>>>> 212dce53
     "vite-plugin-svgr": "^4.5.0"
   },
   "resolutions": {
